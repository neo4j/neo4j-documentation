--- conflicted
+++ resolved
@@ -189,14 +189,10 @@
     {
         String payload = "{\"script\":\"g.v(" + data.get()
         .get( "I" )
-        .getId() + ").outE.inV.sort{it.name}.toList()\"}";
-        String response = gen.get()
-        .expectedStatus( Status.OK.getStatusCode() )
-<<<<<<< HEAD
-        .payload( "{\"script\":\"g.v("+data.get().get( "I" ).getId()+").out.sort{it.name}.toList()\"}" )
-=======
-                .payload( JSONPrettifier.parse( payload ) )
->>>>>>> 0e9c1f30
+        .getId() + ").out.sort{it.name}.toList()\"}";
+        String response = gen.get()
+        .expectedStatus( Status.OK.getStatusCode() )
+        .payload( JSONPrettifier.parse( payload ) )
         .payloadType( MediaType.APPLICATION_JSON_TYPE )
         .post( ENDPOINT )
         .entity();
