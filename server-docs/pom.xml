<?xml version="1.0" encoding="UTF-8"?>
<<<<<<< HEAD
<project xmlns="http://maven.apache.org/POM/4.0.0" xmlns:xsi="http://www.w3.org/2001/XMLSchema-instance" xsi:schemaLocation="http://maven.apache.org/POM/4.0.0 http://maven.apache.org/maven-v4_0_0.xsd">
  <parent>
    <groupId>org.neo4j.doc</groupId>
    <artifactId>neo4j-manual-parent</artifactId>
    <version>3.5.0-SNAPSHOT</version>
    <relativePath>..</relativePath>
  </parent>

  <modelVersion>4.0.0</modelVersion>
  <artifactId>neo4j-server-docs</artifactId>
  <version>3.5.0-SNAPSHOT</version>
  <name>Neo4j - Server Docs</name>
  <description>Documentation for the Neo4j server</description>

  <properties>
    <bundle.namespace>org.neo4j.server</bundle.namespace>
    <short-name>server</short-name>
    <version-package>server.impl</version-package>
    <license-text.header>../build/GPL-3-header.txt</license-text.header>
    <licensing.prepend.text>notice-gpl-prefix.txt</licensing.prepend.text>
    <docs-plugin.filter>true</docs-plugin.filter>

    <neo4j.version>${project.version}</neo4j.version>
    <neo4j-browser.version>1.1.8</neo4j-browser.version>

    <neo4j-server.mainClass>org.neo4j.server.CommunityEntryPoint</neo4j-server.mainClass>
    <neo-server.home>target/generated-resources/appassembler/jsw</neo-server.home>
    <neo-server.confdir>target/test-classes/etc/neo-server</neo-server.confdir>

    <felix-fileinstall.version>3.0.2</felix-fileinstall.version>
    <java.io.tmpdir>${project.build.directory}</java.io.tmpdir>

    <!-- Run integration tests against a server that is started elsewhere. -->
    <neo-server.external>false</neo-server.external>
    <neo-server.external.url>http://localhost:7474</neo-server.external.url>

    <webdriver.version>2.42.2</webdriver.version>
    <webdriver.implementation>Firefox</webdriver.implementation>

    <!-- Default location for chrome controller binary, used by webdriver for running tests in Chrome. Available from (http://code.google.com/p/chromium/downloads/list) see README.txt for details on this. -->
    <webdriver.chrome.driver>webdriver-binaries/chromedriver</webdriver.chrome.driver>
    <webdriver.chrome.driver.download.url>http://chromedriver.googlecode.com/files/chromedriver_mac_23.0.1240.0.zip
    </webdriver.chrome.driver.download.url>
    <webdriver.sauce.labs.url>**Needs to provided externally by the CI job for security reasons**
    </webdriver.sauce.labs.url>

    <!-- Don't write new code using this, use neo-server.external instead -->
    <webdriver.override.neo-server.baseuri/>
  </properties>

  <dependencyManagement>
=======
<project xmlns="http://maven.apache.org/POM/4.0.0"
         xmlns:xsi="http://www.w3.org/2001/XMLSchema-instance"
         xsi:schemaLocation="http://maven.apache.org/POM/4.0.0 http://maven.apache.org/xsd/maven-4.0.0.xsd">
    <modelVersion>4.0.0</modelVersion>
    <parent>
        <groupId>org.neo4j.doc</groupId>
        <artifactId>neo4j-manual-parent</artifactId>
        <version>3.4.2-SNAPSHOT</version>
        <relativePath>..</relativePath>
    </parent>

    <artifactId>neo4j-server-docs</artifactId>
    <name>Neo4j - Server Docs</name>
    <description>Documentation for the Neo4j server</description>

    <properties>
        <bundle.namespace>org.neo4j.server</bundle.namespace>
        <short-name>server</short-name>
        <version-package>server.impl</version-package>
        <license-text.header>../build/GPL-3-header.txt</license-text.header>
        <licensing.prepend.text>notice-gpl-prefix.txt</licensing.prepend.text>
        <docs-plugin.filter>true</docs-plugin.filter>

        <neo4j-server.mainClass>org.neo4j.server.CommunityEntryPoint</neo4j-server.mainClass>
        <neo-server.home>target/generated-resources/appassembler/jsw</neo-server.home>
        <neo-server.confdir>target/test-classes/etc/neo-server</neo-server.confdir>
    </properties>

>>>>>>> 080a84d1
    <dependencies>
        <dependency>
            <groupId>org.neo4j.doc</groupId>
            <artifactId>test-framework</artifactId>
            <version>${project.version}</version>
            <scope>test</scope>
        </dependency>
        <dependency>
            <groupId>org.neo4j.doc</groupId>
            <artifactId>server-test-utils</artifactId>
            <version>${project.version}</version>
            <scope>test</scope>
        </dependency>
        <dependency>
            <groupId>org.neo4j.app</groupId>
            <artifactId>neo4j-server</artifactId>
            <version>${neo4j.version}</version>
            <scope>test</scope>
        </dependency>
    </dependencies>

<<<<<<< HEAD
    <dependency>
      <groupId>org.apache.httpcomponents</groupId>
      <artifactId>httpcore</artifactId>
      <scope>test</scope>
    </dependency>

    <dependency>
      <groupId>org.neo4j</groupId>
      <artifactId>neo4j-graphviz</artifactId>
      <version>${project.version}</version>
      <scope>test</scope>
    </dependency>

    <dependency>
      <groupId>org.neo4j</groupId>
      <artifactId>neo4j-common</artifactId>
      <version>${project.version}</version>
      <type>test-jar</type>
      <scope>test</scope>
    </dependency>

    <dependency>
      <groupId>org.neo4j</groupId>
      <artifactId>neo4j-kernel</artifactId>
      <version>${project.version}</version>
      <type>test-jar</type>
      <scope>test</scope>
    </dependency>
    <dependency>
      <groupId>org.neo4j.community</groupId>
      <artifactId>it-test-support</artifactId>
      <version>${project.version}</version>
      <scope>test</scope>
    </dependency>

    <dependency>
      <groupId>org.neo4j</groupId>
      <artifactId>neo4j-logging</artifactId>
      <version>${project.version}</version>
      <type>test-jar</type>
      <scope>test</scope>
    </dependency>

    <dependency>
      <groupId>org.neo4j</groupId>
      <artifactId>neo4j-io</artifactId>
      <version>${project.version}</version>
      <type>test-jar</type>
      <scope>test</scope>
    </dependency>

    <dependency>
      <groupId>org.junit.jupiter</groupId>
      <artifactId>junit-jupiter-engine</artifactId>
    </dependency>
    <dependency>
      <groupId>org.junit.jupiter</groupId>
      <artifactId>junit-jupiter-migrationsupport</artifactId>
    </dependency>
    <dependency>
      <groupId>org.junit.vintage</groupId>
      <artifactId>junit-vintage-engine</artifactId>
    </dependency>
    <dependency>
        <groupId>org.hamcrest</groupId>
        <artifactId>hamcrest-core</artifactId>
    </dependency>
    <dependency>
        <groupId>org.hamcrest</groupId>
        <artifactId>hamcrest-library</artifactId>
    </dependency>
    <dependency>
      <groupId>org.mockito</groupId>
      <artifactId>mockito-core</artifactId>
    </dependency>

    <dependency>
      <groupId>org.json</groupId>
      <artifactId>json</artifactId>
      <version>20090211</version>
      <scope>test</scope>
    </dependency>

    <dependency>
      <groupId>org.neo4j.doc</groupId>
      <artifactId>neo4j-doc-tools</artifactId>
      <version>${project.version}</version>
      <scope>test</scope>
      <type>test-jar</type>
    </dependency>

  </dependencies>

  <build>
    <plugins>
      <plugin>
        <artifactId>maven-antrun-plugin</artifactId>
        <version>1.7</version>
        <!--$NO-MVN-MAN-VER$-->
        <executions>
          <execution>
            <id>generate-source-based-documentation</id>
            <phase>process-test-classes</phase>
            <configuration>
              <target>
                <java classname="org.neo4j.doc.server.rest.transactional.error.ErrorDocumentationGenerator"
                      classpathref="maven.test.classpath" failonerror="true">
                  <arg value="${project.build.directory}/docs/status-codes"/>
                </java>
              </target>
            </configuration>
            <goals>
              <goal>run</goal>
            </goals>
          </execution>
        </executions>
        <dependencies>
          <dependency>
            <groupId>ant-contrib</groupId>
            <artifactId>ant-contrib</artifactId>
            <version>1.0b3</version>
            <exclusions>
              <exclusion>
                <groupId>ant</groupId>
                <artifactId>ant</artifactId>
              </exclusion>
            </exclusions>
          </dependency>
          <dependency>
            <groupId>org.apache.ant</groupId>
            <artifactId>ant</artifactId>
            <version>1.8.2</version>
          </dependency>
          <dependency>
            <groupId>org.apache.ant</groupId>
            <artifactId>ant-apache-regexp</artifactId>
            <version>1.8.2</version>
          </dependency>
        </dependencies>
      </plugin>
      <plugin>
        <artifactId>maven-failsafe-plugin</artifactId>
        <configuration>
          <forkCount>1</forkCount>
        </configuration>
      </plugin>
    </plugins>
  </build>

  <profiles>
    <profile>
      <id>surefire-windows</id>
      <activation>
        <os>
          <family>windows</family>
        </os>
      </activation>
      <build>
=======
    <build>
>>>>>>> 080a84d1
        <plugins>
            <plugin>
                <artifactId>maven-antrun-plugin</artifactId>
                <!--$NO-MVN-MAN-VER$-->
                <executions>
                    <execution>
                        <id>generate-source-based-documentation</id>
                        <phase>process-test-classes</phase>
                        <configuration>
                            <target>
                                <java classname="org.neo4j.doc.server.rest.transactional.error.ErrorDocumentationGenerator"
                                    classpathref="maven.test.classpath" failonerror="true">
                                    <arg value="${project.build.directory}/docs/status-codes"/>
                                </java>
                            </target>
                        </configuration>
                        <goals>
                            <goal>run</goal>
                        </goals>
                    </execution>
                </executions>
                <dependencies>
                    <dependency>
                        <groupId>ant-contrib</groupId>
                        <artifactId>ant-contrib</artifactId>
                        <version>1.0b3</version>
                        <exclusions>
                            <exclusion>
                                <groupId>ant</groupId>
                                <artifactId>ant</artifactId>
                            </exclusion>
                        </exclusions>
                    </dependency>
                    <dependency>
                        <groupId>org.apache.ant</groupId>
                        <artifactId>ant</artifactId>
                        <version>1.8.2</version>
                    </dependency>
                    <dependency>
                        <groupId>org.apache.ant</groupId>
                        <artifactId>ant-apache-regexp</artifactId>
                        <version>1.8.2</version>
                    </dependency>
                </dependencies>
            </plugin>
            <plugin>
                <artifactId>maven-failsafe-plugin</artifactId>
                <configuration>
                    <forkCount>1</forkCount>
                </configuration>
            </plugin>
        </plugins>
    </build>

    <profiles>
        <profile>
            <id>surefire-windows</id>
            <activation>
                <os>
                    <family>windows</family>
                </os>
            </activation>
            <build>
                <plugins>
                    <plugin>
                        <artifactId>maven-surefire-plugin</artifactId>
                        <configuration>
                            <forkMode>always</forkMode>
                        </configuration>
                    </plugin>
                </plugins>
            </build>
        </profile>
        <profile>
            <id>all-tests</id>
            <activation>
                <property>
                    <name>tests</name>
                    <value>all</value>
                </property>
            </activation>
        </profile>
    </profiles>

    <repositories>
        <repository>
            <id>selenium-repository</id>
            <url>http://selenium.googlecode.com/svn/repository</url>
        </repository>
    </repositories>

</project><|MERGE_RESOLUTION|>--- conflicted
+++ resolved
@@ -1,57 +1,3 @@
-<?xml version="1.0" encoding="UTF-8"?>
-<<<<<<< HEAD
-<project xmlns="http://maven.apache.org/POM/4.0.0" xmlns:xsi="http://www.w3.org/2001/XMLSchema-instance" xsi:schemaLocation="http://maven.apache.org/POM/4.0.0 http://maven.apache.org/maven-v4_0_0.xsd">
-  <parent>
-    <groupId>org.neo4j.doc</groupId>
-    <artifactId>neo4j-manual-parent</artifactId>
-    <version>3.5.0-SNAPSHOT</version>
-    <relativePath>..</relativePath>
-  </parent>
-
-  <modelVersion>4.0.0</modelVersion>
-  <artifactId>neo4j-server-docs</artifactId>
-  <version>3.5.0-SNAPSHOT</version>
-  <name>Neo4j - Server Docs</name>
-  <description>Documentation for the Neo4j server</description>
-
-  <properties>
-    <bundle.namespace>org.neo4j.server</bundle.namespace>
-    <short-name>server</short-name>
-    <version-package>server.impl</version-package>
-    <license-text.header>../build/GPL-3-header.txt</license-text.header>
-    <licensing.prepend.text>notice-gpl-prefix.txt</licensing.prepend.text>
-    <docs-plugin.filter>true</docs-plugin.filter>
-
-    <neo4j.version>${project.version}</neo4j.version>
-    <neo4j-browser.version>1.1.8</neo4j-browser.version>
-
-    <neo4j-server.mainClass>org.neo4j.server.CommunityEntryPoint</neo4j-server.mainClass>
-    <neo-server.home>target/generated-resources/appassembler/jsw</neo-server.home>
-    <neo-server.confdir>target/test-classes/etc/neo-server</neo-server.confdir>
-
-    <felix-fileinstall.version>3.0.2</felix-fileinstall.version>
-    <java.io.tmpdir>${project.build.directory}</java.io.tmpdir>
-
-    <!-- Run integration tests against a server that is started elsewhere. -->
-    <neo-server.external>false</neo-server.external>
-    <neo-server.external.url>http://localhost:7474</neo-server.external.url>
-
-    <webdriver.version>2.42.2</webdriver.version>
-    <webdriver.implementation>Firefox</webdriver.implementation>
-
-    <!-- Default location for chrome controller binary, used by webdriver for running tests in Chrome. Available from (http://code.google.com/p/chromium/downloads/list) see README.txt for details on this. -->
-    <webdriver.chrome.driver>webdriver-binaries/chromedriver</webdriver.chrome.driver>
-    <webdriver.chrome.driver.download.url>http://chromedriver.googlecode.com/files/chromedriver_mac_23.0.1240.0.zip
-    </webdriver.chrome.driver.download.url>
-    <webdriver.sauce.labs.url>**Needs to provided externally by the CI job for security reasons**
-    </webdriver.sauce.labs.url>
-
-    <!-- Don't write new code using this, use neo-server.external instead -->
-    <webdriver.override.neo-server.baseuri/>
-  </properties>
-
-  <dependencyManagement>
-=======
 <project xmlns="http://maven.apache.org/POM/4.0.0"
          xmlns:xsi="http://www.w3.org/2001/XMLSchema-instance"
          xsi:schemaLocation="http://maven.apache.org/POM/4.0.0 http://maven.apache.org/xsd/maven-4.0.0.xsd">
@@ -59,7 +5,7 @@
     <parent>
         <groupId>org.neo4j.doc</groupId>
         <artifactId>neo4j-manual-parent</artifactId>
-        <version>3.4.2-SNAPSHOT</version>
+        <version>3.5.0-SNAPSHOT</version>
         <relativePath>..</relativePath>
     </parent>
 
@@ -80,7 +26,6 @@
         <neo-server.confdir>target/test-classes/etc/neo-server</neo-server.confdir>
     </properties>
 
->>>>>>> 080a84d1
     <dependencies>
         <dependency>
             <groupId>org.neo4j.doc</groupId>
@@ -102,168 +47,7 @@
         </dependency>
     </dependencies>
 
-<<<<<<< HEAD
-    <dependency>
-      <groupId>org.apache.httpcomponents</groupId>
-      <artifactId>httpcore</artifactId>
-      <scope>test</scope>
-    </dependency>
-
-    <dependency>
-      <groupId>org.neo4j</groupId>
-      <artifactId>neo4j-graphviz</artifactId>
-      <version>${project.version}</version>
-      <scope>test</scope>
-    </dependency>
-
-    <dependency>
-      <groupId>org.neo4j</groupId>
-      <artifactId>neo4j-common</artifactId>
-      <version>${project.version}</version>
-      <type>test-jar</type>
-      <scope>test</scope>
-    </dependency>
-
-    <dependency>
-      <groupId>org.neo4j</groupId>
-      <artifactId>neo4j-kernel</artifactId>
-      <version>${project.version}</version>
-      <type>test-jar</type>
-      <scope>test</scope>
-    </dependency>
-    <dependency>
-      <groupId>org.neo4j.community</groupId>
-      <artifactId>it-test-support</artifactId>
-      <version>${project.version}</version>
-      <scope>test</scope>
-    </dependency>
-
-    <dependency>
-      <groupId>org.neo4j</groupId>
-      <artifactId>neo4j-logging</artifactId>
-      <version>${project.version}</version>
-      <type>test-jar</type>
-      <scope>test</scope>
-    </dependency>
-
-    <dependency>
-      <groupId>org.neo4j</groupId>
-      <artifactId>neo4j-io</artifactId>
-      <version>${project.version}</version>
-      <type>test-jar</type>
-      <scope>test</scope>
-    </dependency>
-
-    <dependency>
-      <groupId>org.junit.jupiter</groupId>
-      <artifactId>junit-jupiter-engine</artifactId>
-    </dependency>
-    <dependency>
-      <groupId>org.junit.jupiter</groupId>
-      <artifactId>junit-jupiter-migrationsupport</artifactId>
-    </dependency>
-    <dependency>
-      <groupId>org.junit.vintage</groupId>
-      <artifactId>junit-vintage-engine</artifactId>
-    </dependency>
-    <dependency>
-        <groupId>org.hamcrest</groupId>
-        <artifactId>hamcrest-core</artifactId>
-    </dependency>
-    <dependency>
-        <groupId>org.hamcrest</groupId>
-        <artifactId>hamcrest-library</artifactId>
-    </dependency>
-    <dependency>
-      <groupId>org.mockito</groupId>
-      <artifactId>mockito-core</artifactId>
-    </dependency>
-
-    <dependency>
-      <groupId>org.json</groupId>
-      <artifactId>json</artifactId>
-      <version>20090211</version>
-      <scope>test</scope>
-    </dependency>
-
-    <dependency>
-      <groupId>org.neo4j.doc</groupId>
-      <artifactId>neo4j-doc-tools</artifactId>
-      <version>${project.version}</version>
-      <scope>test</scope>
-      <type>test-jar</type>
-    </dependency>
-
-  </dependencies>
-
-  <build>
-    <plugins>
-      <plugin>
-        <artifactId>maven-antrun-plugin</artifactId>
-        <version>1.7</version>
-        <!--$NO-MVN-MAN-VER$-->
-        <executions>
-          <execution>
-            <id>generate-source-based-documentation</id>
-            <phase>process-test-classes</phase>
-            <configuration>
-              <target>
-                <java classname="org.neo4j.doc.server.rest.transactional.error.ErrorDocumentationGenerator"
-                      classpathref="maven.test.classpath" failonerror="true">
-                  <arg value="${project.build.directory}/docs/status-codes"/>
-                </java>
-              </target>
-            </configuration>
-            <goals>
-              <goal>run</goal>
-            </goals>
-          </execution>
-        </executions>
-        <dependencies>
-          <dependency>
-            <groupId>ant-contrib</groupId>
-            <artifactId>ant-contrib</artifactId>
-            <version>1.0b3</version>
-            <exclusions>
-              <exclusion>
-                <groupId>ant</groupId>
-                <artifactId>ant</artifactId>
-              </exclusion>
-            </exclusions>
-          </dependency>
-          <dependency>
-            <groupId>org.apache.ant</groupId>
-            <artifactId>ant</artifactId>
-            <version>1.8.2</version>
-          </dependency>
-          <dependency>
-            <groupId>org.apache.ant</groupId>
-            <artifactId>ant-apache-regexp</artifactId>
-            <version>1.8.2</version>
-          </dependency>
-        </dependencies>
-      </plugin>
-      <plugin>
-        <artifactId>maven-failsafe-plugin</artifactId>
-        <configuration>
-          <forkCount>1</forkCount>
-        </configuration>
-      </plugin>
-    </plugins>
-  </build>
-
-  <profiles>
-    <profile>
-      <id>surefire-windows</id>
-      <activation>
-        <os>
-          <family>windows</family>
-        </os>
-      </activation>
-      <build>
-=======
     <build>
->>>>>>> 080a84d1
         <plugins>
             <plugin>
                 <artifactId>maven-antrun-plugin</artifactId>
