/*
 * Licensed to Neo4j under one or more contributor
 * license agreements. See the NOTICE file distributed with
 * this work for additional information regarding copyright
 * ownership. Neo4j licenses this file to you under
 * the Apache License, Version 2.0 (the "License"); you may
 * not use this file except in compliance with the License.
 * You may obtain a copy of the License at
 *
 * http://www.apache.org/licenses/LICENSE-2.0
 *
 * Unless required by applicable law or agreed to in writing,
 * software distributed under the License is distributed on an
 * "AS IS" BASIS, WITHOUT WARRANTIES OR CONDITIONS OF ANY
 * KIND, either express or implied. See the License for the
 * specific language governing permissions and limitations
 * under the License.
 */
package org.neo4j.doc;

import java.io.ByteArrayOutputStream;
import java.io.PrintStream;
import java.util.Comparator;
import java.util.List;
import java.util.Optional;
import java.util.function.Function;
import java.util.function.Predicate;
import java.util.regex.Matcher;
import java.util.regex.Pattern;
import java.util.stream.Collectors;

import org.neo4j.configuration.Config;
import org.neo4j.configuration.GraphDatabaseSettings;
import org.neo4j.configuration.SettingImpl;

public class ConfigDocsGenerator
{

    private static final Pattern CONFIG_SETTING_PATTERN = Pattern.compile( "\\+?[a-z0-9]+((\\.|_)[a-z0-9]+)+\\+?" );
    private static final Pattern ENDS_WITH_WORD_CHAR = Pattern.compile( "\\w$" );
    private static final String IFDEF_HTMLOUTPUT = String.format( "ifndef::nonhtmloutput[]%n" );
    private static final String IFDEF_NONHTMLOUTPUT = String.format( "ifdef::nonhtmloutput[]%n" );
    private static final String ENDIF = String.format( "endif::nonhtmloutput[]%n%n" );
    private final Config config;
    List<SettingDescription> settingDescriptions;
    private PrintStream out;

    public ConfigDocsGenerator()
    {
        config = Config.defaults( GraphDatabaseSettings.SERVER_DEFAULTS );
    }

    public String document( Predicate<SettingImpl<Object>> filter, String id, String title, String idPrefix )
    {
        ByteArrayOutputStream baos = new ByteArrayOutputStream();
        out = new PrintStream( baos );
        settingDescriptions = config.getDeclaredSettings().values().stream().map( setting -> (SettingImpl<Object>) setting ).filter( filter ).sorted(
                Comparator.comparing( SettingImpl::name ) ).map( setting -> new DocsConfigValue(
                idFromName( idPrefix, setting.name() ),
                setting.name(),
                description( setting ),
                setting.deprecated(),
                setting.toString(),
                valueAsString( setting ),
                setting.internal(),
                Optional.empty(), //Should be in the description if deprecated
                setting.dynamic()
            ) ).collect( Collectors.toList() );
        out.print( documentSummary( id, title, settingDescriptions ) );
        settingDescriptions.forEach( this::documentForAllOutputs );
        out.flush();
        return baos.toString();
    }

    private String idFromName( String idPrefix, String name )
    {
        return idPrefix + name.replace( '<', '-' ).replace( '>', '-' );
    }

    private Optional<String> description( SettingImpl<Object> setting )
    {
        if ( !setting.description().equals( setting.toString() ) ) //toString is valueDescription
        {
            return Optional.of( setting.description() );
        }
        return Optional.empty();
    }

    private Optional<String> valueAsString( SettingImpl<Object> setting )
    {
        if ( setting.documentedDefaultValue() != null )
        {
            return Optional.of( setting.documentedDefaultValue() );
        }
        else if ( setting.defaultValue() != null )
        {
            return Optional.of( setting.valueToString( setting.defaultValue() ) );
        }
        return Optional.empty();
    }

    private String documentSummary( String id, String title, List<SettingDescription> settingDescriptions )
    {
        return new AsciiDocListGenerator( id, title, true ).generateListAndTableCombo( settingDescriptions );
    }

    private void documentForAllOutputs( SettingDescription item )
    {
        document( item.formatted( ( p ) -> formatParagraph( item.name(), p, this::settingReferenceForHTML ) ) );
    }

    private void documentForHTML( SettingDescription item )
    {
        out.print( IFDEF_HTMLOUTPUT );
        document( item.formatted( ( p ) -> formatParagraph( item.name(), p, this::settingReferenceForHTML ) ) );
        out.print( ENDIF );
    }

    private void documentForPDF( SettingDescription item )
    {
        out.print( IFDEF_NONHTMLOUTPUT );
        document( item.formatted( ( p ) -> formatParagraph( item.name(), p, this::settingReferenceForPDF ) ) );
        out.print( ENDIF );
    }

<<<<<<< HEAD
    private void document( SettingDescription item )
    {
        out.printf( "[[%s]]%n" + ".%s%n" + "[cols=\"<1h,<4\"]%n" + "|===%n" + "|Description%n" + "a|+%s+%n" + "|Valid values%n" + "a|%s%n", item.id(),
                item.name(), item.description().orElse( "No description available." ), item.validationMessage() );

        if ( item.isDynamic() )
        {
            out.printf( "|Dynamic a|true%n" );
        }

        if ( item.hasDefault() )
        {
            out.printf( "|Default value%n" + "m|+%s+%n", item.defaultValue() );
=======
    private void document(SettingDescription item) {
        out.printf("[[%s]]%n" +
                        ".%s%n" +
                        "[cols=\"<1h,<4\"]%n" +
                        "|===%n" +
                        "|Description%n" +
                        "a|%s%n" +
                        "|Valid values%n" +
                        "a|%s%n",
                item.id(), item.name(),
                item.description().orElse("No description available."), item.validationMessage() );

        if (item.isDynamic()) {
            out.printf("|Dynamic a|true%n");
        }

        if (item.hasDefault()) {
            out.printf("|Default value%n" +
                       "m|%s%n",
                    item.defaultValue());
>>>>>>> 28630e54
        }

        if ( item.isDeprecated() )
        {
            out.printf( "|Deprecated%n" + "a|%s%n", item.deprecationMessage() );
            if ( item.hasReplacement() )
            {
                StringBuilder sb = new StringBuilder();
                Matcher matcher = CONFIG_SETTING_PATTERN.matcher( item.replacedBy() );
                while ( matcher.find() )
                {
                    if ( 0 < sb.length() )
                    {
                        sb.append( ", " );
                    }
                    sb.append( settingReferenceForHTML( matcher.group() ) );
                }
                out.printf( "|Replaced by%n" + "a|%s%n", sb.toString() );
            }
        }
        if ( item.isInternal() )
        {
            out.printf( "|Internal%n" + "a|%s is an internal, unsupported setting.%n", item.name() );
        }

        out.printf( "|===%n%n" );
    }

    private String formatParagraph( String settingName, String paragraph, Function<String,String> renderReferenceToOtherSetting )
    {
        return ensureEndsWithPeriod( transformSettingNames( paragraph, settingName, renderReferenceToOtherSetting ) );
    }

    private boolean shouldCreateCrossReference( String candidateSettingName )
    {
        return settingDescriptions.stream().anyMatch( p -> p.name().equals( candidateSettingName ) );
    }

    private String transformSettingNames( String text, String settingBeingRendered, Function<String,String> transform )
    {
        Matcher matcher = CONFIG_SETTING_PATTERN.matcher( text );
        StringBuffer result = new StringBuffer( 256 );
        while ( matcher.find() )
        {
            String match = matcher.group();
            if ( match.endsWith( ".log" ) )
            {
                // a filenamne
                match = "_" + match + "_";
            }
            else if ( match.startsWith( "+" ) && match.endsWith( "+" ) )
            {
                // marked as passthrough, strip the mark but otherwise do nothing
                match = match.replaceAll( "^\\+|\\+$", "" );
            }
            else if ( match.equals( settingBeingRendered ) )
            {
                // don't link to the settings we're describing
                match = "`" + match + "`";
            }
            else if ( !shouldCreateCrossReference( match ) )
            {
                // it's not a setting name, so do nothing
            }
            else
            {
                // If all fall through, assume this key refers to a setting name,
                // and render it as requested by the caller.
                match = transform.apply( match );
            }
            matcher.appendReplacement( result, match );
        }
        matcher.appendTail( result );
        return result.toString();
    }

    private String ensureEndsWithPeriod( String message )
    {
        if ( ENDS_WITH_WORD_CHAR.matcher( message ).find() )
        {
            message += ".";
        }
        return message;
    }

    private String settingReferenceForHTML( String settingName )
    {
        return "<<config_" + settingName + "," + settingName + ">>";
    }

    private String settingReferenceForPDF( String settingName )
    {
        return "`" + settingName + "`";
    }
}<|MERGE_RESOLUTION|>--- conflicted
+++ resolved
@@ -123,7 +123,6 @@
         out.print( ENDIF );
     }
 
-<<<<<<< HEAD
     private void document( SettingDescription item )
     {
         out.printf( "[[%s]]%n" + ".%s%n" + "[cols=\"<1h,<4\"]%n" + "|===%n" + "|Description%n" + "a|+%s+%n" + "|Valid values%n" + "a|%s%n", item.id(),
@@ -136,29 +135,7 @@
 
         if ( item.hasDefault() )
         {
-            out.printf( "|Default value%n" + "m|+%s+%n", item.defaultValue() );
-=======
-    private void document(SettingDescription item) {
-        out.printf("[[%s]]%n" +
-                        ".%s%n" +
-                        "[cols=\"<1h,<4\"]%n" +
-                        "|===%n" +
-                        "|Description%n" +
-                        "a|%s%n" +
-                        "|Valid values%n" +
-                        "a|%s%n",
-                item.id(), item.name(),
-                item.description().orElse("No description available."), item.validationMessage() );
-
-        if (item.isDynamic()) {
-            out.printf("|Dynamic a|true%n");
-        }
-
-        if (item.hasDefault()) {
-            out.printf("|Default value%n" +
-                       "m|%s%n",
-                    item.defaultValue());
->>>>>>> 28630e54
+            out.printf( "|Default value%n" + "m|%s%n", item.defaultValue() );
         }
 
         if ( item.isDeprecated() )
