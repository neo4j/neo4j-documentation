--- conflicted
+++ resolved
@@ -50,9 +50,8 @@
  */
 abstract class RefcardTest extends Assertions with DocumentationHelper with GraphIcing {
 
-<<<<<<< HEAD
   private val javaValues = new RuntimeJavaValueConverter(isGraphKernelResultValue)
-=======
+
   val neo4jVersion: String = System.getenv("NEO4JVERSION")
 
   def versionFenceAllowsThisTest(featureVersion: String): Boolean = {
@@ -63,9 +62,6 @@
     // Neo4j version is greater than the version required by the test?
     new ComparableVersion(neo4jVersion).compareTo(new ComparableVersion(featureVersion)) > -1
   }
-
-  private val javaValues = new RuntimeJavaValueConverter(isGraphKernelResultValue, identity)
->>>>>>> 6b9f7e22
 
   var db: GraphDatabaseCypherService = null
   implicit var engine: ExecutionEngine = null
