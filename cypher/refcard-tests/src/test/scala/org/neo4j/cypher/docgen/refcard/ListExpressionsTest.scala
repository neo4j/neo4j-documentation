--- conflicted
+++ resolved
@@ -26,11 +26,7 @@
 class ListExpressionsTest extends RefcardTest with QueryStatisticsTestSupport {
   val graphDescription = List("ROOT KNOWS A", "A:Person KNOWS B:Person", "B KNOWS C:Person", "C KNOWS ROOT")
   val title = "List Expressions"
-<<<<<<< HEAD
-  override val linkId = "functions"
-=======
   override val linkId = "functions/list"
->>>>>>> dd26a89a
 
   override def assert(name: String, result: InternalExecutionResult) {
     name match {
