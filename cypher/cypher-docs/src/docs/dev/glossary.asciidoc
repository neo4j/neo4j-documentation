[[cypher-glossary]]
= Glossary of keywords

[abstract]
--
This section comprises a glossary of all the keywords -- grouped by category and thence ordered lexicographically -- in the Cypher query language.
--

* <<glossary-clauses, Clauses>>
* <<glossary-operators, Operators>>
* <<glossary-functions, Functions>>
* <<glossary-expressions, Expressions>>
* <<glossary-cypher-query-options, Cypher query options>>


[[glossary-clauses]]
== <<query-clause, Clauses>>

[options="header"]
|===
|Clause                                     | Category      |   Description
|<<query-call, CALL [...YIELD]>>                        | Reading/Writing   | Invoke a procedure deployed in the database.
|<<query-create, CREATE>>                    | Writing     |  Create nodes and relationships.
|<<constraints-create-node-property-existence-constraint, CREATE CONSTRAINT ON (n:Label) ASSERT exists(n.property)>>  | Schema   | Create a constraint ensuring that all nodes with a particular label have a certain property.
|<<constraints-create-a-node-key, CREATE CONSTRAINT ON (n:Label) ASSERT (n.prop1, ..., n.propN) IS NODE KEY>>  |  Schema | Create a constraint ensuring all nodes with a particular label have all the specified properties and that the combination of property values is unique; i.e. ensures existence and uniqueness.
|<<constraints-create-relationship-property-existence-constraint, CREATE CONSTRAINT ON ()-[r:REL_TYPE]-() ASSERT exists(r.property)>>  | Schema   | Create a constraint ensuring that all relationship with a particular type have a certain property.
|<<constraints-create-unique-constraint, CREATE CONSTRAINT ON (n:Label) ASSERT n.property IS UNIQUE>>  |  Schema | Create a constraint ensuring the uniqueness of the combination of node label and property value for a particular property key across all nodes.
|<<schema-index-create-a-single-property-index, CREATE INDEX ON :Label(property)>>  | Schema  | Create an index on all nodes with a particular label and a single property; i.e. create a single-property index.
|<<schema-index-create-a-composite-index, CREATE INDEX ON :Label(prop1, ..., propN)>>  | Schema  | Create an index on all nodes with a particular label and multiple properties; i.e. create a composite index.
|<<query-delete, DELETE>>                    | Writing     |  Delete graph elements — nodes, relationships or paths. Any node to be deleted must also have all associated relationships explicitly deleted.
|<<query-delete, DETACH DELETE>>             | Writing     |  Delete a node or set of nodes. All associated relationships will automatically be deleted.
|<<constraints-drop-node-property-existence-constraint, DROP CONSTRAINT ON (n:Label) ASSERT exists(n.property)>>      | Schema   | Drop a constraint ensuring that all nodes with a particular label have a certain property.
|<<constraints-drop-relationship-property-existence-constraint, DROP CONSTRAINT ON ()-[r:REL_TYPE]-() ASSERT exists(r.property)>>      | Schema   | Drop a constraint ensuring that all relationship with a particular type have a certain property.
|<<constraints-drop-unique-constraint, DROP CONSTRAINT ON (n:Label) ASSERT n.property IS UNIQUE>>       | Schema | Drop a constraint ensuring the uniqueness of the combination of node label and property value for a particular property key across all nodes.
|<<constraints-drop-a-node-key, DROP CONSTRAINT ON (n:Label) ASSERT (n.prop1, ..., n.propN) IS NODE KEY>>       | Schema | Drop a constraint ensuring all nodes with a particular label have all the specified properties and that the combination of property values is unique.
|<<schema-index-drop-a-single-property-index, DROP INDEX ON :Label(property)>>       | Schema | Drop an index from all nodes with a particular label and a single property; i.e. drop a single-property index.
|<<schema-index-drop-a-composite-index, DROP INDEX ON :Label(prop1, ..., propN)>>       | Schema | Drop an index from all nodes with a particular label and multiple properties; i.e. drop a composite index.
|<<query-foreach, FOREACH>>                  | Writing     |  Update data within a list, whether components of a path, or the result of aggregation.
|<<query-limit, LIMIT>>                          | Reading sub-clause | A sub-clause used to constrain the number of rows in the output.
|<<query-load-csv, LOAD CSV>>                | Importing data     |  Use when importing data from CSV files.
|<<query-match, MATCH>>                      | Reading      |  Specify the patterns to search for in the database.
|<<query-merge, MERGE>>                      | Reading/Writing     |  Ensures that a pattern exists in the graph. Either the pattern already exists, or it needs to be created.
|<<query-merge-on-create-on-match, ON CREATE>>   | Reading/Writing | Used in conjunction with `MERGE`, specifying the actions to take if the pattern needs to be created.
|<<query-merge-on-create-on-match, ON MATCH>>    | Reading/Writing | Used in conjunction with `MERGE`, specifying the actions to take if the pattern already exists.
|<<query-optional-match, OPTIONAL MATCH>>    | Reading      |  Specify the patterns to search for in the database while using `nulls` for missing parts of the pattern.
|<<query-order, ORDER BY [ASC[ENDING] \| DESC[ENDING]]>>                       | Reading sub-clause | A sub-clause following `RETURN` or `WITH`, specifying that the output should be sorted in either ascending (the default) or descending order.
|<<query-remove, REMOVE>>                    | Writing     |  Remove properties and labels from nodes and relationships.
|<<query-return, RETURN ... [AS]>>                    | Projecting   |  Defines what to include in the query result set.
|<<query-set, SET>>                          | Writing     |  Update labels on nodes and properties on nodes and relationships.
|<<query-skip, SKIP>>                            | Reading/Writing | A sub-clause defining from which row to start including the rows in the output.
|<<query-union, UNION>>                      | Set operations   |  Combines the result of multiple queries. Duplicates are removed.
|<<query-union, UNION ALL>>                      | Set operations   |  Combines the result of multiple queries. Duplicates are retained.
|<<query-unwind, UNWIND ... [AS]>>                    | Projecting   |  Expands a list into a sequence of rows.
|<<query-using-index-hint, USING INDEX variable:Label(property)>>  | Hint | Index hints are used to specify which index, if any, the planner should use as a starting point.
|<<query-using-index-hint, USING INDEX SEEK variable:Label(property)>>  | Hint | Index seek hint instructs the planner to use an index seek for this clause.
|<<query-using-join-hint, USING JOIN ON variable>>                 | Hint | Join hints are used to enforce a join operation at specified points.
|<<query-using-periodic-commit-hint, USING PERIODIC COMMIT>>       | Hint | This query hint may be used to prevent an out-of-memory error from occurring when importing large amounts of data using `LOAD CSV`.
|<<query-using-scan-hint, USING SCAN variable:Label>>              | Hint | Scan hints are used to force the planner to do a label scan (followed by a filtering operation) instead of using an index.
|<<query-with, WITH ... [AS]>>                        | Projecting   |  Allows query parts to be chained together, piping the results from one to be used as starting points or criteria in the next.
|<<query-where, WHERE>>                          | Reading sub-clause | A sub-clause used to add constraints to the patterns in a `MATCH` or `OPTIONAL MATCH` clause, or to filter the results of a `WITH` clause.
|===


[[glossary-operators]]
== <<query-operators, Operators>>

[options="header"]
|===
|Operator                                                   | Category          | Description
| <<query-operators-mathematical, %>>                      | Mathematical  | Modulo division
| <<query-operators-mathematical, *>>                      | Mathematical  | Multiplication
| <<query-operators-temporal, *>>                      | Temporal  | Multiplying a duration with a number
| <<query-operators-mathematical, +>>                      | Mathematical  | Addition
| <<query-operators-string, +>>                            | String        | Concatenation
| <<query-operators-list, +>>                              | List          | Concatenation
| <<query-operators-temporal, +>>                            | Temporal        | Adding two durations, or a duration and a temporal instant
| <<query-operators-mathematical, \->>                      | Mathematical  | Subtraction or unary minus
| <<query-operators-temporal, \->>                            | Temporal        | Subtracting a duration from a temporal instant or from another duration
| <<query-operators-general, .>>                             | General      | Property access
| <<query-operators-mathematical, />>                      | Mathematical  | Division
| <<query-operators-temporal, />>                      | Temporal  | Dividing a duration by a number
| <<query-operators-comparison, <>>                        | Comparison    | Less than
| <<query-operators-comparison, \<\=>>                       | Comparison    | Less than or equal to
| <<query-operators-comparison, <> >>                       | Comparison    | Inequality
| <<query-operators-comparison, \=>>                        | Comparison    | Equality
| <<query-operators-string, =~>>                           | String        | Regular expression match
| <<query-operators-comparison, > >>                        | Comparison    | Greater than
| <<query-operators-comparison, >\=>>                       | Comparison    | Greater than or equal to
| <<query-operators-boolean, AND>>                         | Boolean       | Conjunction
| <<query-operator-comparison-string-specific, CONTAINS>>  | String comparison | Case-sensitive inclusion search
| <<query-operators-general, DISTINCT>>           | General           | Duplicate removal
| <<query-operator-comparison-string-specific, ENDS WITH>> | String comparison | Case-sensitive suffix search
| <<query-operators-list, IN>>                             | List          | List element existence check
| <<query-operators-comparison, IS NOT NULL>>              | Comparison    | Non-`null` check
| <<query-operators-comparison, IS NULL>>                  | Comparison    | `null` check
| <<query-operators-boolean, NOT>>                         | Boolean       | Negation
| <<query-operators-boolean, OR>>                          | Boolean       | Disjunction
| <<query-operator-comparison-string-specific, STARTS WITH>>   | String comparison | Case-sensitive prefix search
| <<query-operators-boolean, XOR>>                         | Boolean     | Exclusive disjunction
| <<query-operators-general, []>>                            | General        | Subscript (dynamic property access)
| <<query-operators-list, []>>                            | List        | Subscript (accessing element(s) in a list)
| <<query-operators-mathematical, ^>>                      | Mathematical  | Exponentiation
|===


[[glossary-functions]]
== <<query-function, Functions>>

[options="header"]
|===
|Function                                       | Category              | Description
|<<functions-abs, abs()>>                       |  Numeric          | Returns the absolute value of a number.
|<<functions-acos, acos()>>                     | Trigonometric     | Returns the arccosine of a number in radians.
|<<functions-all, all()>>                        | Predicate         | Tests whether the predicate holds for all elements in a list.
|<<functions-any, any()>>                        | Predicate         | Tests whether the predicate holds for at least one element in a list.
|<<functions-asin, asin()>>                     | Trigonometric     | Returns the arcsine of a number in radians.
|<<functions-atan, atan()>>                     | Trigonometric     | Returns the arctangent of a number in radians.
|<<functions-atan2, atan2()>>                   | Trigonometric     | Returns the arctangent2 of a set of coordinates in radians.
|<<functions-avg, avg()>>                        | Aggregating       | Returns the average of a set of values.
|<<functions-ceil, ceil()>>                     | Numeric           | Returns the smallest floating point number that is greater than or equal to a number and equal to a mathematical integer.
|<<functions-coalesce, coalesce()>>              | Scalar            | Returns the first non-`null` value in a list of expressions.
|<<functions-collect, collect()>>                | Aggregating       | Returns a list containing the values returned by an expression.
|<<functions-cos, cos()>>                       | Trigonometric     | Returns the cosine of a number.
|<<functions-cot, cot()>>                       | Trigonometric     | Returns the cotangent of a number.
|<<functions-count, count()>>                    | Aggregating       | Returns the number of values or rows.
| <<functions-date-current, date()>> | Temporal  | Returns the current _Date_.
| <<functions-date-calendar, date({year [, month, day]})>> | Temporal  | Returns a calendar (Year-Month-Day) _Date_.
| <<functions-date-week, date({year [, week, dayOfWeek]})>>  | Temporal | Returns a week (Year-Week-Day) _Date_.
| <<functions-date-quarter, date({year [, quarter, dayOfQuarter]})>> | Temporal  | Returns a quarter (Year-Quarter-Day) _Date_.
| <<functions-date-ordinal, date({year [, ordinalDay]})>> | Temporal  | Returns an ordinal (Year-Day) _Date_.
| <<functions-date-create-string, date(string)>> | Temporal  | Returns a _Date_ by parsing a string.
| <<functions-date-temporal, date({map})>>  | Temporal | Returns a _Date_ from a map of another temporal value's components.
| <<functions-date-current-realtime, date.realtime()>> | Temporal  | Returns the current _Date_ using the `realtime` clock.
| <<functions-date-current-statement, date.statement()>> | Temporal  | Returns the current _Date_ using the `statement` clock.
| <<functions-date-current-transaction, date.transaction()>> | Temporal  | Returns the current _Date_ using the `transaction` clock.
| <<functions-date-truncate, date.truncate()>> | Temporal  | Returns a _Date_ obtained by truncating a value at a specific component boundary. <<functions-temporal-truncate-overview, Truncation summary>>.
| <<functions-datetime-current, datetime()>> | Temporal  | Returns the current _DateTime_.
| <<functions-datetime-calendar, datetime({year [, month, day, ...]})>> | Temporal  | Returns a calendar (Year-Month-Day) _DateTime_.
| <<functions-datetime-week, datetime({year [, week, dayOfWeek, ...]})>> | Temporal  | Returns a week (Year-Week-Day) _DateTime_.
| <<functions-datetime-quarter, datetime({year [, quarter, dayOfQuarter, ...]})>> | Temporal  | Returns a quarter (Year-Quarter-Day) _DateTime_.
| <<functions-datetime-ordinal, datetime({year [, ordinalDay, ...]})>> | Temporal  | Returns an ordinal (Year-Day) _DateTime_.
| <<functions-datetime-create-string, datetime(string)>> | Temporal  | Returns a _DateTime_ by parsing a string.
| <<functions-datetime-temporal, datetime({map})>> | Temporal  | Returns a _DateTime_ from a map of another temporal value's components.
| <<functions-datetime-timestamp, datetime({epochSeconds})>>  | Temporal | Returns a _DateTime_ from a timestamp.
| <<functions-datetime-current-realtime, datetime.realtime()>>  | Temporal | Returns the current _DateTime_ using the `realtime` clock.
| <<functions-datetime-current-statement, datetime.statement()>> | Temporal  | Returns the current _DateTime_ using the `statement` clock.
| <<functions-datetime-current-transaction, datetime.transaction()>> | Temporal  | Returns the current _DateTime_ using the `transaction` clock.
| <<functions-datetime-truncate, datetime.truncate()>>  | Temporal | Returns a _DateTime_ obtained by truncating a value at a specific component boundary. <<functions-temporal-truncate-overview, Truncation summary>>.
|<<functions-degrees, degrees()>>               | Trigonometric     | Converts radians to degrees.
|<<functions-distance, distance()>>              | Spatial           | Returns a floating point number representing the geodesic distance between any two points in the same CRS.
| <<functions-duration-create-components, duration({map})>> | Temporal | Returns a _Duration_ from a map of its components.
| <<functions-duration-create-string, duration(string)>> | Temporal | Returns a _Duration_ by parsing a string.
| <<functions-duration-between, duration.between()>> | Temporal | Returns a _Duration_ equal to the difference between two given instants.
| <<functions-duration-indays, duration.inDays()>> | Temporal | Returns a _Duration_ equal to the difference in whole days or weeks between two given instants.
| <<functions-duration-inmonths, duration.inMonths()>> | Temporal | Returns a _Duration_ equal to the difference in whole months, quarters or years between two given instants.
| <<functions-duration-inseconds, duration.inSeconds()>> | Temporal | Returns a _Duration_ equal to the difference in seconds and fractions of seconds, or minutes or hours, between two given instants.
|<<functions-e, e()>>                           | Logarithmic       | Returns the base of the natural logarithm, `e`.
|<<functions-endnode, endNode()>>                | Scalar            | Returns the end node of a relationship.
|<<functions-exists, exists()>>                  | Predicate         | Returns true if a match for the pattern exists in the graph, or if the specified property exists in the node, relationship or map.
|<<functions-exp, exp()>>                       | Logarithmic       | Returns `e^n`, where `e` is the base of the natural logarithm, and `n` is the value of the argument expression.
|<<functions-extract, extract()>>                | List              | Returns a list `l~result~` containing the values resulting from an expression which has been applied to each element in a list `list`.
|<<functions-filter, filter()>>                  | List              | Returns a list `l~result~` containing all the elements from a list `list` that comply with a predicate.
|<<functions-floor, floor()>>                   | Numeric           | Returns the largest floating point number that is less than or equal to a number and equal to a mathematical integer.
|<<functions-haversin, haversin()>>             | Trigonometric     | Returns half the versine of a number.
|<<functions-head, head()>>                      | Scalar            | Returns the first element in a list.
|<<functions-id, id()>>                          | Scalar            | Returns the id of a relationship or node.
|<<functions-keys, keys()>>                      | List              | Returns a list containing the string representations for all the property names of a node, relationship, or map.
|<<functions-labels, labels()>>                  | List              | Returns a list containing the string representations for all the labels of a node.
|<<functions-last, last()>>                      | Scalar            | Returns the last element in a list.
|<<functions-left, left()>>                      | String            | Returns a string containing the specified number of leftmost characters of the original string.
|<<functions-length, length()>>                  | Scalar            | Returns the length of a path.
| <<functions-localdatetime-current, localdatetime()>> | Temporal  | Returns the current _LocalDateTime_.
| <<functions-localdatetime-calendar, localdatetime({year [, month, day, ...]})>>  | Temporal | Returns a calendar (Year-Month-Day) _LocalDateTime_.
| <<functions-localdatetime-week, localdatetime({year [, week, dayOfWeek, ...]})>> | Temporal  | Returns a week (Year-Week-Day) _LocalDateTime_.
| <<functions-localdatetime-quarter, localdatetime({year [, quarter, dayOfQuarter, ...]})>> | Temporal  | Returns a quarter (Year-Quarter-Day) _DateTime_.
| <<functions-localdatetime-ordinal, localdatetime({year [, ordinalDay, ...]})>> | Temporal  | Returns an ordinal (Year-Day) _LocalDateTime_.
| <<functions-localdatetime-create-string, localdatetime(string)>> | Temporal  | Returns a _LocalDateTime_ by parsing a string.
| <<functions-localdatetime-temporal, localdatetime({map})>> | Temporal  | Returns a _LocalDateTime_ from a map of another temporal value's components.
| <<functions-localdatetime-current-realtime, localdatetime.realtime()>> | Temporal  | Returns the current _LocalDateTime_ using the `realtime` clock.
| <<functions-localdatetime-current-statement, localdatetime.statement()>> | Temporal  | Returns the current _LocalDateTime_ using the `statement` clock.
| <<functions-localdatetime-current-transaction, localdatetime.transaction()>> | Temporal  | Returns the current _LocalDateTime_ using the `transaction` clock.
| <<functions-localdatetime-truncate, localdatetime.truncate()>> | Temporal  | Returns a _LocalDateTime_ obtained by truncating a value at a specific component boundary. <<functions-temporal-truncate-overview, Truncation summary>>.
| <<functions-localtime-current, localtime()>> | Temporal   | Returns the current _LocalTime_.
| <<functions-localtime-create, localtime({hour [, minute, second, ...]})>> | Temporal   | Returns a _LocalTime_ with the specified component values.
| <<functions-localtime-create-string, localtime(string)>> | Temporal   | Returns a _LocalTime_ by parsing a string.
| <<functions-localtime-temporal, localtime({time [, hour, ...]})>> | Temporal   | Returns a _LocalTime_ from a map of another temporal value's components.
| <<functions-localtime-current-realtime, localtime.realtime()>> | Temporal   | Returns the current _LocalTime_ using the `realtime` clock.
| <<functions-localtime-current-statement, localtime.statement()>> | Temporal   | Returns the current _LocalTime_ using the `statement` clock.
| <<functions-localtime-current-transaction, localtime.transaction()>> | Temporal   | Returns the current _LocalTime_ using the `transaction` clock.
| <<functions-localtime-truncate, localtime.truncate()>> | Temporal   | Returns a _LocalTime_ obtained by truncating a value at a specific component boundary. <<functions-temporal-truncate-overview, Truncation summary>>.
|<<functions-log, log()>>                       | Logarithmic       | Returns the natural logarithm of a number.
|<<functions-log10, log10()>>                   | Logarithmic       | Returns the common logarithm (base 10) of a number.
|<<functions-ltrim, lTrim()>>                    | String            | Returns the original string with leading whitespace removed.
|<<functions-max, max()>>                        | Aggregating       | Returns the maximum value in a set of values.
|<<functions-min, min()>>                        | Aggregating       | Returns the minimum value in a set of values.
|<<functions-nodes, nodes()>>                    | List              | Returns a list containing all the nodes in a path.
|<<functions-none, none()>>                      | Predicate         | Returns true if the predicate holds for no element in a list.
|<<functions-percentilecont, percentileCont()>>  | Aggregating       | Returns the percentile of the given value over a group using linear interpolation.
|<<functions-percentiledisc, percentileDisc()>>  | Aggregating       | Returns the nearest value to the given percentile over a group using a rounding method.
|<<functions-pi, pi()>>                         | Trigonometric     | Returns the mathematical constant _pi_.
|<<functions-point-cartesian-2d, point() - Cartesian 2D>>  | Spatial           | Returns a 2D point object, given two coordinate values in the Cartesian coordinate system.
|<<functions-point-cartesian-3d,point() - Cartesian 3D>> | Spatial           | Returns a 3D point object, given three coordinate values in the Cartesian coordinate system.
|<<functions-point-wgs84-2d, point() - WGS 84 2D>>          | Spatial           | Returns a 2D point object, given two coordinate values in the WGS 84 coordinate system.
|<<functions-point-wgs84-3d,point() - WGS 84 3D>> | Spatial         |  Returns a 3D point object, given three coordinate values in the WGS 84 coordinate system.
|<<functions-properties, properties()>>          | Scalar            | Returns a map containing all the properties of a node or relationship.
|<<functions-radians, radians()>>               | Trigonometric     | Converts degrees to radians.
|<<functions-rand, rand()>>                     | Numeric           | Returns a random floating point number in the range from 0 (inclusive) to 1 (exclusive); i.e. `[0, 1)`.
|<<functions-randomuuid, randomUUID()>>         | Scalar            | Returns a string value corresponding to a randomly-generated UUID.
|<<functions-range, range()>>                    | List              | Returns a list comprising all integer values within a specified range.
|<<functions-reduce, reduce()>>                  | List              | Runs an expression against individual elements of a list, storing the result of the expression in an accumulator.
|<<functions-relationships, relationships()>>    | List              | Returns a list containing all the relationships in a path.
|<<functions-replace, replace()>>                | String            | Returns a string in which all occurrences of a specified string in the original string have been replaced by another (specified) string.
|<<functions-reverse-list, reverse()>>           | List              | Returns a list in which the order of all elements in the original list have been reversed.
|<<functions-reverse, reverse()>>                | String            | Returns a string in which the order of all characters in the original string have been reversed.
|<<functions-right, right()>>                    | String            | Returns a string containing the specified number of rightmost characters of the original string.
|<<functions-round, round()>>                   | Numeric           | Returns the value of a number rounded to the nearest integer.
|<<functions-rtrim, rTrim()>>                    | String            | Returns the original string with trailing whitespace removed.
|<<functions-sign, sign()>>                     | Numeric           | Returns the signum of a number: `0` if the number is `0`, `-1` for any negative number, and `1` for any positive number.
|<<functions-sin, sin()>>                       | Trigonometric     | Returns the sine of a number.
|<<functions-single, single()>>                  | Predicate         | Returns true if the predicate holds for exactly one of the elements in a list.
|<<functions-size, size()>>                      | Scalar            | Returns the number of items in a list.
|<<functions-size-of-pattern-expression, size() applied to pattern expression>>  | Scalar   | Returns the number of sub-graphs matching the pattern expression.
|<<functions-size-of-string, size() applied to string>>  | Scalar          | Returns the number of Unicode characters in a string.
|<<functions-split, split()>>                    | String            | Returns a list of strings resulting from the splitting of the original string around matches of the given delimiter.
|<<functions-sqrt, sqrt()>>                     | Logarithmic       | Returns the square root of a number.
|<<functions-startnode, startNode()>>            | Scalar            | Returns the start node of a relationship.
|<<functions-stdev, stDev()>>                    | Aggregating       | Returns the standard deviation for the given value over a group for a sample of a population.
|<<functions-stdevp, stDevP()>>                  | Aggregating       | Returns the standard deviation for the given value over a group for an entire population.
|<<functions-substring, substring()>>            | String            | Returns a substring of the original string, beginning  with a 0-based index start and length.
|<<functions-sum, sum()>>                        | Aggregating       | Returns the sum of a set of numeric values.
|<<functions-tail, tail()>>                      | List              | Returns all but the first element in a list.
|<<functions-tan, tan()>>                       | Trigonometric     | Returns the tangent of a number.
| <<functions-time-current, time()>> | Temporal   | Returns the current _Time_.
| <<functions-time-create, time({hour [, minute, ...]})>>  | Temporal  | Returns a _Time_ with the specified component values.
| <<functions-time-create-string, time(string)>> | Temporal   | Returns a _Time_ by parsing a string.
| <<functions-time-temporal, time({time [, hour, ..., timezone]})>> | Temporal   | Returns a _Time_ from a map of another temporal value's components.
| <<functions-time-current-realtime, time.realtime()>> | Temporal   | Returns the current _Time_ using the `realtime` clock.
| <<functions-time-current-statement, time.statement()>> | Temporal   | Returns the current _Time_ using the `statement` clock.
| <<functions-time-current-transaction, time.transaction()>> | Temporal   | Returns the current _Time_ using the `transaction` clock.
| <<functions-time-truncate, time.truncate()>> | Temporal   | Returns a _Time_ obtained by truncating a value at a specific component boundary. <<functions-temporal-truncate-overview, Truncation summary>>.
|<<functions-timestamp, timestamp()>>            | Scalar            | Returns the difference, measured in milliseconds, between the current time and midnight, January 1, 1970 UTC.
|<<functions-toboolean, toBoolean()>>                | Scalar            | Converts a string value to a boolean value.
|<<functions-tofloat, toFloat()>>                | Scalar            | Converts an integer or string value to a floating point number.
|<<functions-tointeger, toInteger()>>                    | Scalar            | Converts a floating point or string value to an integer value.
|<<functions-tolower, toLower()>>                    | String            | Returns the original string in lowercase.
|<<functions-tostring, toString()>>              | String            | Converts an integer, float, boolean or temporal (i.e. Date, Time, LocalTime, DateTime, LocalDateTime or Duration) value to a string.
|<<functions-toupper, toUpper()>>                    | String            | Returns the original string in uppercase.
|<<functions-trim, trim()>>                      | String            | Returns the original string with leading and trailing whitespace removed.
|<<functions-type, type()>>                      | Scalar            | Returns the string representation of the relationship type.
|===


[[glossary-expressions]]
== Expressions

[options="header"]
|===
|Name           | Description
| <<query-syntax-case, CASE Expression>>  | A generic conditional expression, similar to if/else statements available in other languages.
|===


[[glossary-cypher-query-options]]
== Cypher query options

[options="header"]
|===
|Name           | Type | Description
| <<cypher-version, CYPHER $version query>>  | Version | This will force `'query'` to use Neo4j Cypher `$version`. The default is `3.3`.
| <<cypher-planner, CYPHER planner=rule query>> | Planner | This will force `'query'` to use the rule planner. As the rule planner was removed in 3.2, doing this will cause `'query'` to fall back to using Cypher 3.1.
| <<cypher-planner, CYPHER planner=cost query>> | Planner | Neo4j {neo4j-version} uses the cost planner for all queries.
<<<<<<< HEAD
| <<cypher-runtime, CYPHER runtime=interpreted query>> | Runtime | This will force the query execution engine to use the interpreted runtime. This is the only option in Neo4j Community Edition.
| <<cypher-runtime, CYPHER runtime=slotted query>> | Runtime | This will cause the query execution engine to use the slotted runtime. This is only available in Neo4j Enterprise Edition.
| <<cypher-runtime, CYPHER runtime=compiled query>> | Runtime | This will cause the query execution engine to use the compiled runtime if it supports `'query'`. This is only available in Neo4j Enterprise Edition.
=======
| <<cypher-runtime, CYPHER runtime=interpreted query>> | Runtime | This will force the query planner to use the interpreted runtime. This is the only option in Neo4j Community Edition.
| <<cypher-runtime, CYPHER runtime=slotted query>> | Runtime | This will cause the query planner to use the slotted runtime if it supports `'query'`. This is only available in Neo4j Enterprise Edition.
| <<cypher-runtime, CYPHER runtime=compiled query>> | Runtime | This will cause the query planner to use the compiled runtime if it supports `'query'`. This is only available in Neo4j Enterprise Edition.
>>>>>>> 4bd7b395
|===
<|MERGE_RESOLUTION|>--- conflicted
+++ resolved
@@ -269,13 +269,7 @@
 | <<cypher-version, CYPHER $version query>>  | Version | This will force `'query'` to use Neo4j Cypher `$version`. The default is `3.3`.
 | <<cypher-planner, CYPHER planner=rule query>> | Planner | This will force `'query'` to use the rule planner. As the rule planner was removed in 3.2, doing this will cause `'query'` to fall back to using Cypher 3.1.
 | <<cypher-planner, CYPHER planner=cost query>> | Planner | Neo4j {neo4j-version} uses the cost planner for all queries.
-<<<<<<< HEAD
-| <<cypher-runtime, CYPHER runtime=interpreted query>> | Runtime | This will force the query execution engine to use the interpreted runtime. This is the only option in Neo4j Community Edition.
-| <<cypher-runtime, CYPHER runtime=slotted query>> | Runtime | This will cause the query execution engine to use the slotted runtime. This is only available in Neo4j Enterprise Edition.
-| <<cypher-runtime, CYPHER runtime=compiled query>> | Runtime | This will cause the query execution engine to use the compiled runtime if it supports `'query'`. This is only available in Neo4j Enterprise Edition.
-=======
 | <<cypher-runtime, CYPHER runtime=interpreted query>> | Runtime | This will force the query planner to use the interpreted runtime. This is the only option in Neo4j Community Edition.
-| <<cypher-runtime, CYPHER runtime=slotted query>> | Runtime | This will cause the query planner to use the slotted runtime if it supports `'query'`. This is only available in Neo4j Enterprise Edition.
+| <<cypher-runtime, CYPHER runtime=slotted query>> | Runtime | This will cause the query planner to use the slotted runtime. This is only available in Neo4j Enterprise Edition.
 | <<cypher-runtime, CYPHER runtime=compiled query>> | Runtime | This will cause the query planner to use the compiled runtime if it supports `'query'`. This is only available in Neo4j Enterprise Edition.
->>>>>>> 4bd7b395
-|===
+|===
