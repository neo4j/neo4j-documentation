[[query-function]]
= Functions


[abstract]
--
This section contains information on all functions in the Cypher query language.
--

* Predicate functions [<<header-query-predicates, Summary>>|<<query-functions-predicate, Detail>>]
* Scalar functions [<<header-query-functions-scalar, Summary>>|<<query-functions-scalar, Detail>>]
* Aggregating functions [<<header-query-functions-aggregating, Summary>>|<<query-functions-aggregating, Detail>>]
* List functions [<<header-query-functions-list, Summary>>|<<query-functions-list, Detail>>]
* Mathematical functions - numeric [<<header-query-functions-numeric, Summary>>|<<query-functions-mathematical-numeric, Detail>>]
* Mathematical functions - logarithmic [<<header-query-functions-logarithmic, Summary>>|<<query-functions-mathematical-logarithmic, Detail>>]
* Mathematical functions - trigonometric [<<header-query-functions-trigonometric, Summary>>|<<query-functions-mathematical-trigonometric, Detail>>]
* String functions [<<header-query-functions-string, Summary>>|<<query-functions-string, Detail>>]
* Spatial functions [<<header-query-functions-spatial, Summary>>|<<query-functions-spatial, Detail>>]
* <<query-functions-udf, User-defined functions>>

Note that related information exists in <<query-operators>>.

Most functions in Cypher will return `null` if an input parameter is `null`.


[[header-query-predicates]]
**<<query-functions-predicate, Predicate functions>>**

These functions return either true or false for the given arguments.

[options="header"]
|===
|Function                         |   Description
|<<functions-all,all()>>          | Tests whether the predicate holds for all elements in a list.
|<<functions-any,any()>>          | Tests whether the predicate holds for at least one element in a list.
|<<functions-exists,exists()>>    | Returns true if a match for the pattern exists in the graph, or if the specified property exists in the node, relationship or map.
|<<functions-none,none()>>        | Returns true if the predicate holds for no element in a list.
|<<functions-single,single()>>    | Returns true if the predicate holds for exactly one of the elements in a list.
|===


[[header-query-functions-scalar]]
**<<query-functions-scalar, Scalar functions>>**

These functions return a single value.

[options="header"]
|===
| Function                                                            | Description
| <<functions-coalesce,coalesce()>>                                   | Returns the first non-`null` value in a list of expressions.
| <<functions-endnode,endNode()>>                                     | Returns the end node of a relationship.
| <<functions-head,head()>>                                           | Returns the first element in a list.
| <<functions-id,id()>>                                               | Returns the id of a relationship or node.
| <<functions-last,last()>>                                           | Returns the last element in a list.
| <<functions-length,length()>>                                       | Returns the length of a path.
| <<functions-properties,properties()>>                               | Returns a map containing all the properties of a node or relationship.
| <<functions-size,size()>>                                           | Returns the number of items in a list.
| <<functions-size-of-pattern-expression,size() applied to pattern expression>> | Returns the number of sub-graphs matching the pattern expression.
| <<functions-size-of-string,size() applied to string>>                         | Returns the size of a string.
| <<functions-startnode,startNode()>>                                 | Returns the start node of a relationship.
| <<functions-timestamp,timestamp()>>                                 | Returns the difference, measured in milliseconds, between the current time and midnight, January 1, 1970 UTC.
| <<functions-toboolean,toBoolean()>>                                 | Converts a string value to a boolean value.
| <<functions-tofloat,toFloat()>>                                     | Converts an integer or string value to a floating point number.
| <<functions-tointeger,toInteger()>>                                 | Converts a floating point or string value to an integer value.
| <<functions-type,type()>>                                           | Returns the string representation of the relationship type.
|===


[[header-query-functions-aggregating]]
**<<query-functions-aggregating, Aggregating functions>>**

These functions take multiple values as arguments, and calculate and return an aggregated value from them.

[options="header"]
|===
|Function                                       | Description
|<<functions-avg,avg()>>                        | Returns the average of a set of numeric values.
|<<functions-collect,collect()>>                | Returns a list containing the values returned by an expression.
|<<functions-count,count()>>                    | Returns the number of values or rows.
|<<functions-max,max()>>                        | Returns the maximum value in a set of values.
|<<functions-min,min()>>                        | Returns the minimum value in a set of values.
|<<functions-percentilecont,percentileCont()>>  | Returns the percentile of a value over a group using linear interpolation.
|<<functions-percentiledisc,percentileDisc()>>  | Returns the nearest value to the given percentile over a group using a rounding method.
|<<functions-stdev,stDev()>>                    | Returns the standard deviation for the given value over a group for a sample of a population.
|<<functions-stdevp,stDevP()>>                  | Returns the standard deviation for the given value over a group for an entire population.
|<<functions-sum,sum()>>                        | Returns the sum of a set of numeric values.
|===


[[header-query-functions-list]]
**<<query-functions-list, List functions>>**

These functions return lists of other values.
Further details and examples of lists may be found in <<cypher-lists>>.

[options="header"]
|===
|Function                                       | Description
|<<functions-extract,extract()>>                | Returns a list `l~result~` containing the values resulting from an expression which has been applied to each element in a list `list`.
|<<functions-filter,filter()>>                  | Returns a list `l~result~` containing all the elements from a list `list` that comply with a predicate.
|<<functions-keys,keys()>>                      | Returns a list containing the string representations for all the property names of a node, relationship, or map.
|<<functions-labels,labels()>>                  | Returns a list containing the string representations for all the labels of a node.
|<<functions-nodes,nodes()>>                    | Returns a list containing all the nodes in a path.
|<<functions-range,range()>>                    | Returns a list comprising all integer values within a specified range.
|<<functions-reduce,reduce()>>                  | Runs an expression against individual elements of a list, storing the result of the expression in an accumulator.
<<<<<<< HEAD
|<<functions-relationships,relationships()/rels()>>    | Returns a list containing all the relationships in a path.
|<<functions-reverse-list,reverse()>>        | Returns a list in which the order of all elements in the original list have been reversed.
=======
|<<functions-relationships,relationships()>>    | Returns a list containing all the relationships in a path.
>>>>>>> 31cd32c1
|<<functions-tail,tail()>>                      | Returns all but the first element in a list.
|===


[[header-query-functions-numeric]]
**<<query-functions-mathematical-numeric, Mathematical functions - numeric>>**

These functions all operate on numerical expressions only, and will return an error if used on any other values.

[options="header"]
|===
| Function                     | Description
| <<functions-abs, abs()>>     | Returns the absolute value of a number.
| <<functions-ceil, ceil()>>   | Returns the smallest floating point number that is greater than or equal to a number and equal to a mathematical integer.
| <<functions-floor, floor()>> | Returns the largest floating point number that is less than or equal to a number and equal to a mathematical integer.
| <<functions-rand, rand()>>   | Returns a random floating point number in the range from 0 (inclusive) to 1 (exclusive); i.e. `[0,1)`.
| <<functions-round, round()>> | Returns the value of a number rounded to the nearest integer.
| <<functions-sign, sign()>>   | Returns the signum of a number: `0` if the number is `0`, `-1` for any negative number, and `1` for any positive number.
|===


[[header-query-functions-logarithmic]]
**<<query-functions-mathematical-logarithmic, Mathematical functions - logarithmic>>**

These functions all operate on numerical expressions only, and will return an error if used on any other values.

[options="header"]
|===
| Function                     | Description
| <<functions-e, e()>>         | Returns the base of the natural logarithm, `e`.
| <<functions-exp, exp()>>     | Returns `e^n`, where `e` is the base of the natural logarithm, and `n` is the value of the argument expression.
| <<functions-log, log()>>     | Returns the natural logarithm of a number.
| <<functions-log10, log10()>> | Returns the common logarithm (base 10) of a number.
| <<functions-sqrt, sqrt()>>   | Returns the square root of a number.
|===


[[header-query-functions-trigonometric]]
**<<query-functions-mathematical-trigonometric, Mathematical functions - trigonometric>>**

These functions all operate on numerical expressions only, and will return an error if used on any other values.

All trigonometric functions operate on radians, unless otherwise specified.

[options="header"]
|===
| Function                           | Description
| <<functions-acos, acos()>>         | Returns the arccosine of a number in radians.
| <<functions-asin, asin()>>         | Returns the arcsine of a number in radians.
| <<functions-atan, atan()>>         | Returns the arctangent of a number in radians.
| <<functions-atan2, atan2()>>       | Returns the arctangent2 of a set of coordinates in radians.
| <<functions-cos, cos()>>           | Returns the cosine of a number.
| <<functions-cot, cot()>>           | Returns the cotangent of a number.
| <<functions-degrees, degrees()>>   | Converts radians to degrees.
| <<functions-haversin, haversin()>> | Returns half the versine of a number.
| <<functions-pi, pi()>>             | Returns the mathematical constant _pi_.
| <<functions-radians, radians()>>   | Converts degrees to radians.
| <<functions-sin, sin()>>           | Returns the sine of a number.
| <<functions-tan, tan()>>           | Returns the tangent of a number.
|===


[[header-query-functions-string]]
**<<query-functions-string, String functions>>**

These functions are used to manipulate strings or to create a string representation of another value.

[options="header"]
|===
|Function                               |   Description
|<<functions-left,left()>>              | Returns a string containing the specified number of leftmost characters of the original string.
|<<functions-ltrim,lTrim()>>            | Returns the original string with leading whitespace removed.
|<<functions-replace,replace()>>        | Returns a string in which all occurrences of a specified string in the original string have been replaced by another (specified) string.
|<<functions-reverse,reverse()>>        | Returns a string in which the order of all characters in the original string have been reversed.
|<<functions-right,right()>>            | Returns a string containing the specified number of rightmost characters of the original string.
|<<functions-rtrim,rTrim()>>            | Returns the original string with trailing whitespace removed.
|<<functions-split,split()>>            | Returns a list of strings resulting from the splitting of the original string around matches of the given delimiter.
|<<functions-substring,substring()>>    | Returns a substring of the original string, beginning  with a 0-based index start and length.
|<<functions-tolower,toLower()>>            | Returns the original string in lowercase.
|<<functions-tostring,toString()>>      | Converts an integer, float or boolean value to a string.
|<<functions-toupper,toUpper()>>            | Returns the original string in uppercase.
|<<functions-trim,trim()>>              | Returns the original string with leading and trailing whitespace removed.
|===


[[header-query-functions-spatial]]
**<<query-functions-spatial, Spatial functions>>**

These functions are used to specify points in a 2D coordinate system and to calculate the geodesic distance between two points.

[options="header"]
|===
|Function                               |   Description
|<<functions-distance,distance()>>      | Returns a floating point number representing the geodesic distance between any two points in the same CRS.
|<<functions-point-cartesian,point() - cartesian 2D>>            | Returns a point object, given two coordinate values in the cartesian coordinate system.
|<<functions-point,point() - WGS 84>>            | Returns a point object, given two coordinate values in the WGS 84 coordinate system.
|===

//Predicate functions

include::query-functions-predicate.adoc[leveloffset=+1]

//Scalar functions

include::query-functions-scalar.adoc[leveloffset=+1]

//Aggregating functions

include::query-functions-aggregating.adoc[leveloffset=+1]

//List functions

include::query-functions-list.adoc[leveloffset=+1]

//Mathematical functions - numeric

include::query-functions-mathematical-numeric.adoc[leveloffset=+1]

//Mathematical functions - logarithmic

include::query-functions-mathematical-logarithmic.adoc[leveloffset=+1]

//Mathematical functions - trigonometric

include::query-functions-mathematical-trigonometric.adoc[leveloffset=+1]

//String functions

include::query-functions-string.adoc[leveloffset=+1]

//Spatial functions

include::query-functions-spatial.adoc[leveloffset=+1]


[[query-functions-udf]]
== User-defined functions ==

User-defined functions are written in Java, deployed into the database and are called in the same way as any other Cypher function.

This example shows how you invoke a user-defined function called `join` from Cypher.

include::call-a-user-defined-function.asciidoc[leveloffset=+1]

For developing and deploying user-defined functions in Neo4j, see <<user-defined-functions, Extending Neo4j -> User-defined functions>>.


[[query-functions-user-defined-aggregation]]
=== User-defined aggregation functions ===

User-defined aggregation functions are written in Java, deployed into the database and are called in the same way as any other Cypher function.

This example shows how you invoke a user-defined aggregation function called `longestString` from Cypher.

include::call-a-user-defined-aggregation-function.asciidoc[leveloffset=+1]

For developing and deploying user-defined aggregation functions in Neo4j, see <<user-defined-aggregation-functions, Extending Neo4j -> User-defined aggregation functions>>.<|MERGE_RESOLUTION|>--- conflicted
+++ resolved
@@ -103,12 +103,8 @@
 |<<functions-nodes,nodes()>>                    | Returns a list containing all the nodes in a path.
 |<<functions-range,range()>>                    | Returns a list comprising all integer values within a specified range.
 |<<functions-reduce,reduce()>>                  | Runs an expression against individual elements of a list, storing the result of the expression in an accumulator.
-<<<<<<< HEAD
-|<<functions-relationships,relationships()/rels()>>    | Returns a list containing all the relationships in a path.
-|<<functions-reverse-list,reverse()>>        | Returns a list in which the order of all elements in the original list have been reversed.
-=======
 |<<functions-relationships,relationships()>>    | Returns a list containing all the relationships in a path.
->>>>>>> 31cd32c1
+|<<functions-reverse-list,reverse()>>           | Returns a list in which the order of all elements in the original list have been reversed.
 |<<functions-tail,tail()>>                      | Returns all but the first element in a list.
 |===
 
