--- conflicted
+++ resolved
@@ -106,11 +106,7 @@
 SHOW [ALL\|BTREE] INDEX[ES] [BRIEF\|VERBOSE [OUTPUT]]
 ----
 | List indexes in the database, either all or B-tree only.
-<<<<<<< HEAD
-|
-=======
-| 
->>>>>>> 684221c6
+|
 
 | [source, cypher]
 ----
