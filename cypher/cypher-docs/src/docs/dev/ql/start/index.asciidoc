--- conflicted
+++ resolved
@@ -5,13 +5,9 @@
 Find starting points through explicit indexes.
 
 [IMPORTANT]
-<<<<<<< HEAD
-The `START` clause should only be used when accessing explicit indexes.
-=======
 The `START` clause was removed in Cypher 3.2.
 Using the `START` clause will cause the query to fall back to using Cypher 3.1.
 `START` should only be used when accessing legacy indexes.
->>>>>>> 445ab715
 In all other cases, use `MATCH` instead (see <<query-match>>).
 
 * <<start-node-by-index-seek, Node by index seek>>
