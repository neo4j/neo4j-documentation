--- conflicted
+++ resolved
@@ -19,280 +19,6 @@
  */
 package org.neo4j.cypher.docgen
 
-<<<<<<< HEAD
-import org.neo4j.cypher.internal.compiler.v3_2.executionplan.InternalExecutionResult
-
-
-class PatternTest extends ArticleTest {
-  override val indexProps: List[String] = List("name")
-
-  def assert(name: String, result: InternalExecutionResult) {}
-
-  val graphDescription = List("A KNOWS B", "A KNOWS C", "A KNOWS D", "B KNOWS E", "C KNOWS E", "D KNOWS F")
-
-  override val properties = Map(
-    "A" -> Map("name" -> "Anders"),
-    "B" -> Map("name" -> "Becky"),
-    "C" -> Map("name" -> "Cesar"),
-    "D" -> Map("name" -> "Dilshad"),
-    "E" -> Map("name" -> "Emil"),
-    "F" -> Map("name" -> "Filipa"))
-
-  val title = "Pattern"
-  val section = "Introduction"
-  val text =
-    """
-Patterns
-========
-
-* <<cypher-pattern-node-introduction,Introduction>>
-* <<cypher-pattern-node,Patterns for nodes>>
-* <<cypher-pattern-related-nodes,Patterns for related nodes>>
-* <<cypher-pattern-label,Patterns for labels>>
-* <<cypher-pattern-properties,Specifying properties>>
-* <<cypher-pattern-relationship,Patterns for relationships>>
-* <<cypher-pattern-path-variables,Assigning to path variables>>
-
-
-[[cypher-pattern-node-introduction]]
-== Introduction ==
-
-Patterns and pattern-matching are at the very heart of Cypher, so being effective with Cypher requires a good understanding of patterns.
-
-Using patterns, you describe the shape of the data you're looking for. For example, in the `MATCH` clause you describe the shape with a pattern, and Cypher will figure out how to get that data for you.
-
-The pattern describes the data using a form that is very similar to how one typically draws the shape of property graph data on a whiteboard: usually as circles (representing nodes) and arrows between them to represent relationships.
-
-Patterns appear in multiple places in Cypher: in `MATCH`, `CREATE` and `MERGE` clauses, and in pattern expressions. Each of these
-is described in more detail in:
-
-* <<query-match>>
-* <<query-optional-match>>
-* <<query-create>>
-* <<query-merge>>
-* <<query-where-patterns>>
-
-[[cypher-pattern-node]]
-== Patterns for nodes ==
-
-The very simplest 'shape' that can be described in a pattern is a node. A node is described using a pair of parentheses, and is typically given a name.
-For example:
-
-[source, cypher]
-----
-(a)
-----
-
-This simple pattern describes a single node, and names that node using the variable `a`.
-
-[[cypher-pattern-related-nodes]]
-== Patterns for related nodes ==
-
-A more powerful construct is a pattern that describes multiple nodes and relationships between them.
-Cypher patterns describe relationships by employing an arrow between two nodes.
-For example:
-
-[source, cypher]
-----
-(a)-->(b)
-----
-
-This pattern describes a very simple data shape: two nodes, and a single relationship from one to the other.
-In this example, the two nodes are both named as `a` and `b` respectively, and the relationship is 'directed': it goes from `a` to `b`.
-
-This manner of describing nodes and relationships can be extended to cover an arbitrary number of nodes and the relationships between them, for example:
-
-[source, cypher]
-----
-(a)-->(b)<--(c)
-----
-
-Such a series of connected nodes and relationships is called a "path".
-
-Note that the naming of the nodes in these patterns is only necessary should one need to refer to the same node again, either later in the pattern or elsewhere in the Cypher query.
-If this is not necessary, then the name may be omitted, as follows:
-
-[source, cypher]
-----
-(a)-->()<--(c)
-----
-
-[[cypher-pattern-label]]
-== Patterns for labels ==
-
-In addition to simply describing the shape of a node in the pattern, one can also describe attributes.
-The most simple attribute that can be described in the pattern is a label that the node must have.
-For example:
-
-[source, cypher]
-----
-(a:User)-->(b)
-----
-
-One can also describe a node that has multiple labels:
-
-[source, cypher]
-----
-(a:User:Admin)-->(b)
-----
-
-[[cypher-pattern-properties]]
-== Specifying properties ==
-
-Nodes and relationships are the fundamental structures in a graph. Neo4j uses properties on both of these to allow for far richer models.
-
-Properties can be expressed in patterns using a map-construct: curly brackets surrounding a number of key-expression pairs, separated by commas.
-E.g. a node with two properties on it would look like:
-
-[source, cypher]
-----
-(a { name: 'Andres', sport: 'Brazilian Ju-Jitsu'})
-----
-
-A relationship with expectations on it is given by:
-
-[source, cypher]
-----
-(a)-[{blocked: false}]->(b)
-----
-
-When properties appear in patterns, they add an additional constraint to the shape of the data.
-In the case of a `CREATE` clause, the properties will be set in the newly-created nodes and relationships.
-In the case of a `MERGE` clause, the properties will be used as additional constraints on the shape any existing data must have (the specified properties must exactly match any existing data in the graph).
-If no matching data is found, then `MERGE` behaves like `CREATE` and the properties will be set in the newly created nodes and relationships.
-
-Note that patterns supplied to `CREATE` may use a single parameter to specify properties, e.g: `CREATE (node $paramName)`.
-This is not possible with patterns used in other clauses, as Cypher needs to know the property names at the time the query is compiled, so that matching can be done effectively.
-
-[[cypher-pattern-relationship]]
-== Patterns for relationships ==
-
-The simplest way to describe a relationship is by using the arrow between two nodes, as in the previous examples.
-Using this technique, you can describe that the relationship should exist and the directionality of it.
-If you don't care about the direction of the relationship, the arrow head can be omitted, as exemplified by:
-
-[source, cypher]
-----
-(a)--(b)
-----
-
-As with nodes, relationships may also be given names.
-In this case, a pair of square brackets is used to break up the arrow and the variable is placed between.
-For example:
-
-[source, cypher]
-----
-(a)-[r]->(b)
-----
-
-Much like labels on nodes, relationships can have types.
-To describe a relationship with a specific type, you can specify this as follows:
-
-[source, cypher]
-----
-(a)-[r:REL_TYPE]->(b)
-----
-
-Unlike labels, relationships can only have one type.
-But if we'd like to describe some data such that the relationship could have any one of a set of types, then they can all be listed in the pattern, separating them with the pipe symbol `|` like this:
-
-[source, cypher]
-----
-(a)-[r:TYPE1|TYPE2]->(b)
-----
-
-Note that this form of pattern can only be used to describe existing data (ie. when using a pattern with `MATCH` or as an expression).
-It will not work with `CREATE` or `MERGE`, since it's not possible to create a relationship with multiple types.
-
-As with nodes, the name of the relationship can always be omitted, as exemplified by:
-
-[source, cypher]
-----
-(a)-[:REL_TYPE]->(b)
-----
-
-=== Variable length ===
-
-[CAUTION]
-Variable length pattern matching in versions 2.1.x and earlier does not enforce relationship uniqueness for patterns described within a single `MATCH` clause.
-This means that a query such as the following: `MATCH (a)-[r]\->(b), (a)-[rs*]\->(c) RETURN *` may include `r` as part of the `rs` set.
-This behavior has changed in versions 2.2.0 and later, in such a way that `r` will be excluded from the result set, as this better adheres to the rules of relationship uniqueness as documented here <<cypherdoc-uniqueness>>.
-If you have a query pattern that needs to retrace relationships rather than ignoring them as the relationship uniqueness rules normally dictate, you can accomplish this using multiple match clauses, as follows: `MATCH (a)-[r]\->(b) MATCH (a)-[rs*]\->(c) RETURN *`.
-This will work in all versions of Neo4j that support the `MATCH` clause, namely 2.0.0 and later.
-
-Rather than describing a long path using a sequence of many node and relationship descriptions in a pattern, many relationships (and the intermediate nodes) can be described by specifying a length in the relationship description of a pattern.
-For example:
-
-[source, cypher]
-----
-(a)-[*2]->(b)
-----
-
-This describes a graph of three nodes and two relationship, all in one path (a path of length 2).
-This is equivalent to:
-
-[source, cypher]
-----
-(a)-->()-->(b)
-----
-
-A range of lengths can also be specified: such relationship patterns are called 'variable length relationships'.
-For example:
-
-[source, cypher]
-----
-(a)-[*3..5]->(b)
-----
-
-This is a minimum length of 3, and a maximum of 5.
-It describes a graph of either 4 nodes and 3 relationships, 5 nodes and 4 relationships or 6 nodes and 5 relationships, all connected together in a single path.
-
-Either bound can be omitted. For example, to describe paths of length 3 or more, use:
-
-[source, cypher]
-----
-(a)-[*3..]->(b)
-----
-
-And to describe paths of length 5 or less, use:
-
-[source, cypher]
-----
-(a)-[*..5]->(b)
-----
-
-Both bounds can be omitted, allowing paths of any length to be described:
-
-[source, cypher]
-----
-(a)-[*]->(b)
-----
-
-As a simple example, let's take the query below:
-
-###
-MATCH (me)-[:KNOWS*1..2]-(remote_friend)
-WHERE me.name = 'Filipa'
-RETURN remote_friend.name###
-
-This query finds data in the graph which a shape that fits the pattern: specifically a node (with the name property *'Filipa'*) and then the `KNOWS` related nodes, one or two steps out.
-This is a typical example of finding first and second degree friends.
-
-Note that variable length relationships cannot be used with `CREATE` and `MERGE`.
-
-[[cypher-pattern-path-variables]]
-== Assigning to path variables ==
-
-As described above, a series of connected nodes and relationships is called a "path". Cypher allows paths to be named
-using an identifer, as exemplified by:
-
-[source, cypher]
-----
-p = (a)-[*3..5]->(b)
-----
-
-You can do this in `MATCH`, `CREATE` and `MERGE`, but not when using patterns as expressions."""
-=======
 import org.neo4j.cypher.docgen.tooling.{DocBuilder, DocumentingTest, ResultAssertions}
 
 class PatternTest extends DocumentingTest {
@@ -533,7 +259,6 @@
     }
 
   }.build()
->>>>>>> 4e1ff566
 }
 
 
