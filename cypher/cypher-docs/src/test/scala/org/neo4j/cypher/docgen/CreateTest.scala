/*
 * Copyright (c) 2002-2018 "Neo4j,"
 * Neo4j Sweden AB [http://neo4j.com]
 *
 * This file is part of Neo4j.
 *
 * Neo4j is free software: you can redistribute it and/or modify
 * it under the terms of the GNU General Public License as published by
 * the Free Software Foundation, either version 3 of the License, or
 * (at your option) any later version.
 *
 * This program is distributed in the hope that it will be useful,
 * but WITHOUT ANY WARRANTY; without even the implied warranty of
 * MERCHANTABILITY or FITNESS FOR A PARTICULAR PURPOSE.  See the
 * GNU General Public License for more details.
 *
 * You should have received a copy of the GNU General Public License
 * along with this program.  If not, see <http://www.gnu.org/licenses/>.
 */
package org.neo4j.cypher.docgen

import org.neo4j.cypher.QueryStatisticsTestSupport
import org.neo4j.cypher.docgen.tooling.{DocBuilder, DocumentingTest, ResultAssertions}

class CreateTest extends DocumentingTest with QueryStatisticsTestSupport {
  override def outputPath = "target/docs/dev/ql"

  override def doc = new DocBuilder {
    doc("CREATE", "query-create")
    initQueries(
      """CREATE (a:Person {name: 'A'}),
                (b:Person {name: 'B'})
      """.stripMargin)
    synopsis("The `CREATE` clause is used to create graph elements -- nodes and relationships.")
    p(
      """* <<create-nodes, Create nodes>>
        |** <<create-create-single-node, Create single node>>
        |** <<create-create-multiple-nodes, Create multiple nodes>>
        |** <<create-create-a-node-with-a-label, Create a node with a label>>
        |** <<create-create-a-node-with-multiple-labels, Create a node with multiple labels>>
        |** <<create-create-node-and-add-labels-and-properties, Create node and add labels and properties>>
        |** <<create-return-created-node, Return created node>>
        |* <<create-relationships, Create relationships>>
        |** <<create-create-a-relationship-between-two-nodes, Create a relationship between two nodes>>
        |** <<create-create-a-relationship-and-set-properties, Create a relationship and set properties>>
        |* <<create-create-a-full-path, Create a full path>>
        |* <<use-parameters-with-create, Use parameters with `CREATE`>>
        |** <<create-create-node-with-a-parameter-for-the-properties, Create node with a parameter for the properties>>
        |** <<create-create-multiple-nodes-with-a-parameter-for-their-properties, Create multiple nodes with a parameter for their properties>>""".stripMargin)
    tip{
      p("""In the `CREATE` clause, patterns are used extensively.
          |Read <<cypher-patterns>> for an introduction.""".stripMargin)
    }
    section("Create nodes", "create-nodes") {
      section("Create single node", "create-create-single-node") {
        p(
          """Creating a single node is done by issuing the following query:""".stripMargin)
        query(
          """CREATE (n)""".stripMargin, ResultAssertions((r) => {
            assertStats(r, nodesCreated = 1)
          })) {
          p("Nothing is returned from this query, except the count of affected nodes.")
          resultTable()
        }
      }
      section("Create multiple nodes", "create-create-multiple-nodes") {
        p(
          """Creating multiple nodes is done by separating them with a comma.""".stripMargin)
        query(
          """CREATE (n), (m)""".stripMargin, ResultAssertions((r) => {
            assertStats(r, nodesCreated = 2)
          })) {
          resultTable()
        }
      }
      section("Create a node with a label", "create-create-a-node-with-a-label") {
        p(
          """To add a label when creating a node, use the syntax below:""".stripMargin)
        query(
          """CREATE (n:Person)""".stripMargin, ResultAssertions((r) => {
            assertStats(r, nodesCreated = 1, labelsAdded = 1)
          })) {
          p("Nothing is returned from this query.")
          resultTable()
        }
      }
      section("Create a node with multiple labels", "create-create-a-node-with-multiple-labels") {
        p(
          """To add labels when creating a node, use the syntax below.
            |In this case, we add two labels.""".stripMargin)
        query(
          """CREATE (n:Person:Swedish)""".stripMargin, ResultAssertions((r) => {
            assertStats(r, nodesCreated = 1, labelsAdded = 2)
          })) {
          p("Nothing is returned from this query.")
          resultTable()
        }
      }
      section("Create node and add labels and properties", "create-create-node-and-add-labels-and-properties") {
        p(
          """When creating a new node with labels, you can add properties at the same time.""".stripMargin)
        query(
          """CREATE (n:Person {name: 'Andy', title: 'Developer'})""".stripMargin, ResultAssertions((r) => {
            assertStats(r, nodesCreated = 1, labelsAdded = 1, propertiesWritten = 2)
          })) {
          p("Nothing is returned from this query.")
          resultTable()
        }
      }
      section("Return created node", "create-return-created-node") {
        p(
          """Creating a single node is done by issuing the following query:""".stripMargin)
        query(
          """CREATE (a {name: 'Andy'})
            |RETURN a.name""".stripMargin, ResultAssertions((r) => {
            r.toList should equal(List(Map("a.name" -> "Andy")))
            assertStats(r, propertiesWritten = 1, nodesCreated = 1)
          })) {
          p("The newly-created node is returned.")
          resultTable()
        }
      }
    }
    section("Create relationships", "create-relationships") {
      section("Create a relationship between two nodes", "create-create-a-relationship-between-two-nodes") {
        p(
          """To create a relationship between two nodes, we first get the two nodes.
            |Once the nodes are loaded, we simply create a relationship between them.""".stripMargin)
        initQueries()
        query(
          """MATCH (a:Person), (b:Person)
            |WHERE a.name = 'A' AND b.name = 'B'
            |CREATE (a)-[r:RELTYPE]->(b)
            |RETURN type(r)""".stripMargin, ResultAssertions((r) => {
            r.toList should equal(List(Map("type(r)" -> "RELTYPE")))
            assertStats(r, relationshipsCreated = 1)
          })) {
          p("The created relationship is returned by the query.")
          resultTable()
        }
      }
      section("Create a relationship and set properties", "create-create-a-relationship-and-set-properties") {
        p(
          """Setting properties on relationships is done in a similar manner to how it's done when creating nodes.
            |Note that the values can be any expression.""".stripMargin)
        query(
          """MATCH (a:Person), (b:Person)
            |WHERE a.name = 'A' AND b.name = 'B'
            |CREATE (a)-[r:RELTYPE {name: a.name + '<->' + b.name}]->(b)
            |RETURN type(r), r.name""".stripMargin, ResultAssertions((r) => {
            r.toList should equal(List(Map("type(r)" -> "RELTYPE", "r.name" -> "A<->B")))
            assertStats(r, propertiesWritten = 1, relationshipsCreated = 1)
          })) {
          p("The newly-created relationship is returned by the example query.")
          resultTable()
        }
      }
    }
    section("Create a full path", "create-create-a-full-path") {
      p(
        """When you use `CREATE` and a pattern, all parts of the pattern that are not already in scope at this time will be created.""".stripMargin)
      query(
        """CREATE p = (andy {name:'Andy'})-[:WORKS_AT]->(neo)<-[:WORKS_AT]-(michael {name: 'Michael'})
          |RETURN p""".stripMargin, ResultAssertions((r) => {
          assertStats(r, nodesCreated = 3, relationshipsCreated = 2, propertiesWritten = 2)
        })) {
        p("This query creates three nodes and two relationships in one go, assigns it to a path variable, and returns it.")
        resultTable()
      }
    }
    section("Use parameters with `CREATE`", "use-parameters-with-create") {
      section("Create node with a parameter for the properties", "create-create-node-with-a-parameter-for-the-properties") {
        p(
          """You can also create a graph entity from a map.
            |All the key/value pairs in the map will be set as properties on the created relationship or node.
            |In this case we add a `Person` label to the node as well.""".stripMargin)
        query(
          """CREATE (n:Person $props)
            |RETURN n""".stripMargin, ResultAssertions((r) => {
            assertStats(r, nodesCreated = 1, labelsAdded = 1, propertiesWritten = 2)
          }),
          ("props", Map("name" -> "Andy", "position" -> "Developer"))) {
          resultTable()
        }
      }
      section("Create multiple nodes with a parameter for their properties", "create-create-multiple-nodes-with-a-parameter-for-their-properties") {
        p(
          """By providing Cypher an array of maps, it will create a node for each map.""".stripMargin)
        query(
          """UNWIND $props AS map
            |CREATE (n) SET n = map""".stripMargin, ResultAssertions((r) => {
            assertStats(r, nodesCreated = 2, propertiesWritten = 4)
          }),
<<<<<<< HEAD
          "props" -> List(Map("name" -> "Andres", "position" -> "Developer"), Map("name" -> "Michael", "position" -> "Developer"))) {
=======
          ("props" -> List(Map("name" -> "Andy", "position" -> "Developer"), Map("name" -> "Michael", "position" -> "Developer")))) {
>>>>>>> fd1702eb
          resultTable()
        }
      }
    }
  }.build()
}<|MERGE_RESOLUTION|>--- conflicted
+++ resolved
@@ -191,11 +191,7 @@
             |CREATE (n) SET n = map""".stripMargin, ResultAssertions((r) => {
             assertStats(r, nodesCreated = 2, propertiesWritten = 4)
           }),
-<<<<<<< HEAD
-          "props" -> List(Map("name" -> "Andres", "position" -> "Developer"), Map("name" -> "Michael", "position" -> "Developer"))) {
-=======
-          ("props" -> List(Map("name" -> "Andy", "position" -> "Developer"), Map("name" -> "Michael", "position" -> "Developer")))) {
->>>>>>> fd1702eb
+          "props" -> List(Map("name" -> "Andy", "position" -> "Developer"), Map("name" -> "Michael", "position" -> "Developer"))) {
           resultTable()
         }
       }
