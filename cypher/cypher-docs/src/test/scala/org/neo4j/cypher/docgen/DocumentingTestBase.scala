/*
 * Copyright (c) 2002-2018 "Neo Technology,"
 * Network Engine for Objects in Lund AB [http://neotechnology.com]
 *
 * This file is part of Neo4j.
 *
 * Neo4j is free software: you can redistribute it and/or modify
 * it under the terms of the GNU General Public License as published by
 * the Free Software Foundation, either version 3 of the License, or
 * (at your option) any later version.
 *
 * This program is distributed in the hope that it will be useful,
 * but WITHOUT ANY WARRANTY; without even the implied warranty of
 * MERCHANTABILITY or FITNESS FOR A PARTICULAR PURPOSE.  See the
 * GNU General Public License for more details.
 *
 * You should have received a copy of the GNU General Public License
 * along with this program.  If not, see <http://www.gnu.org/licenses/>.
 */
package org.neo4j.cypher.docgen

import java.io.{ByteArrayOutputStream, File, PrintWriter, StringWriter}
import java.net.InetSocketAddress
import java.nio.charset.StandardCharsets
import java.util.concurrent.TimeUnit

import org.junit.{After, Before}
import org.neo4j.cypher.example.JavaExecutionEngineDocTest
import org.neo4j.cypher.export.{DatabaseSubGraph, SubGraphExporter}
import org.neo4j.cypher.internal.compatibility.v3_3.runtime.helpers.RuntimeJavaValueConverter
import org.neo4j.cypher.internal.compiler.v3_3.prettifier.Prettifier
import org.neo4j.cypher.internal.frontend.v3_3.helpers.Eagerly
import org.neo4j.cypher.internal.helpers.GraphIcing
import org.neo4j.cypher.internal.javacompat.GraphImpl
import org.neo4j.cypher.internal.{ExecutionEngine, InternalExecutionResult, RewindableExecutionResult, isGraphKernelResultValue}
import org.neo4j.cypher.javacompat.internal.GraphDatabaseCypherService
import org.neo4j.cypher.{CypherException, ExecutionEngineHelper}
import org.neo4j.doc.tools.AsciiDocGenerator
import org.neo4j.graphdb._
import org.neo4j.graphdb.factory.GraphDatabaseSettings
import org.neo4j.graphdb.index.Index
import org.neo4j.kernel.impl.util.ValueUtils
import org.neo4j.kernel.impl.util.ValueUtils.asMapValue
import org.neo4j.kernel.api.KernelTransaction
import org.neo4j.kernel.api.security.SecurityContext
import org.neo4j.kernel.configuration.Settings
import org.neo4j.kernel.impl.api.KernelStatement
import org.neo4j.kernel.impl.api.index.IndexingService
import org.neo4j.kernel.impl.api.index.sampling.IndexSamplingMode
import org.neo4j.kernel.impl.core.ThreadToStatementContextBridge
import org.neo4j.kernel.impl.coreapi.{InternalTransaction, PropertyContainerLocker}
import org.neo4j.kernel.impl.query.Neo4jTransactionalContextFactory
import org.neo4j.kernel.impl.query.clientconnection.BoltConnectionInfo
import org.neo4j.test.GraphDatabaseServiceCleaner.cleanDatabaseContent
import org.neo4j.test.{GraphDescription, TestEnterpriseGraphDatabaseFactory, TestGraphDatabaseFactory}
import org.neo4j.values.virtual.VirtualValues
import org.neo4j.visualization.asciidoc.AsciidocHelper
import org.neo4j.visualization.graphviz.{AsciiDocStyle, GraphStyle, GraphvizWriter}
import org.neo4j.walk.Walker
import org.scalatest.junit.JUnitSuite

import scala.collection.JavaConverters._
import scala.reflect.ClassTag

trait DocumentationHelper extends GraphIcing with ExecutionEngineHelper {
  def generateConsole: Boolean
  def db: GraphDatabaseCypherService

  def niceify(in: String): String = in.toLowerCase
    .replace(" ", "-")
    .replace("(", "")
    .replace(")", "")
    .replace("`", "")

  def simpleName: String = this.getClass.getSimpleName.replaceAll("Test", "").toLowerCase

  def createDir(folder: String): File = createDir(path, folder)

  def createDir(where: File, folder: String): File = {
    val dir = new File(where, niceify(folder))
    if (!dir.exists()) {
      dir.mkdirs()
    }
    dir
  }

  def createWriter(title: String, dir: File): PrintWriter = {
    new PrintWriter(new File(dir, niceify(title) + ".asciidoc"), StandardCharsets.UTF_8.name())
  }

  def asciidocSubstitutions: String = null
  def createCypherSnippet(query: String) = {
    val escapedQuery = query.trim().replace("\\", "\\\\")
    val prettifiedQuery = Prettifier(escapedQuery)
    if (asciidocSubstitutions != null) {
      AsciidocHelper.createCypherSnippetFromPreformattedQueryWithCustomSubstitutions(prettifiedQuery, true, asciidocSubstitutions)
    } else {
      AsciidocHelper.createCypherSnippetFromPreformattedQuery(prettifiedQuery, true)
    }
  }

  def prepareFormatting(query: String): String = {
    val str = Prettifier(query.trim())
    if ((str takeRight 1) == ";") {
      str
    } else {
      str + ";"
    }
  }

  def dumpSetupQueries(queries: List[String], dir: File) {
    dumpQueries(queries, dir, simpleName + "-setup")
  }

  def dumpSetupConstraintsQueries(queries: List[String], dir: File) {
    dumpQueries(queries, dir, simpleName + "-setup-constraints")
  }

  def dumpPreparationQueries(queries: List[String], dir: File, testid: String) {
    dumpQueries(queries, dir, simpleName + "-" + niceify(testid) + ".preparation")
  }

  private def dumpQueries(queries: List[String], dir: File, testid: String): String = {
    if (queries.isEmpty) {
      ""
    } else {
      val queryStrings = queries.map(prepareFormatting)
      val output = AsciidocHelper.createCypherSnippetFromPreformattedQuery(queryStrings.mkString("\n"), true)
      AsciiDocGenerator.dumpToSeparateFile(dir, testid, output)
    }
  }

  val path: File = new File("target/docs/dev/ql/")

  val graphvizFileName = "cypher-" + simpleName + "-graph"

  def dumpGraphViz(dir: File, graphVizOptions: String): String = {
    emitGraphviz(dir, graphvizFileName, graphVizOptions)
  }

  def dumpPreparationGraphviz(dir: File, testid: String, graphVizOptions: String): String = {
    emitGraphviz(dir, simpleName + "-" + niceify(testid) + ".preparation-graph", graphVizOptions)
  }

  private def emitGraphviz(dir: File, testid: String, graphVizOptions: String): String = {
    val out = new ByteArrayOutputStream()
    val writer = new GraphvizWriter(getGraphvizStyle)

    db.inTx {
      writer.emit(out, Walker.fullGraph(db.getGraphDatabaseService))
    }

    val graphOutput = """["dot", "%s.svg", "neoviz", "%s"]
----
%s
----

""".format(testid, graphVizOptions, out)
    ".Graph\n" + AsciiDocGenerator.dumpToSeparateFile(dir, testid, graphOutput)
  }

  protected def getGraphvizStyle: GraphStyle = AsciiDocStyle.withAutomaticRelationshipTypeColors()

}

abstract class DocumentingTestBase extends JUnitSuite with DocumentationHelper with GraphIcing with ResetStrategy {
  def testQuery(title: String, text: String, queryText: String, optionalResultExplanation: String = null,
                parameters: Map[String, Any] = Map.empty, planners: Seq[String] = Seq.empty,
                assertions: InternalExecutionResult => Unit) {
    internalTestQuery(title, text, queryText, optionalResultExplanation, None, None, parameters, planners, assertions)
  }
  private val javaValues = new RuntimeJavaValueConverter(isGraphKernelResultValue)

  def testFailingQuery[T <: CypherException: ClassTag](title: String, text: String, queryText: String, optionalResultExplanation: String = null) {
    val classTag = implicitly[ClassTag[T]]
    internalTestQuery(title, text, queryText, optionalResultExplanation, Some(classTag), None, Map.empty, Seq.empty, _ => {})
  }

  def prepareAndTestQuery(title: String, text: String, queryText: String, optionalResultExplanation: String = "",
                          prepare: GraphDatabaseCypherService => Unit, assertions: InternalExecutionResult => Unit) {
    internalTestQuery(title, text, queryText, optionalResultExplanation, None, Some(prepare), Map.empty, Seq.empty, assertions)
  }

  def profileQuery(title: String, text: String, queryText: String, realQuery: Option[String] = None, assertions: InternalExecutionResult => Unit) {
    internalProfileQuery(title, text, queryText, realQuery, None, None, assertions)
  }

  private def internalProfileQuery(title: String,
                                   text: String,
                                   queryText: String,
                                   realQuery: Option[String],
                                   expectedException: Option[ClassTag[_ <: CypherException]],
                                   prepare: Option[GraphDatabaseCypherService => Unit],
                                   assertions: InternalExecutionResult => Unit) {
    preparationQueries = List()

    dumpSetupConstraintsQueries(setupConstraintQueries, dir)
    dumpSetupQueries(setupQueries, dir)

    val consoleData: String = "none"

    val keySet = nodeMap.keySet
    val writer: PrintWriter = createWriter(title, dir)
    prepareForTest(title, prepare)

    val query = db.inTx {
      keySet.foldLeft(realQuery.getOrElse(queryText)) {
        (acc, key) => acc.replace("%" + key + "%", node(key).getId.toString)
      }
    }

    try {
      val result = profile(query)

      if (expectedException.isDefined) {
        fail(s"Expected the test to throw an exception: $expectedException")
      }

      val testId = niceify(section + " " + title)
      writer.println("[[" + testId + "]]")
      if (!noTitle) writer.println("== " + title + " ==")
      writer.println(text)
      writer.println()

      val output = new StringBuilder(2048)
      output.append(".Query\n")
      output.append(createCypherSnippet(query))
      writer.println(AsciiDocGenerator.dumpToSeparateFile(dir, testId + ".query", output.toString()))
      writer.println()
      writer.println()

      writer.append(".Query Plan\n")
      writer.append(AsciidocHelper.createOutputSnippet(result.executionPlanDescription().toString))

      writer.flush()
      writer.close()


      db.inTx {
        assertions(result)
      }

    } catch {
      case e: CypherException if expectedException.nonEmpty =>
        val expectedExceptionType = expectedException.get
        e match {
          case expectedExceptionType(typedE) =>
            dumpToFileWithException(dir, writer, title, query, "", text, typedE, consoleData, Map.empty)
          case _ => fail(s"Expected an exception of type $expectedException but got ${e.getClass}", e)
        }
    }
  }


  private def internalTestQuery(title: String,
                                text: String,
                                queryText: String,
                                optionalResultExplanation: String,
                                expectedException: Option[ClassTag[_ <: CypherException]],
                                prepare: Option[GraphDatabaseCypherService => Unit],
                                parameters: Map[String, Any],
                                planners: Seq[String],
                                assertions: InternalExecutionResult => Unit)
  {
    preparationQueries = List()
    //dumpGraphViz(dir, graphvizOptions.trim)
    if (!graphvizExecutedAfter) {
      dumpGraphViz(dir, graphvizOptions.trim)
    }
    dumpSetupConstraintsQueries(setupConstraintQueries, dir)
    dumpSetupQueries(setupQueries, dir)

    var consoleData: String = ""
    if (generateConsole) {
      if (generateInitialGraphForConsole) {
        val out = new StringWriter()
        db.inTx {
          new SubGraphExporter(DatabaseSubGraph.from(db.getGraphDatabaseService)).export(new PrintWriter(out))
          consoleData = out.toString
        }
      }
      if (consoleData.isEmpty) {
        consoleData = "none"
      }
    }

    val keySet = nodeMap.keySet
    val writer: PrintWriter = createWriter(title, dir)
    prepareForTest(title, prepare)

    val query = db.inTx {
      keySet.foldLeft(queryText)((acc, key) => acc.replace("%" + key + "%", node(key).getId.toString))
    }

    assert(filePaths.size == urls.size)

    val testQuery = filePaths.foldLeft(query)( (acc, entry) => acc.replace(entry._1, entry._2))
    val docQuery = urls.foldLeft(query)( (acc, entry) => acc.replace(entry._1, entry._2))

    executeWithAllPlannersAndAssert(
      testQuery,
      assertions,
      expectedException,
      dumpToFileWithException(dir, writer, title, docQuery, optionalResultExplanation, text, _, consoleData, parameters),
      parameters,
      planners,
      prepareForTest(title, prepare))
    match {
      case Some(result) => dumpToFileWithResult(dir, writer, title, docQuery, optionalResultExplanation, text, result, consoleData, parameters)
      case  None =>
    }
  }

  def prepareForTest(title: String, prepare: Option[GraphDatabaseCypherService => Unit]) {
    prepare.foreach {
      (prepareStep: GraphDatabaseCypherService => Any) => prepareStep(db)
    }
    if (preparationQueries.nonEmpty) {
      dumpPreparationQueries(preparationQueries, dir, title)
      dumpPreparationGraphviz(dir, title, graphvizOptions)
    }
    db.inTx { db.schema().awaitIndexesOnline(2, TimeUnit.SECONDS) }
  }

  private def executeWithAllPlannersAndAssert(query: String, assertions: InternalExecutionResult => Unit,
                                              expectedException: Option[ClassTag[_ <: CypherException]],
                                              expectedCaught: CypherException => Unit,
                                              parameters: Map[String, Any],
                                              providedPlanners: Seq[String],
                                              prepareFunction: => Unit) = {
    // COST planner is default. Can't specify it without getting exception thrown if it's unavailable.
    val planners = if (providedPlanners.isEmpty) Seq("") else providedPlanners

    val results = planners.flatMap {
      case planner if expectedException.isEmpty =>
        val contextFactory = Neo4jTransactionalContextFactory.create( db, new PropertyContainerLocker )
        val transaction = db.beginTransaction( KernelTransaction.Type.`implicit`, SecurityContext.AUTH_DISABLED )
        val result = engine.execute(
          s"$planner $query",
          parameters,
          contextFactory.newContext(
            new BoltConnectionInfo("username",
              "neo4j-java-bolt-driver",
              new InetSocketAddress("127.0.0.1", 56789),
              new InetSocketAddress("127.0.0.1", 7687)
            ),
            transaction,
            query,
            asMapValue(javaValues.asDeepJavaMap(parameters).asInstanceOf[java.util.Map[String, AnyRef]])
          )
        )
        val rewindable = RewindableExecutionResult(result)
        db.inTx(assertions(rewindable))
        val dump = rewindable.dumpToString()
        if (graphvizExecutedAfter && planner == planners.head) {
          dumpGraphViz(dir, graphvizOptions.trim)
        }
        reset()
        prepareFunction
        Some(dump)

      case s =>
        val contextFactory = Neo4jTransactionalContextFactory.create( db, new PropertyContainerLocker )
        val transaction = db.beginTransaction( KernelTransaction.Type.`implicit`, SecurityContext.AUTH_DISABLED )
        val e = intercept[CypherException](
            engine.execute(
              s"$s $query",
              parameters,
              contextFactory.newContext(
                new BoltConnectionInfo("username",
                  "neo4j-java-bolt-driver",
                  new InetSocketAddress("127.0.0.1", 56789),
                  new InetSocketAddress("127.0.0.1", 7687)
                ),
                transaction,
                query,
                asMapValue(javaValues.asDeepJavaMap(parameters).asInstanceOf[java.util.Map[String, AnyRef]])
              )
            )
          )
        val expectedExceptionType = expectedException.get
        e match {
          case expectedExceptionType(typedE) => expectedCaught(typedE)
          case _ => fail(s"Expected an exception of type $expectedException but got ${e.getClass}", e)
        }
        None
    }

    results.headOption
  }

  var db: GraphDatabaseCypherService = _
  var engine: ExecutionEngine = _
  var nodeMap: Map[String, Long] = _
  var nodeIndex: Index[Node] = _
  var relIndex: Index[Relationship] = _
  val properties: Map[String, Map[String, Any]] = Map()
  var generateConsole: Boolean = true
  var generateInitialGraphForConsole: Boolean = true
  val graphvizOptions: String = ""
  val noTitle: Boolean = false
  val graphvizExecutedAfter: Boolean = false
  var preparationQueries: List[String] = List()

  protected val baseUrl = System.getProperty("remote-csv-upload")
  var filePaths: Map[String, String] = Map.empty
  var urls: Map[String, String] = Map.empty

  def section: String
  val dir: File = createDir(section)

  def graphDescription: List[String] = List()

  val setupQueries: List[String] = List()
  val setupConstraintQueries: List[String] = List()

  // these 2 methods are need by ExecutionEngineHelper to do its job
  override def graph = db
  override def eengine = engine

  def indexProps: List[String] = List()

  def dumpToFileWithResult(dir: File, writer: PrintWriter, title: String, query: String, returns: String, text: String,
                 result: String, consoleData: String, parameters: Map[String, Any]) {
    dumpToFile(dir, writer, title, query, returns, text, Right(result), consoleData, parameters)
  }

  def dumpToFileWithException(dir: File, writer: PrintWriter, title: String, query: String, returns: String, text: String,
                 failure: CypherException, consoleData: String, parameters: Map[String, Any]) {
    dumpToFile(dir, writer, title, query, returns, text, Left(failure), consoleData, parameters)
  }

  private def dumpToFile(dir: File, writer: PrintWriter, title: String, query: String, returns: String, text: String,
                         result: Either[CypherException, String], consoleData: String, parameters: Map[String, Any]) {
    val testId = niceify(section + " " + title)
    writer.println("[[" + testId + "]]")
    if (!noTitle) writer.println("== " + title + " ==")
    writer.println(text)
    writer.println()
    dumpQuery(dir, writer, testId, query, returns, result, consoleData, parameters)
    writer.flush()
    writer.close()
  }

  def executePreparationQueries(queries: List[String]) {
    preparationQueries = queries

    graph.withTx( executeQueries(_, queries), KernelTransaction.Type.`implicit` )
  }

  private def executeQueries(tx: InternalTransaction, queries: List[String]) {
    val contextFactory = Neo4jTransactionalContextFactory.create( db, new PropertyContainerLocker )
    queries.foreach { query => {
      val innerTx = db.beginTransaction( KernelTransaction.Type.`implicit`, tx.securityContext() )
      engine.execute( query, Map.empty[String, Object],
        contextFactory.newContext(
          new BoltConnectionInfo(
            "username",
            "neo4j-java-bolt-driver",
            new InetSocketAddress("127.0.0.1", 56789),
            new InetSocketAddress("127.0.0.1", 7687)
          ),
          innerTx,
          query,
          VirtualValues.EMPTY_MAP
        )
      )
    } }
  }

<<<<<<< HEAD
  protected def indexingService = db.getDependencyResolver.resolveDependency(classOf[IndexingService])

  protected def sampleAllIndicesAndWait(mode: IndexSamplingMode = IndexSamplingMode.TRIGGER_REBUILD_ALL, time: Long = 10, unit: TimeUnit = TimeUnit.SECONDS) = {
    indexingService.triggerIndexSampling(mode)
    unit.sleep(time)
=======
  protected def sampleAllIndexesAndWait(mode: IndexSamplingMode = IndexSamplingMode.TRIGGER_REBUILD_ALL, time: Long = 10, unit: TimeUnit = TimeUnit.SECONDS) = {
    samplingController.sampleIndexes(mode)
    samplingController.awaitSamplingCompleted(time, unit)
>>>>>>> d41a177e
  }

  protected def assertIsDeleted(pc: PropertyContainer) {
    val nodeManager: ThreadToStatementContextBridge = db.getDependencyResolver.resolveDependency(classOf[ThreadToStatementContextBridge])

    val statement : KernelStatement = nodeManager.getKernelTransactionBoundToThisThread( true ).acquireStatement().asInstanceOf[KernelStatement]

    pc match {
      case node: Node =>
        if (statement.txState().nodeIsDeletedInThisTx(node.getId)) {
        fail("Expected " + pc + " to be deleted, but it isn't.")
        }
      case rel: Relationship =>
        if (statement.txState().relationshipIsDeletedInThisTx(rel.getId)) {
          fail("Expected " + pc + " to be deleted, but it isn't.")
        }
      case _ => throw new ClassCastException
    }
  }

  protected def getLabelsFromNode(p: InternalExecutionResult): Iterable[String] = p.columnAs[Node]("n").next().labels

  def indexProperties[T <: PropertyContainer](n: T, index: Index[T]) {
    indexProps.foreach((property) => {
      if (n.hasProperty(property)) {
        val value = n.getProperty(property)
        index.add(n, property, value)
      }
    })
  }

  def node(name: String): Node = db.getNodeById(nodeMap.getOrElse(name, throw new NotFoundException(name)))
  def nodes(names: String*): List[Node] = names.map(node).toList
  def rel(id: Long): Relationship = db.getRelationshipById(id)

  @After
  def tearDown() {
    if (db != null) db.shutdown()
  }

  @Before
  def init() {
    hardReset()
  }

  protected def newTestGraphDatabaseFactory(): TestGraphDatabaseFactory = new TestEnterpriseGraphDatabaseFactory()

  override def hardReset() {
    tearDown()
    val database: GraphDatabaseService = newTestGraphDatabaseFactory().newImpermanentDatabaseBuilder().
      setConfig(GraphDatabaseSettings.node_keys_indexable, "name").
      setConfig(GraphDatabaseSettings.node_auto_indexing, Settings.TRUE).
      newGraphDatabase()
    db = new GraphDatabaseCypherService(database)

    engine = ExecutionEngineFactory.createCommunityEngineFromDb(database) // TODO: This should be Enterprise!

    softReset()
  }

  override def softReset() {
    cleanDatabaseContent(db.getGraphDatabaseService)

    db.withTx( tx => {
      db.schema().awaitIndexesOnline(10, TimeUnit.SECONDS)

      nodeIndex = db.index().forNodes("nodes")
      relIndex = db.index().forRelationships("rels")
      val g = new GraphImpl(graphDescription.toArray[String])
      val description = GraphDescription.create(g)


      nodeMap = description.create(db.getGraphDatabaseService).asScala.map {
        case (name, node) => name -> node.getId
      }.toMap

      executeQueries(tx, setupQueries)

      db.getAllNodes().asScala.foreach((n) => {
        indexProperties(n, nodeIndex)
        n.getRelationships(Direction.OUTGOING).asScala.foreach(indexProperties(_, relIndex))
      })

      asNodeMap(properties) foreach {
        case (n: Node, seq: Map[String, Any]) =>
          seq foreach { case (k, v) => n.setProperty(k, v) }
      }
    }, KernelTransaction.Type.`explicit` )

    db.withTx( executeQueries(_, setupConstraintQueries), KernelTransaction.Type.`explicit` )
  }

  private def asNodeMap[T: ClassTag](m: Map[String, T]): Map[Node, T] =
    m map { case (k: String, v: T) => (node(k), v) }

  private def mapMapValue(v: Any): Any = v match {
    case v: Map[_, _] => Eagerly.immutableMapValues(v, mapMapValue).asJava
    case seq: Seq[_]  => seq.map(mapMapValue).asJava
    case v: Any       => v
  }

  private def dumpQuery(dir: File,
                        writer: PrintWriter,
                        testId: String,
                        query: String,
                        returns: String,
                        result: Either[CypherException, String],
                        consoleData: String,
                        parameters: Map[String, Any]) {
    if (parameters != null && parameters.nonEmpty) {
      writer.append(JavaExecutionEngineDocTest.parametersToAsciidoc(mapMapValue(parameters)))
    }
    val output = new StringBuilder(2048)
    output.append(".Query\n")
    output.append(createCypherSnippet(query))
    writer.println(AsciiDocGenerator.dumpToSeparateFile(dir, testId + ".query", output.toString()))
    writer.println()
    if (returns != null && !returns.isEmpty) {
      writer.println(returns)
      writer.println()
    }

    output.clear()
    result match {
      case Left(failure) =>
        output.append(".Error message\n")
        output.append(AsciidocHelper.createQueryFailureSnippet(failure.getMessage))
      case Right(rightResult) =>
        output.append(".Result\n")
        output.append(AsciidocHelper.createQueryResultSnippet(rightResult))
    }
    output.append('\n')
    writer.println(AsciiDocGenerator.dumpToSeparateFile(dir, testId + ".result", output.toString()))

    if (generateConsole && (parameters == null || parameters.isEmpty)) {
      output.clear()
      writer.println(".Try this query live")
      output.append("[console]\n")
      output.append("----\n")
      output.append(consoleData)
      output.append("\n\n")
      output.append(query)
      output.append("\n----")
      writer.println(AsciiDocGenerator.dumpToSeparateFile(dir, testId + ".console", output.toString()))
    }
  }
}

trait ResetStrategy {
  def reset() {}
  def hardReset() {}
  def softReset() {}
}

trait HardReset extends ResetStrategy {
  override def reset() {
    hardReset()
  }
}

trait SoftReset extends ResetStrategy {
  override def reset() {
    softReset()
  }
}<|MERGE_RESOLUTION|>--- conflicted
+++ resolved
@@ -468,17 +468,11 @@
     } }
   }
 
-<<<<<<< HEAD
   protected def indexingService = db.getDependencyResolver.resolveDependency(classOf[IndexingService])
 
-  protected def sampleAllIndicesAndWait(mode: IndexSamplingMode = IndexSamplingMode.TRIGGER_REBUILD_ALL, time: Long = 10, unit: TimeUnit = TimeUnit.SECONDS) = {
+  protected def sampleAllIndexesAndWait(mode: IndexSamplingMode = IndexSamplingMode.TRIGGER_REBUILD_ALL, time: Long = 10, unit: TimeUnit = TimeUnit.SECONDS) = {
     indexingService.triggerIndexSampling(mode)
     unit.sleep(time)
-=======
-  protected def sampleAllIndexesAndWait(mode: IndexSamplingMode = IndexSamplingMode.TRIGGER_REBUILD_ALL, time: Long = 10, unit: TimeUnit = TimeUnit.SECONDS) = {
-    samplingController.sampleIndexes(mode)
-    samplingController.awaitSamplingCompleted(time, unit)
->>>>>>> d41a177e
   }
 
   protected def assertIsDeleted(pc: PropertyContainer) {
