--- conflicted
+++ resolved
@@ -20,126 +20,6 @@
 package org.neo4j.cypher.docgen
 
 import org.neo4j.cypher.QueryStatisticsTestSupport
-<<<<<<< HEAD
-import org.neo4j.visualization.graphviz.{AsciiDocSimpleStyle, GraphStyle}
-
-class SetTest extends DocumentingTestBase with QueryStatisticsTestSupport with SoftReset {
-
-  override protected def getGraphvizStyle: GraphStyle =
-    AsciiDocSimpleStyle.withAutomaticRelationshipTypeColors()
-
-  override def graphDescription = List(
-    "Andres:Swedish KNOWS Peter",
-    "Stefan KNOWS Andres",
-    "Emil KNOWS Peter")
-
-  override val properties = Map(
-    "Andres" -> Map[String, Any]("age" -> 36l, "hungry" -> true),
-    "Peter" -> Map[String, Any]("age" -> 34l))
-
-  def section = "Set"
-
-  @Test def set_property_on_node() {
-    testQuery(
-      title = "Set a property",
-      text = "To set a property on a node or relationship, use `SET`.",
-      queryText = "MATCH (n {name: 'Andres'}) SET n.surname = 'Taylor' RETURN n",
-      optionalResultExplanation = "The newly changed node is returned by the query.",
-      assertions = (p) => assert(node("Andres").getProperty("surname") === "Taylor"))
-  }
-
-  @Test def set_property_to_null() {
-    testQuery(
-      title = "Remove a property",
-      text = """Normally you remove a property by using `<<query-remove,REMOVE>>`, but it's sometimes handy to do
-it using the `SET` command. One example is if the property comes from a parameter.""",
-      queryText = "MATCH (n {name: 'Andres'}) SET n.name = null RETURN n",
-      optionalResultExplanation = "The node is returned by the query, and the name property is now missing.",
-      assertions = (p) => assertFalse(node("Andres").hasProperty("name")))
-  }
-
-  @Test def set_properties_from_other_graph_element() {
-    testQuery(
-      title = "Copying properties between nodes and relationships",
-      text =
-        """You can also use `SET` to copy all properties from one graph element to another. Remember that doing this
-will remove all other properties on the receiving graph element.""".stripMargin,
-      queryText = "MATCH (at {name: 'Andres'}), (pn {name: 'Peter'}) SET at = pn RETURN at, pn",
-      optionalResultExplanation = "The *'Andres'* node has had all its properties replaced by the properties in the *'Peter'* node.",
-      assertions = (p) => {
-        assert(node("Andres").getProperty("name") === "Peter")
-        assertFalse("Didn't expect the Andres node to have an hungry property", node("Andres").hasProperty("hungry"))
-      })
-  }
-
-  @Test def inclusive_set_properties_from_map() {
-    testQuery(
-      title = "Adding properties from maps",
-      text =
-        """When setting properties from a map (literal, parameter, or graph element), you can use the `+=` form of `SET`
-          |to only add properties, and not remove any of the existing properties on the graph element.
-        """.stripMargin,
-      queryText = "MATCH (peter {name: 'Peter'}) SET peter += {hungry: true, position: 'Entrepreneur'}",
-      optionalResultExplanation = "",
-      assertions = (p) => {
-        assert(node("Peter").getProperty("name") === "Peter")
-        assert(node("Peter").getProperty("hungry") === true)
-        assert(node("Peter").getProperty("position") === "Entrepreneur")
-      })
-  }
-
-  @Test def set_a_property_using_a_parameter() {
-    testQuery(
-      title = "Set a property using a parameter",
-      text = """
-Use a parameter to give the value of a property.
-""",
-      parameters = Map("surname" -> "Taylor"),
-      queryText = "MATCH (n {name: 'Andres'}) SET n.surname = $surname RETURN n",
-      optionalResultExplanation = "The *'Andres'* node has got a surname added.",
-      assertions = (p) => assertStats(p, nodesCreated = 0, propertiesWritten = 1))
-  }
-
-  @Test def set_all_properties_using_a_parameter() {
-    testQuery(
-      title = "Set all properties using a parameter",
-      text = """
-This will replace all existing properties on the node with the new set provided by the parameter.
-""",
-      parameters = Map("props" -> Map("name" -> "Andres", "position" -> "Developer")),
-      queryText = "MATCH (n {name: 'Andres'}) SET n = $props RETURN n",
-      optionalResultExplanation = "The *'Andres'* node has had all its properties replaced by the properties in the `props` parameter.",
-      assertions = (p) => assertStats(p, nodesCreated = 0, propertiesWritten = 4))
-  }
-
-  @Test def set_multiple_properties_in_one_set_clause() {
-    testQuery(
-      title = "Set multiple properties using one `SET` clause",
-      text = "If you want to set multiple properties in one go, simply separate them with a comma.",
-      queryText = "MATCH (n {name: 'Andres'}) SET n.position = 'Developer', n.surname = 'Taylor'",
-      optionalResultExplanation = "",
-      assertions = (p) => assertStats(p, nodesCreated = 0, propertiesWritten = 2))
-  }
-
-  @Test def set_single_label_on_a_node() {
-    testQuery(
-      title = "Set a label on a node",
-      text = "To set a label on a node, use `SET`.",
-      queryText = "MATCH (n {name: 'Stefan'}) SET n:German RETURN n",
-      optionalResultExplanation = "The newly labeled node is returned by the query.",
-      assertions = (p) => assert(getLabelsFromNode(p) === List("German")))
-  }
-
-  @Test def set_multiple_labels_on_a_node() {
-    testQuery(
-      title = "Set multiple labels on a node",
-      text = "To set multiple labels on a node, use `SET` and separate the different labels using `:`.",
-      queryText = "MATCH (n {name: 'Emil'}) SET n:Swedish:Bossman RETURN n",
-      optionalResultExplanation = "The newly labeled node is returned by the query.",
-      assertions = (p) => assert(getLabelsFromNode(p) === List("Swedish", "Bossman")))
-  }
-
-=======
 import org.neo4j.cypher.docgen.tooling.{DocBuilder, DocumentingTest, ResultAssertions}
 
 class SetTest extends DocumentingTest with QueryStatisticsTestSupport {
@@ -279,7 +159,7 @@
         """To set a label on a node, use `SET`.""".stripMargin)
       query(
         """MATCH (n {name: 'Stefan'})
-          |SET n :German
+          |SET n:German
           |RETURN n.name, labels(n) AS labels""".stripMargin, ResultAssertions((r) => {
           r.toList should equal(List(Map("n.name" -> "Stefan", "labels" -> List("German"))))
           assertStats(r, propertiesWritten = 0, nodesCreated = 0, labelsAdded = 1)
@@ -293,7 +173,7 @@
         """To set multiple labels on a node, use `SET` and separate the different labels using `:`.""".stripMargin)
       query(
         """MATCH (n {name: 'Emil'})
-          |SET n :Swedish:Bossman
+          |SET n:Swedish:Bossman
           |RETURN n.name, labels(n) AS labels""".stripMargin, ResultAssertions((r) => {
           r.toList should equal(List(Map("n.name" -> "Emil", "labels" -> List("Swedish", "Bossman"))))
           assertStats(r, propertiesWritten = 0, nodesCreated = 0, labelsAdded = 2)
@@ -303,5 +183,4 @@
       }
     }
   }.build()
->>>>>>> 0fdd73ed
 }