--- conflicted
+++ resolved
@@ -25,21 +25,13 @@
 import org.neo4j.cypher.internal.compiler.v3_2.executionplan.InternalExecutionResult
 import org.neo4j.cypher.internal.helpers.GraphIcing
 import org.neo4j.cypher.javacompat.internal.GraphDatabaseCypherService
-<<<<<<< HEAD
 import org.neo4j.test.{TestEnterpriseGraphDatabaseFactory, TestGraphDatabaseFactory}
-=======
 import org.neo4j.kernel.impl.proc.Procedures
-import org.neo4j.test.TestGraphDatabaseFactory
->>>>>>> 187025e2
 
 import scala.util.Try
 
 /* I exist so my users can have a restartable database that is lazily created */
-<<<<<<< HEAD
-class RestartableDatabase(init: Seq[String], factory: TestGraphDatabaseFactory = new TestEnterpriseGraphDatabaseFactory())
-=======
-class RestartableDatabase(init: RunnableInitialization, factory: TestGraphDatabaseFactory = new TestGraphDatabaseFactory())
->>>>>>> 187025e2
+class RestartableDatabase(init: RunnableInitialization, factory: TestEnterpriseGraphDatabaseFactory = new TestEnterpriseGraphDatabaseFactory())
  extends GraphIcing with ExecutionEngineHelper {
 
   var graph: GraphDatabaseCypherService = null
@@ -54,16 +46,10 @@
 
   private def createAndStartIfNecessary() {
     if (graph == null) {
-<<<<<<< HEAD
       val db = factory.newImpermanentDatabase()
       graph = new GraphDatabaseCypherService(db)
       eengine = ExecutionEngineFactory.createEnterpriseEngineFromDb(db)
-      _failures = initialize(init)
-=======
-      graph = new GraphDatabaseCypherService(factory.newImpermanentDatabase())
-      eengine = new ExecutionEngine(graph)
       _failures = initialize(init, graph)
->>>>>>> 187025e2
     }
   }
 
