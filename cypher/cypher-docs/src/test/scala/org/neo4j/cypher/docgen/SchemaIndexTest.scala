--- conflicted
+++ resolved
@@ -38,13 +38,8 @@
   )
 
   override val properties = Map(
-<<<<<<< HEAD
-    "andres" -> Map("firstname" -> "Andres", "surname" -> "Taylor", "highScore" -> 12345),
-    "mark" -> Map("firstname" -> "Mark", "surname" -> "Needham", "highScore" -> 54321)
-=======
-    "andy" -> Map("firstname" -> "Andy", "surname" -> "Jones", "age" -> 40, "country" -> "Sweden"),
-    "john" -> Map("firstname" -> "John", "surname" -> "Smith", "age" -> 35, "country" -> "UK")
->>>>>>> fd1702eb
+    "andy" -> Map("firstname" -> "Andy", "surname" -> "Jones", "age" -> 40, "country" -> "Sweden", "highScore" -> 12345),
+    "john" -> Map("firstname" -> "John", "surname" -> "Smith", "age" -> 35, "country" -> "UK", "highScore" -> 54321)
   )
 
   override val setupConstraintQueries = List(
@@ -174,11 +169,7 @@
     profileQuery(
       title = "Range comparisons using `WHERE` (single-property index)",
       text = "Single-property indexes are also automatically used for inequality (range) comparisons of an indexed property in the `WHERE` clause. " +
-<<<<<<< HEAD
         "Composite indexes are currently not able to support range comparisons.",
-=======
-        "Composite indexes are currently not able to support range comparisons. ",
->>>>>>> fd1702eb
       queryText = "MATCH (person:Person) WHERE person.firstname > 'B' RETURN person",
       assertions = {
         (p) =>
@@ -189,7 +180,6 @@
     )
   }
 
-<<<<<<< HEAD
   @Test def use_index_with_where_using_multiple_range_comparisons() {
     // Need to make index preferable in terms of cost
     executePreparationQueries((0 to 300).map { i =>
@@ -208,11 +198,7 @@
       }
     )
   }
-
-  @Test def use_index_with_in() {
-=======
   @Test def use_single_property_index_with_in() {
->>>>>>> fd1702eb
 
     executePreparationQueries(
       List(
@@ -226,13 +212,8 @@
     profileQuery(
       title = "List membership check using `IN` (single-property index)",
       text =
-<<<<<<< HEAD
-        "The `IN` predicate on `person.firstname` in the following query will use the `Person(firstname)` index, if it exists.",
-      queryText = "MATCH (person:Person) WHERE person.firstname IN ['Andres', 'Mark'] RETURN person",
-=======
         "The `IN` predicate on `person.firstname` in the following query will use the single-property index `Person(firstname)` if it exists. ",
       queryText = "MATCH (person:Person) WHERE person.firstname IN ['Andy', 'John'] RETURN person",
->>>>>>> fd1702eb
       assertions = {
         (p) =>
           assertEquals(2, p.size)
