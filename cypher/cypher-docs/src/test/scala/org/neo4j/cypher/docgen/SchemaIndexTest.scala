--- conflicted
+++ resolved
@@ -145,16 +145,9 @@
 
   @Test def list_indexes() {
     prepareAndTestQuery(
-<<<<<<< HEAD
       title = "Options for listing indexes",
       text =
         """
-=======
-      title = "List indexes",
-      text =
-        """include::list-indexes-table-columns.asciidoc[]
-          |
->>>>>>> 684221c6
           |The old built-in procedures for listing indexes, such as `db.indexes`, work as before and are not affected by the
           |<<administration-security-administration-database-indexes, `SHOW INDEXES` privilege>>.""".stripMargin,
       prepare = _ => executePreparationQueries(List("create index for (p:Person) on (p.firstname)")),
