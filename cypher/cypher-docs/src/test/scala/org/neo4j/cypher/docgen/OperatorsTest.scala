/*
 * Copyright (c) 2002-2018 "Neo4j,"
 * Neo4j Sweden AB [http://neo4j.com]
 *
 * This file is part of Neo4j.
 *
 * Neo4j is free software: you can redistribute it and/or modify
 * it under the terms of the GNU General Public License as published by
 * the Free Software Foundation, either version 3 of the License, or
 * (at your option) any later version.
 *
 * This program is distributed in the hope that it will be useful,
 * but WITHOUT ANY WARRANTY; without even the implied warranty of
 * MERCHANTABILITY or FITNESS FOR A PARTICULAR PURPOSE.  See the
 * GNU General Public License for more details.
 *
 * You should have received a copy of the GNU General Public License
 * along with this program.  If not, see <http://www.gnu.org/licenses/>.
 */
package org.neo4j.cypher.docgen

import org.neo4j.cypher.QueryStatisticsTestSupport
import org.neo4j.cypher.docgen.tooling._
import org.neo4j.values.storable.{DateValue, DurationValue, LocalDateTimeValue}

class OperatorsTest extends DocumentingTest with QueryStatisticsTestSupport {

  override def outputPath = "target/docs/dev/ql/"

  override def doc = new DocBuilder {
    doc("Operators", "query-operators")
    p(
      """* <<query-operators-summary, Operators at a glance>>
        |* <<query-operators-aggregation, Aggregation operators>>
        | ** <<syntax-using-the-distinct-operator, Using the `DISTINCT` operator>>
        |* <<query-operators-property, Property operators>>
        | ** <<syntax-accessing-the-property-of-a-node-or-relationship, Statically accessing a property of a node or relationship using the `.` operator>>
        | ** <<syntax-filtering-on-a-dynamically-computed-property-key, Filtering on a dynamically-computed property key using the `[]` operator>>
        | ** <<syntax-property-replacement-operator, Replacing all properties of a node or relationship using the `=` operator>>
        | ** <<syntax-property-mutation-operator, Mutating specific properties of a node or relationship using the `+=` operator>>
        |* <<query-operators-mathematical, Mathematical operators>>
        | ** <<syntax-using-the-exponentiation-operator, Using the exponentiation operator `^`>>
        | ** <<syntax-using-the-unary-minus-operator, Using the unary minus operator `-`>>
        |* <<query-operators-comparison, Comparison operators>>
        | ** <<syntax-comparing-two-numbers, Comparing two numbers>>
        | ** <<syntax-using-starts-with-to-filter-names, Using `STARTS WITH` to filter names>>
        |* <<query-operators-boolean, Boolean operators>>
        | ** <<syntax-using-boolean-operators-to-filter-numbers, Using boolean operators to filter numbers>>
        |* <<query-operators-string, String operators>>
        | ** <<syntax-using-a-regular-expression-to-filter-words, Using a regular expression with `=~` to filter words>>
<<<<<<< HEAD
        |* <<query-operators-temporal, Temporal operators>>
        | ** <<syntax-add-subtract-duration-to-temporal-instant, Adding and subtracting a _Duration_ to or from a temporal instant>>
        | ** <<syntax-add-subtract-duration-to-duration, Adding and subtracting a _Duration_ to or from another _Duration_>>
        | ** <<syntax-multiply-divide-duration-number, Multiplying and dividing a _Duration_ with or by a number>>
=======
        |* <<query-operators-map, Map operators>>
        | ** <<syntax-accessing-the-value-of-a-nested-map, Statically accessing the value of a nested map by key using the `.` operator">>
        | ** <<syntax-accessing-dynamic-map-parameter, Dynamically accessing the value of a map by key using the `[]` operator and a parameter>>
>>>>>>> 12f98cdd
        |* <<query-operators-list, List operators>>
        | ** <<syntax-concatenating-two-lists, Concatenating two lists using `+`>>
        | ** <<syntax-using-in-to-check-if-a-number-is-in-a-list, Using `IN` to check if a number is in a list>>
        | ** <<syntax-using-in-for-more-complex-list-membership-operations, Using `IN` for more complex list membership operations>>
        | ** <<syntax-accessing-elements-in-a-list, Accessing elements in a list using the `[]` operator>>
        | ** <<syntax-accessing-element-in-a-list-parameter, Dynamically accessing an element in a list using the `[]` operator and a parameter>>
        |* <<cypher-comparison, Equality and comparison of values>>
        |* <<cypher-ordering, Ordering and comparison of values>>
        |* <<cypher-operations-chaining, Chaining comparison operations>>
      """.stripMargin)
    section("Operators at a glance", "query-operators-summary") {
      p(
        """
          |[subs=none]
          ||===
<<<<<<< HEAD
          || <<query-operators-general, General operators>> | `DISTINCT`, `.` for property access, `[]` for dynamic property access
          || <<query-operators-mathematical, Mathematical operators>> | `+`, `-`, `*`, `/`, `%`, `^`
          || <<query-operators-comparison, Comparison operators>>     | `=`, `<>`, `<`, `>`, `+<=+`, `>=`, `IS NULL`, `IS NOT NULL`
          || <<query-operators-comparison, String-specific comparison operators>> | `STARTS WITH`, `ENDS WITH`, `CONTAINS`
          || <<query-operators-boolean, Boolean operators>> | `AND`, `OR`, `XOR`, `NOT`
          || <<query-operators-string, String operators>>   | `+` for concatenation, `=~` for regex matching
          || <<query-operators-temporal, Temporal operators>>   | `+` and `-` for operations between durations and temporal instants/durations, `*` and `/` for operations between durations and numbers
          || <<query-operators-list, List operators>>       | `+` for concatenation, `IN` to check existence of an element in a list, `[]` for accessing element(s)
          ||===
          |""")
=======
           || <<query-operators-aggregation, Aggregation operators>> | `DISTINCT`
           || <<query-operators-property, Property operators>> | `.` for static property access, `[]` for dynamic property access, `=` for replacing all properties, `+=` for mutating specific properties
           || <<query-operators-mathematical, Mathematical operators>> | `+`, `-`, `*`, `/`, `%`, `^`
           || <<query-operators-comparison, Comparison operators>>     | `=`, `<>`, `<`, `>`, `+<=+`, `>=`, `IS NULL`, `IS NOT NULL`
           || <<query-operators-comparison, String-specific comparison operators>> | `STARTS WITH`, `ENDS WITH`, `CONTAINS`
           || <<query-operators-boolean, Boolean operators>> | `AND`, `OR`, `XOR`, `NOT`
           || <<query-operators-string, String operators>>   | `+` for concatenation, `=~` for regex matching
           || <<query-operators-map, Map operators>>       |  `.` for static value access by key, `[]` for dynamic value access by key
           || <<query-operators-list, List operators>>       | `+` for concatenation, `IN` to check existence of an element in a list, `[]` for accessing element(s) dynamically
           ||===
           |""")
>>>>>>> 12f98cdd
    }
    section("Aggregation operators", "query-operators-aggregation") {
      p(
        """The aggregation operators comprise:
          |
          |* remove duplicates values: `DISTINCT`""".stripMargin)
      section("Using the `DISTINCT` operator", "syntax-using-the-distinct-operator") {
        p("Retrieve the unique eye colors from `Person` nodes.")
        query(
          """CREATE (a:Person {name: 'Anne', eyeColor: 'blue'}),
                        (b:Person {name: 'Bill', eyeColor: 'brown'}),
                        (c:Person {name: 'Carol', eyeColor: 'blue'})
                        WITH [a, b, c] AS ps
                  UNWIND ps AS p
                  RETURN DISTINCT p.eyeColor""", ResultAssertions((r) => {
            r.toList should equal(List(Map("p.eyeColor" -> "blue"), Map("p.eyeColor" -> "brown")))
          })) {
          p("Even though both *'Anne'* and *'Carol'* have blue eyes, *'blue'* is only returned once.")
          resultTable()
        }
        p("`DISTINCT` is commonly used in conjunction with <<query-functions-aggregating,aggregating functions>>.")
      }
    }
    section("Property operators", "query-operators-property") {
      p(
        """The property operators pertain to a node or a relationship, and comprise:
          |
          |* statically access the property of a node or relationship using the dot operator: `.`
          |* dynamically access the property of a node or relationship using the subscript operator: `[]`
          |* property replacement `=` for replacing all properties of a node or relationship
          |* property mutation operator `+=` for setting specific properties of a node or relationship""".stripMargin)
      section("Statically accessing a property of a node or relationship using the `.` operator", "syntax-accessing-the-property-of-a-node-or-relationship") {
        query(
          """CREATE (a:Person {name: 'Jane', livesIn: 'London'}),
            | (b:Person {name: 'Tom', livesIn: 'Copenhagen'})
            |WITH a, b
            |MATCH (p:Person)
            |RETURN  p.name""".stripMargin, ResultAssertions((r) => {
            r.toList should equal(List(Map("p.name" -> "Jane"), Map("p.name" -> "Tom")))
          })) {
          resultTable()
        }
      }
      section("Filtering on a dynamically-computed property key using the `[]` operator", "syntax-filtering-on-a-dynamically-computed-property-key") {
        query(
          """CREATE (a:Restaurant {name: 'Hungry Jo', rating_hygiene: 10, rating_food: 7}),
            |(b:Restaurant {name: 'Buttercup Tea Rooms', rating_hygiene: 5, rating_food: 6}),
            |(c1:Category {name: 'hygiene'}),
            |(c2:Category {name: 'food'})
            |WITH a, b, c1, c2
            |MATCH (restaurant:Restaurant), (category:Category)
            |WHERE restaurant["rating_" + category.name] > 6
            |RETURN DISTINCT restaurant.name""".stripMargin, ResultAssertions((r) => {
            r.toList should equal(List(Map("restaurant.name" -> "Hungry Jo")))
          })) {
          resultTable()
        }
        p("See <<query-where-basic>> for more details on dynamic property access.")
        note {
          p("""The behavior of the `[]` operator with respect to `null` is detailed <<cypher-null-bracket-operator, here>>.""")
        }
      }
      section("Replacing all properties of a node or relationship using the `=` operator", "syntax-property-replacement-operator") {
        query(
          """CREATE (a:Person {name: 'Jane', age: 20})
            |WITH a
            |MATCH (p:Person {name: 'Jane'})
            |SET p = {name: 'Ellen', livesIn: 'London'}
            |RETURN p.name, p.age, p.livesIn""".stripMargin, ResultAssertions((r) => {
            r.toList should equal(List(Map("p.name" -> "Ellen", "p.age" -> null, "p.livesIn" -> "London")))
            assertStats(r, propertiesWritten = 5, nodesCreated = 1, labelsAdded = 1)
          })) {
          p("""All the existing properties on the node are replaced by those provided in the map; i.e. the `name` property is updated from `Jane` to `Ellen`, the `age` property is deleted, and the `livesIn` property is added.""")
          resultTable()
        }
        p("See <<set-replace-properties-using-map>> for more details on using the property replacement operator `=`.")
      }
      section("Mutating specific properties of a node or relationship using the `+=` operator", "syntax-property-mutation-operator") {
        query(
          """CREATE (a:Person {name: 'Jane', age: 20})
            |WITH a
            |MATCH (p:Person {name: 'Jane'})
            |SET p += {name: 'Ellen', livesIn: 'London'}
            |RETURN p.name, p.age, p.livesIn""".stripMargin, ResultAssertions((r) => {
            r.toList should equal(List(Map("p.name" -> "Ellen", "p.age" -> 20, "p.livesIn" -> "London")))
            assertStats(r, propertiesWritten = 4, nodesCreated = 1, labelsAdded = 1)
          })) {
          p("""The properties on the node are updated as follows by those provided in the map: the `name` property is updated from `Jane` to `Ellen`, the `age` property is left untouched, and the `livesIn` property is added.""")
          resultTable()
        }
        p("See <<set-setting-properties-using-map>> for more details on using the property mutation operator `+=`.")
      }
    }
    section("Mathematical operators", "query-operators-mathematical") {
      p(
        """The mathematical operators comprise:
          |
          |* addition: `+`
          |* subtraction or unary minus: `-`
          |* multiplication: `*`
          |* division: `/`
          |* modulo division: `%`
          |* exponentiation: `^`""".stripMargin)
      section("Using the exponentiation operator `^`", "syntax-using-the-exponentiation-operator") {
        query(
          """WITH 2 AS number, 3 AS exponent
            |RETURN number ^ exponent AS result""".stripMargin, ResultAssertions((r) => {
            r.toList should equal(List(Map("result" -> 8l)))
          })) {
          resultTable()
        }
      }
      section("Using the unary minus operator `-`", "syntax-using-the-unary-minus-operator") {
        query(
          """WITH -3 AS a, 4 AS b
            |RETURN b - a AS result""".stripMargin, ResultAssertions((r) => {
            r.toList should equal(List(Map("result" -> 7l)))
          })) {
          resultTable()
        }
      }
    }
    section("Comparison operators", "query-operators-comparison") {
      p(
        """The comparison operators comprise:
          |
          |* equality: `=`
          |* inequality: `<>`
          |* less than: `<`
          |* greater than: `>`
          |* less than or equal to: `\<=`
          |* greater than or equal to: `>=`
          |* `IS NULL`
          |* `IS NOT NULL`""".stripMargin)
      section("String-specific comparison operators comprise:", "query-operator-comparison-string-specific") {
        p(
          """* `STARTS WITH`: perform case-sensitive prefix searching on strings
            |* `ENDS WITH`: perform case-sensitive suffix searching on strings
            |* `CONTAINS`: perform case-sensitive inclusion searching in strings""")
      }
      section("Comparing two numbers", "syntax-comparing-two-numbers") {
        query(
          """WITH 4 AS one, 3 AS two
            |RETURN one > two AS result""".stripMargin, ResultAssertions((r) => {
            r.toList should equal(List(Map("result" -> true)))
          })) {
          resultTable()
        }
      }
      p("""See <<cypher-comparison>> for more details on the behavior of comparison operators, and <<query-where-ranges>> for more examples showing how these may be used.""")
      section("Using `STARTS WITH` to filter names", "syntax-using-starts-with-to-filter-names") {
        query(
          """WITH ['John', 'Mark', 'Jonathan', 'Bill'] AS somenames
         UNWIND somenames AS names
         WITH names AS candidate
         WHERE candidate STARTS WITH 'Jo'
         RETURN candidate""", ResultAssertions((r) => {
            r.toList should equal(List(Map("candidate" -> "John"), Map("candidate" -> "Jonathan")))
          })) {
          resultTable()
        }
      }
      p("""<<query-where-string>> contains more information regarding the string-specific comparison operators as well as additional examples illustrating the usage thereof.""")
    }
    section("Boolean operators", "query-operators-boolean") {
      p(
        """The boolean operators -- also known as logical operators -- comprise:
          |
          |* conjunction: `AND`
          |* disjunction: `OR`,
          |* exclusive disjunction: `XOR`
          |* negation: `NOT`""".stripMargin)
      p(
        """Here is the truth table for `AND`, `OR`, `XOR` and `NOT`.
          |
          |[options="header", cols="^,^,^,^,^,^", width="85%"]
          ||===
          ||a | b | a `AND` b | a `OR` b | a `XOR` b | `NOT` a
          ||`false` | `false` | `false` | `false` | `false` | `true`
          ||`false` | `null` | `false` | `null` | `null` | `true`
          ||`false` | `true` | `false` | `true` | `true` | `true`
          ||`true` | `false` | `false` | `true` | `true` | `false`
          ||`true` | `null` | `null` | `true` | `null` | `false`
          ||`true` | `true` | `true` | `true` | `false` | `false`
          ||`null` | `false` | `false` | `null` | `null` | `null`
          ||`null` | `null` | `null` | `null` | `null` | `null`
          ||`null` | `true` | `null` | `true` | `null` | `null`
          ||===
          |
          |""")
      section("Using boolean operators to filter numbers", "syntax-using-boolean-operators-to-filter-numbers") {
        query(
          """WITH [2, 4, 7, 9, 12] AS numberlist
            |UNWIND numberlist AS number
            |WITH number
            |WHERE number = 4 OR (number > 6 AND number < 10)
            |RETURN number""".stripMargin, ResultAssertions((r) => {
            r.toList should equal(List(Map("number" -> 4l), Map("number" -> 7l), Map("number" -> 9l)))
          })) {
          resultTable()
        }
      }
    }
    section("String operators", "query-operators-string") {
      p(
        """The string operators comprise:
          |
          |* concatenating strings: `+`
          |* matching a regular expression: `=~`""".stripMargin)
      section("Using a regular expression with `=~` to filter words", "syntax-using-a-regular-expression-to-filter-words") {
        query(
          """WITH ['mouse', 'chair', 'door', 'house'] AS wordlist
            |UNWIND wordlist AS word
            |WITH word
            |WHERE word =~ '.*ous.*'
            |RETURN word""".stripMargin, ResultAssertions((r) => {
            r.toList should equal(List(Map("word" -> "mouse"), Map("word" -> "house")))
          })) {
          resultTable()
        }
      }
      p(
        """Further information and examples regarding the use of regular expressions in filtering can be found in <<query-where-regex>>.
          |In addition, refer to <<query-operator-comparison-string-specific>> for details on string-specific comparison operators.""")
    }
<<<<<<< HEAD
    section("Temporal operators", "query-operators-temporal") {
      p(
        """Temporal operators comprise:
          |
          |* adding a <<cypher-temporal-durations, _Duration_>> to either a <<cypher-temporal-instants, temporal instant>> or another _Duration_: `+`
          |* subtracting a _Duration_ from either a temporal instant or another _Duration_: `-`
          |* multiplying a _Duration_ with a number: `*`
          |* dividing a _Duration_ by a number: `/`
          |
          |The following table shows -- for each combination of operation and operand type -- the type of the value returned from the application of each temporal operator:
          |
          |[options="header"]
          ||===
          || Operator | Left-hand operand | Right-hand operand | Type of result
          || <<syntax-add-subtract-duration-to-temporal-instant, `+`>> | Temporal instant           | _Duration_                 | The type of the temporal instant
          || <<syntax-add-subtract-duration-to-temporal-instant, `+`>> | _Duration_                 | Temporal instant           | The type of the temporal instant
          || <<syntax-add-subtract-duration-to-temporal-instant, `-`>> | Temporal instant           | _Duration_                 | The type of the temporal instant
          || <<syntax-add-subtract-duration-to-duration, `+`>>         | _Duration_                 | _Duration_                 | _Duration_
          || <<syntax-add-subtract-duration-to-duration, `-`>>         | _Duration_                 | _Duration_                 | _Duration_
          || <<syntax-multiply-divide-duration-number, `*`>>           | _Duration_                 | <<property-types, Number>> | _Duration_
          || <<syntax-multiply-divide-duration-number, `*`>>           | <<property-types, Number>> | _Duration_                 | _Duration_
          || <<syntax-multiply-divide-duration-number, `/`>>           | _Duration_                 | <<property-types, Number>> | _Duration_
          ||===
          |
        """)
      section("Adding and subtracting a _Duration_ to or from a temporal instant", "syntax-add-subtract-duration-to-temporal-instant") {
        query(
          """WITH localdatetime({year:1984, month:10, day:11, hour:12, minute:31, second:14}) AS aDateTime,
            |     duration({years: 12, nanoseconds: 2}) AS aDuration
            |RETURN aDateTime + aDuration, aDateTime - aDuration""".stripMargin, ResultAssertions((r) => {
            r.toList should equal(List(
              Map(
                "aDateTime - aDuration" -> LocalDateTimeValue.parse("1972-10-11T12:31:13.999999998").asObjectCopy(),
                "aDateTime + aDuration" -> LocalDateTimeValue.parse("1996-10-11T12:31:14.000000002").asObjectCopy())
            ))
          })) {
          resultTable()
        }
        p(
          """<<cypher-temporal-duration-component, Components of a _Duration_>> that do not apply to the temporal instant are ignored.
            |For example, when adding a _Duration_ to a _Date_, the _hours_, _minutes_, _seconds_ and _nanoseconds_ of the _Duration_ are ignored (_Time_ behaves in an analogous manner):
          """.stripMargin)
        query(
          """WITH date({year:1984, month:10, day:11}) AS aDate,
            |     duration({years: 12, nanoseconds: 2}) AS aDuration
            |RETURN aDate + aDuration, aDate - aDuration""".stripMargin, ResultAssertions((r) => {
            r.toList should equal(List(
              Map(
                "aDate - aDuration" -> DateValue.parse("1972-10-11").asObjectCopy(),
                "aDate + aDuration" -> DateValue.parse("1996-10-11").asObjectCopy())
            ))
          })) {
          resultTable()
        }
        p(
          """Adding two durations to a temporal instant is not an associative operation.
            |This is because non-existing dates are truncated to the nearest existing date:""".stripMargin)
        query(
          """RETURN (date("2011-01-31") + duration("P1M")) + duration("P12M") AS date1,
            |   date("2011-01-31") + (duration("P1M") + duration("P12M")) AS date2
          """.stripMargin, ResultAssertions((r) => {
            r.toList should equal(List(
              Map(
                "date1" -> DateValue.parse("2012-02-28").asObjectCopy(),
                "date2" -> DateValue.parse("2012-02-29").asObjectCopy())
            ))
          })) {
          resultTable()
        }
      }
      section("Adding and subtracting a _Duration_ to or from another _Duration_", "syntax-add-subtract-duration-to-duration") {
        query(
          """WITH duration({years: 12, months: 5, days: 14, hours: 16, minutes: 12, seconds: 70, nanoseconds: 1}) as duration1,
            |     duration({months:1, days: -14, hours: 16, minutes: -12, seconds: 70}) AS duration2
            |RETURN duration1, duration2, duration1 + duration2, duration1 - duration2""".stripMargin, ResultAssertions((r) => {
            r.toList should equal(List(
              Map(
                "duration1" -> DurationValue.parse("P12Y5M14DT16H13M10.000000001S"),
                "duration2" -> DurationValue.parse("P1M-14DT15H49M10S"),
                "duration1 + duration2" -> DurationValue.parse("P12Y6MT32H2M20.000000001S"),
                "duration1 - duration2" -> DurationValue.parse("P12Y4M28DT24M0.000000001S"))
            ))
=======
    section("Map operators", "query-operators-map") {
      p(
        """The map operators comprise:
          |* statically access the value of a map by key using the dot operator: `.`
          |* dynamically access the value of a map by key using the subscript operator: `[]`
          |""".stripMargin)
      note {
        p("""The behavior of the `[]` operator with respect to `null` is detailed in <<cypher-null-bracket-operator>>.""")
      }
      section("Statically accessing the value of a nested map by key using the `.` operator", "syntax-accessing-the-value-of-a-nested-map") {
        query(
          """WITH {person: {name: 'Anne', age: 25}} AS p
            |RETURN  p.person.name""".stripMargin, ResultAssertions((r) => {
            r.toList should equal(List(Map("p.person.name" -> "Anne")))
>>>>>>> 12f98cdd
          })) {
          resultTable()
        }
      }
<<<<<<< HEAD
      section("Multiplying and dividing a _Duration_ with or by a number", "syntax-multiply-divide-duration-number") {
        p("""These operations are interpreted simply as component-wise operations with overflow to smaller units based on an average length of units in the case of division (and multiplication with fractions).""".stripMargin)
        query(
          """WITH duration({days: 14, minutes: 12, seconds: 70, nanoseconds: 1}) AS aDuration
            |RETURN aDuration, aDuration * 2, aDuration / 3""".stripMargin, ResultAssertions((r) => {
            r.toList should equal(List(
              Map(
                "aDuration" -> DurationValue.parse("P14DT13M10.000000001S"),
                "aDuration * 2" -> DurationValue.parse("P28DT26M20.000000002S"),
                "aDuration / 3" -> DurationValue.parse("P4DT16H4M23.333333333S"))
            ))
          })) {
          resultTable()
        }
      }
=======
      section("Dynamically accessing the value of a map by key using the `[]` operator and a parameter", "syntax-accessing-dynamic-map-parameter") {
        p(
          """A parameter may be used to specify the key of the value to access:""".stripMargin)
        query(
          """WITH {name: 'Anne', age: 25} AS a
            |RETURN a[$myKey] AS result""".stripMargin, ResultAssertions((r) => {
            r.toList should equal(List(Map("result" -> "Anne")))
          }),
          ("myKey", "name")) {
          resultTable()
        }
      }
      p("More details on maps can be found in <<cypher-maps>>.")
>>>>>>> 12f98cdd
    }
    section("List operators", "query-operators-list") {
      p(
        """The list operators comprise:
          |
          |* concatenating lists `l~1~` and `l~2~`: `[l~1~] + [l~2~]`
          |* checking if an element `e` exists in a list `l`: `e IN [l]`
          |* dynamically accessing an element(s) in a list using the subscript operator: `[]`""".stripMargin)
      note {
        p("""The behavior of the `IN` and `[]` operators with respect to `null` is detailed <<cypher-working-with-null, here>>.""")
      }
      section("Concatenating two lists using `+`", "syntax-concatenating-two-lists") {
        query(
          """RETURN [1,2,3,4,5] + [6,7] AS myList""".stripMargin, ResultAssertions((r) => {
            r.toList should equal(List(Map("myList" -> List(1L, 2L, 3L, 4L, 5L, 6L, 7L))))
          })) {
          resultTable()
        }
      }
      section("Using `IN` to check if a number is in a list", "syntax-using-in-to-check-if-a-number-is-in-a-list") {
        query(
          """WITH [2, 3, 4, 5] AS numberlist
            |UNWIND numberlist AS number
            |WITH number
            |WHERE number IN [2, 3, 8]
            |RETURN number""".stripMargin, ResultAssertions((r) => {
            r.toList should equal(List(Map("number" -> 2l), Map("number" -> 3l)))
          })) {
          resultTable()
        }
      }
      section("Using `IN` for more complex list membership operations", "syntax-using-in-for-more-complex-list-membership-operations") {
        p(
          """The general rule is that the `IN` operator will evaluate to `true` if the list given as the right-hand operand contains an element which has the same _type and contents (or value)_ as the left-hand operand.
            |Lists are only comparable to other lists, and elements of a list `l` are compared pairwise in ascending order from the first element in `l` to the last element in `l`.""".stripMargin)
        p("""The following query checks whether or not the list `[2, 1]` is an element of the list `[1, [2, 1], 3]`:""".stripMargin)
        query(
          """RETURN [2, 1] IN [1, [2, 1], 3] AS inList""".stripMargin, ResultAssertions((r) => {
            r.toList should equal(List(Map("inList" -> true)))
          })) {
          p(
            """The query evaluates to `true` as the right-hand list contains, as an element, the list `[1, 2]` which is of the same type (a list) and contains the same contents (the numbers `2` and `1` in the given order) as the left-hand operand.
              |If the left-hand operator had been `[1, 2]` instead of `[2, 1]`, the query would have returned `false`.
            """.stripMargin)
          resultTable()
        }
        p(
          """At first glance, the contents of the left-hand operand and the right-hand operand _appear_ to be the same in the following query:""".stripMargin)
        query(
          """RETURN [1, 2] IN [1, 2] AS inList""".stripMargin, ResultAssertions((r) => {
            r.toList should equal(List(Map("inList" -> false)))
          })) {
          p("""However, `IN` evaluates to `false` as the right-hand operand does not contain an element that is of the same _type_ -- i.e. a _list_ -- as the left-hand-operand.""")
          resultTable()
        }
        p(
          """The following query can be used to ascertain whether or not a list `l~lhs~` -- obtained from, say, the <<functions-labels, labels()>> function -- contains at least one element that is also present in another list `l~rhs~`:""".stripMargin)
        p("""[source, cypher]
            |----
            |MATCH (n)
            |WHERE size([l IN labels(n) WHERE l IN ['Person', 'Employee'] | 1]) > 0
            |RETURN count(n)
            |----
            |""")
        p("""As long as `labels(n)` returns either `Person` or `Employee` (or both), the query will return a value greater than zero.""")
      }
      section("Accessing elements in a list using the `[]` operator", "syntax-accessing-elements-in-a-list") {
        query(
          """WITH ['Anne', 'John', 'Bill', 'Diane', 'Eve'] AS names
            |RETURN names[1..3] AS result""".stripMargin, ResultAssertions((r) => {
            r.toList should equal(List(Map("result" -> List("John", "Bill"))))
          })) {
          p("""The square brackets will extract the elements from the start index `1`, and up to (but excluding) the end index `3`.""")
          resultTable()
        }
      }
      section("Dynamically accessing an element in a list using the `[]` operator and a parameter", "syntax-accessing-element-in-a-list-parameter") {
        p(
          """A parameter may be used to specify the index of the element to access:""".stripMargin)
        query(
          """WITH ['Anne', 'John', 'Bill', 'Diane', 'Eve'] AS names
            |RETURN names[$myIndex] AS result""".stripMargin, ResultAssertions((r) => {
            r.toList should equal(List(Map("result" -> "John")))
          }),
          ("myIndex", 1L)) {
          resultTable()
        }
      }
      p("More details on lists can be found in <<cypher-lists-general>>.")
    }

  }.build()
}<|MERGE_RESOLUTION|>--- conflicted
+++ resolved
@@ -48,16 +48,13 @@
         | ** <<syntax-using-boolean-operators-to-filter-numbers, Using boolean operators to filter numbers>>
         |* <<query-operators-string, String operators>>
         | ** <<syntax-using-a-regular-expression-to-filter-words, Using a regular expression with `=~` to filter words>>
-<<<<<<< HEAD
         |* <<query-operators-temporal, Temporal operators>>
         | ** <<syntax-add-subtract-duration-to-temporal-instant, Adding and subtracting a _Duration_ to or from a temporal instant>>
         | ** <<syntax-add-subtract-duration-to-duration, Adding and subtracting a _Duration_ to or from another _Duration_>>
         | ** <<syntax-multiply-divide-duration-number, Multiplying and dividing a _Duration_ with or by a number>>
-=======
         |* <<query-operators-map, Map operators>>
         | ** <<syntax-accessing-the-value-of-a-nested-map, Statically accessing the value of a nested map by key using the `.` operator">>
         | ** <<syntax-accessing-dynamic-map-parameter, Dynamically accessing the value of a map by key using the `[]` operator and a parameter>>
->>>>>>> 12f98cdd
         |* <<query-operators-list, List operators>>
         | ** <<syntax-concatenating-two-lists, Concatenating two lists using `+`>>
         | ** <<syntax-using-in-to-check-if-a-number-is-in-a-list, Using `IN` to check if a number is in a list>>
@@ -73,30 +70,18 @@
         """
           |[subs=none]
           ||===
-<<<<<<< HEAD
-          || <<query-operators-general, General operators>> | `DISTINCT`, `.` for property access, `[]` for dynamic property access
+          || <<query-operators-aggregation, Aggregation operators>> | `DISTINCT`
+          || <<query-operators-property, Property operators>> | `.` for static property access, `[]` for dynamic property access, `=` for replacing all properties, `+=` for mutating specific properties
           || <<query-operators-mathematical, Mathematical operators>> | `+`, `-`, `*`, `/`, `%`, `^`
           || <<query-operators-comparison, Comparison operators>>     | `=`, `<>`, `<`, `>`, `+<=+`, `>=`, `IS NULL`, `IS NOT NULL`
           || <<query-operators-comparison, String-specific comparison operators>> | `STARTS WITH`, `ENDS WITH`, `CONTAINS`
           || <<query-operators-boolean, Boolean operators>> | `AND`, `OR`, `XOR`, `NOT`
           || <<query-operators-string, String operators>>   | `+` for concatenation, `=~` for regex matching
           || <<query-operators-temporal, Temporal operators>>   | `+` and `-` for operations between durations and temporal instants/durations, `*` and `/` for operations between durations and numbers
-          || <<query-operators-list, List operators>>       | `+` for concatenation, `IN` to check existence of an element in a list, `[]` for accessing element(s)
+          || <<query-operators-map, Map operators>>       |  `.` for static value access by key, `[]` for dynamic value access by key
+          || <<query-operators-list, List operators>>       | `+` for concatenation, `IN` to check existence of an element in a list, `[]` for accessing element(s) dynamically
           ||===
           |""")
-=======
-           || <<query-operators-aggregation, Aggregation operators>> | `DISTINCT`
-           || <<query-operators-property, Property operators>> | `.` for static property access, `[]` for dynamic property access, `=` for replacing all properties, `+=` for mutating specific properties
-           || <<query-operators-mathematical, Mathematical operators>> | `+`, `-`, `*`, `/`, `%`, `^`
-           || <<query-operators-comparison, Comparison operators>>     | `=`, `<>`, `<`, `>`, `+<=+`, `>=`, `IS NULL`, `IS NOT NULL`
-           || <<query-operators-comparison, String-specific comparison operators>> | `STARTS WITH`, `ENDS WITH`, `CONTAINS`
-           || <<query-operators-boolean, Boolean operators>> | `AND`, `OR`, `XOR`, `NOT`
-           || <<query-operators-string, String operators>>   | `+` for concatenation, `=~` for regex matching
-           || <<query-operators-map, Map operators>>       |  `.` for static value access by key, `[]` for dynamic value access by key
-           || <<query-operators-list, List operators>>       | `+` for concatenation, `IN` to check existence of an element in a list, `[]` for accessing element(s) dynamically
-           ||===
-           |""")
->>>>>>> 12f98cdd
     }
     section("Aggregation operators", "query-operators-aggregation") {
       p(
@@ -322,7 +307,6 @@
         """Further information and examples regarding the use of regular expressions in filtering can be found in <<query-where-regex>>.
           |In addition, refer to <<query-operator-comparison-string-specific>> for details on string-specific comparison operators.""")
     }
-<<<<<<< HEAD
     section("Temporal operators", "query-operators-temporal") {
       p(
         """Temporal operators comprise:
@@ -405,27 +389,10 @@
                 "duration1 + duration2" -> DurationValue.parse("P12Y6MT32H2M20.000000001S"),
                 "duration1 - duration2" -> DurationValue.parse("P12Y4M28DT24M0.000000001S"))
             ))
-=======
-    section("Map operators", "query-operators-map") {
-      p(
-        """The map operators comprise:
-          |* statically access the value of a map by key using the dot operator: `.`
-          |* dynamically access the value of a map by key using the subscript operator: `[]`
-          |""".stripMargin)
-      note {
-        p("""The behavior of the `[]` operator with respect to `null` is detailed in <<cypher-null-bracket-operator>>.""")
-      }
-      section("Statically accessing the value of a nested map by key using the `.` operator", "syntax-accessing-the-value-of-a-nested-map") {
-        query(
-          """WITH {person: {name: 'Anne', age: 25}} AS p
-            |RETURN  p.person.name""".stripMargin, ResultAssertions((r) => {
-            r.toList should equal(List(Map("p.person.name" -> "Anne")))
->>>>>>> 12f98cdd
-          })) {
-          resultTable()
-        }
-      }
-<<<<<<< HEAD
+          })) {
+          resultTable()
+        }
+      }
       section("Multiplying and dividing a _Duration_ with or by a number", "syntax-multiply-divide-duration-number") {
         p("""These operations are interpreted simply as component-wise operations with overflow to smaller units based on an average length of units in the case of division (and multiplication with fractions).""".stripMargin)
         query(
@@ -441,7 +408,25 @@
           resultTable()
         }
       }
-=======
+    }
+    section("Map operators", "query-operators-map") {
+      p(
+        """The map operators comprise:
+          |* statically access the value of a map by key using the dot operator: `.`
+          |* dynamically access the value of a map by key using the subscript operator: `[]`
+          |""".stripMargin)
+      note {
+        p("""The behavior of the `[]` operator with respect to `null` is detailed in <<cypher-null-bracket-operator>>.""")
+      }
+      section("Statically accessing the value of a nested map by key using the `.` operator", "syntax-accessing-the-value-of-a-nested-map") {
+        query(
+          """WITH {person: {name: 'Anne', age: 25}} AS p
+            |RETURN  p.person.name""".stripMargin, ResultAssertions((r) => {
+            r.toList should equal(List(Map("p.person.name" -> "Anne")))
+          })) {
+          resultTable()
+        }
+      }
       section("Dynamically accessing the value of a map by key using the `[]` operator and a parameter", "syntax-accessing-dynamic-map-parameter") {
         p(
           """A parameter may be used to specify the key of the value to access:""".stripMargin)
@@ -455,7 +440,6 @@
         }
       }
       p("More details on maps can be found in <<cypher-maps>>.")
->>>>>>> 12f98cdd
     }
     section("List operators", "query-operators-list") {
       p(
