--- conflicted
+++ resolved
@@ -79,11 +79,7 @@
           Map("name" -> "Andres", "position" -> "Developer"),
           Map("name" -> "Michael", "position" -> "Developer")))
       ,
-<<<<<<< HEAD
-      queryText = "unwind $props as properties create (n) set n = properties return n",
-=======
-      queryText = "UNWIND {props} AS properties CREATE (n) SET n = properties RETURN n",
->>>>>>> 3c7d6d42
+      queryText = "UNWIND $props AS properties CREATE (n) SET n = properties RETURN n",
       optionalResultExplanation = "",
       assertions = (p) => assertStats(p, nodesCreated = 2, propertiesWritten = 4))
 
