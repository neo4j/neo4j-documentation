/*
 * Copyright (c) 2002-2016 "Neo Technology,"
 * Network Engine for Objects in Lund AB [http://neotechnology.com]
 *
 * This file is part of Neo4j.
 *
 * Neo4j is free software: you can redistribute it and/or modify
 * it under the terms of the GNU General Public License as published by
 * the Free Software Foundation, either version 3 of the License, or
 * (at your option) any later version.
 *
 * This program is distributed in the hope that it will be useful,
 * but WITHOUT ANY WARRANTY; without even the implied warranty of
 * MERCHANTABILITY or FITNESS FOR A PARTICULAR PURPOSE.  See the
 * GNU General Public License for more details.
 *
 * You should have received a copy of the GNU General Public License
 * along with this program.  If not, see <http://www.gnu.org/licenses/>.
 */
package org.neo4j.cypher.docgen

import org.junit.Test
import org.junit.Assert._
import org.neo4j.graphdb.{Relationship, Node}
import org.neo4j.visualization.graphviz.GraphStyle
import org.neo4j.visualization.graphviz.AsciiDocSimpleStyle

class WhereTest extends DocumentingTestBase {
  override def graphDescription = List(
    "Andres KNOWS Tobias",
    "Andres:Swedish KNOWS Peter")

  override val properties = Map(
    "Andres" -> Map[String, Any]("age" -> 36l, "belt" -> "white"),
    "Tobias" -> Map[String, Any]("age" -> 25l, "address" -> "Sweden/Malmo"),
    "Peter"  -> Map[String, Any]("age" -> 34l, "email" -> "peter_n@example.com")
  )

  override val setupQueries = List(
    "MATCH (andres {name: 'Andres'})-[r:KNOWS]->(tobias {name: 'Tobias'}) SET r.since = 2012",
    "MATCH (andres {name: 'Andres'})-[r:KNOWS]->(peter {name: 'Peter'}) SET r.since = 1999")

  override protected def getGraphvizStyle: GraphStyle =
    AsciiDocSimpleStyle.withAutomaticRelationshipTypeColors()

  def section = "Where"

  @Test def filter_on_node_label() {
    testQuery(
      title = "Filter on node label",
      text = "To filter nodes by label, write a label predicate after the `WHERE` keyword using `WHERE n:foo`.",
      queryText = """MATCH (n) WHERE n:Swedish RETURN n""",
      optionalResultExplanation = """The *'Andres'* node will be returned.""",
      assertions = (p) => assertEquals(List(node("Andres")), p.columnAs[Node]("n").toList))
  }

  @Test def filter_on_node_property() {
    testQuery(
      title = "Filter on node property",
      text = "To filter on a node property, write your clause after the `WHERE` keyword.",
      queryText = """MATCH (n) WHERE n.age < 30 RETURN n""",
      optionalResultExplanation = """*'Tobias'* is returned because he is younger than 30.""",
      assertions = (p) => assertEquals(List(node("Tobias")), p.columnAs[Node]("n").toList))
  }

  @Test def filter_on_relationship_property() {
    testQuery(
      title = "Filter on relationship property",
      text = "To filter on a relationship property, write your clause after the `WHERE` keyword.",
      queryText = """MATCH (n)-[k:KNOWS]->(f) WHERE k.since < 2000 RETURN f""",
      optionalResultExplanation = """*'Peter'* is returned because Andres knows him since before 2000.""",
      assertions = (p) => assertEquals(List(node("Peter")), p.columnAs[Node]("f").toList))
  }

  @Test def filter_on_dynamic_property() {
    testQuery(
      title = "Filter on dynamic node property",
      text = "To filter on a property using a dynamically computed name, use square bracket syntax.",
<<<<<<< HEAD
      queryText = """match (n) where n[toLower($prop)] < 30 return n""",
      optionalResultExplanation = """"+Tobias+" is returned because he is younger than 30.""",
=======
      queryText = """MATCH (n) WHERE n[toLower({prop})] < 30 RETURN n""",
      optionalResultExplanation = """*'Tobias'* is returned because he is younger than 30.""",
>>>>>>> 3c7d6d42
      parameters = Map("prop" -> "AGE"),
      assertions = (p) => assertEquals(List(node("Tobias")), p.columnAs[Node]("n").toList))
  }

  @Test def boolean_operations() {
    testQuery(
      title = "Boolean operations",
      text = "You can use the expected boolean operators `AND` and `OR`, and also the boolean function `NOT`. " +
        "See <<cypher-working-with-null>> for more information on how this works with `null`.",
      queryText = """MATCH (n) WHERE n.name = 'Peter' XOR (n.age < 30 AND n.name = 'Tobias') OR NOT (n.name = 'Tobias' OR n.name = 'Peter') RETURN n""",
      assertions = (p) => assertEquals(nodes("Andres", "Tobias", "Peter").toSet, p.columnAs[Node]("n").toSet))
  }

  @Test def regular_expressions() {
    testQuery(
      title = "Regular expressions",
      text = "You can match on regular expressions by using `=~ 'regexp'`, like this:",
      queryText = """MATCH (n) WHERE n.name =~ 'Tob.*' RETURN n""",
      optionalResultExplanation = """*'Tobias'* is returned because his name starts with *'Tob'*.""",
      assertions = (p) => assertEquals(List(node("Tobias")), p.columnAs[Node]("n").toList))
  }

  @Test def regular_expressions_escaped() {
    testQuery(
      title = "Escaping in regular expressions",
      text = "If you need a forward slash inside of your regular expression, escape it. Remember that back slash needs " +
             "to be escaped in string literals.",
      queryText = """MATCH (n) WHERE n.address =~ 'Sweden\\/Malmo' RETURN n""",
      optionalResultExplanation = """*'Tobias'* is returned because his address is in *'Sweden/Malmo'*.""",
      assertions = (p) => assertEquals(List(node("Tobias")), p.columnAs[Node]("n").toList))
  }

  @Test def regular_expressions_case_insensitive() {
    testQuery(
      title = "Case insensitive regular expressions",
      text = "By pre-pending a regular expression with `(?i)`, the whole expression becomes case insensitive.",
      queryText = """MATCH (n) WHERE n.name =~ '(?i)ANDR.*' RETURN n""",
      optionalResultExplanation = """*'Andres'* is returned because his name starts with *'ANDR'* regardless of case.""",
      assertions = (p) => assertEquals(List(Map("n" -> node("Andres"))), p.toList))
  }

  @Test def string_matching_starts_with() {
    testQuery(
      title = "Match the start of a string",
      text = """The `STARTS WITH` operator is used to perform case-sensitive matching on the start of strings.""".stripMargin,
      queryText = """MATCH (n) WHERE n.name STARTS WITH 'Pet' RETURN n""",
      optionalResultExplanation = """*'Peter'* will be returned because his name starts with *'Pet'*.""",
      assertions = (p) => assertEquals(List(node("Peter")), p.columnAs[Node]("n").toList))
  }

  @Test def string_matching_ends_with() {
    testQuery(
      title = "Match the end of a string",
      text = """The `ENDS WITH` operator is used to perform case-sensitive matching on the end of strings.""".stripMargin,
      queryText = """MATCH (n) WHERE n.name ENDS WITH 'ter' RETURN n""",
      optionalResultExplanation = """*'Peter'* will be returned because his name ends with *'ter'*.""",
      assertions = (p) => assertEquals(List(node("Peter")), p.columnAs[Node]("n").toList))
  }

  @Test def string_pattern_matching_negation() {
    testQuery(
      title = "String matching negation",
      text = "Use the `NOT` keyword to exclude all matches on given string from your result:",
      queryText = """MATCH (n) WHERE NOT n.name ENDS WITH 's' RETURN n""",
      optionalResultExplanation = """*'Peter'* will be returned because his name does not end with *'s'*.""",
      assertions = (p) => assertEquals(List(node("Peter")), p.columnAs[Node]("n").toList))
  }

  @Test def string_matching_contains() {
    testQuery(
      title = "Match anywhere in a string",
      text = """The `CONTAINS` operator is used to perform case-sensitive matching regardless of location in strings.""".stripMargin,
      queryText = """MATCH (n) WHERE n.name CONTAINS 'ete' RETURN n""",
      optionalResultExplanation = """*'Peter'* will be returned because his name contains *'ete'*.""",
      assertions = (p) => assertEquals(List(node("Peter")), p.columnAs[Node]("n").toList))
  }

  @Test def has_property() {
    testQuery(
      title = "Property exists",
      text = "Use the `exists()` function to only include nodes or relationships in which a property exists.",
      queryText = """MATCH (n) WHERE exists(n.belt) RETURN n""",
      optionalResultExplanation =
        """*'Andres'* will be returned because he is the only one with a `belt` property.
          |
          |[IMPORTANT]
          |The `has()` function has been superseded by `exists()` and has been removed.
          |
        """.stripMargin,
      assertions = (p) => assertEquals(List(node("Andres")), p.columnAs[Node]("n").toList))
  }

  @Test def compare_if_property_exists() {
    testQuery(
      title = "Default to true if property is missing",
      text = "If you want to compare a property on a graph element, but only if it exists, you can compare the " +
        "property against both the value you are looking for and `null`, like:",
      queryText = """MATCH (n) WHERE n.belt = 'white' OR n.belt IS NULL RETURN n ORDER BY n.name""",
      optionalResultExplanation = "This returns all nodes, even those without the belt property.",
      assertions = (p) => assertEquals(List(node("Andres"), node("Peter"), node("Tobias")), p.columnAs[Node]("n").toList))
  }

  @Test def compare_if_property_exists_default_false() {
    testQuery(
      title = "Default to false if property is missing",
      text = "As missing properties evaluate to `null`, the comparision in the example will evaluate to `false` for nodes without the `belt` property.",
      queryText = """MATCH (n) WHERE n.belt = 'white' RETURN n""",
      optionalResultExplanation = "Only nodes with white belts are returned.",
      assertions = (p) => assertEquals(List(node("Andres")), p.columnAs[Node]("n").toList))
  }

  @Test def filter_on_relationship_type() {
    testQuery(
      title = "Filtering on relationship type",
      text = "You can put the exact relationship type in the `MATCH` pattern, but sometimes you want to be able to do more " +
        "advanced filtering on the type. You can use the special property `type` to compare the type with something else. " +
        "In this example, the query does a regular expression comparison with the name of the relationship type.",
      queryText = """MATCH (n)-[r]->() WHERE n.name='Andres' AND type(r) =~ 'K.*' RETURN r""",
      optionalResultExplanation = """This returns relationships that has a type whose name starts with *'K'*.""",
      assertions = (p) => assertEquals("KNOWS", p.columnAs[Relationship]("r").toList.head.getType.name()))
  }

  @Test def filter_on_null() {
    testQuery(
      title = "Filter on null",
      text = "Sometimes you might want to test if a value or a variable is `null`. This is done just like SQL does it, " +
        "using `IS NULL`. Also like SQL, the negative is `IS NOT NULL`, although `NOT(IS NULL x)` also works.",
      queryText = """MATCH (person) WHERE person.name = 'Peter' AND person.belt IS NULL RETURN person""",
      optionalResultExplanation = "Nodes that have name *'Peter'* but no belt property are returned.",
      assertions = (p) => assertEquals(List(Map("person" -> node("Peter"))), p.toList))
  }

  @Test def filter_on_patterns() {
    testQuery(
      title = "Filter on patterns",
      text = """Patterns are expressions in Cypher, expressions that return a list of paths. List
expressions are also predicates -- an empty list represents `false`, and a non-empty represents `true`.

So, patterns are not only expressions, they are also predicates. The only limitation to your pattern is that you must be
able to express it in a single path. You can not use commas between multiple paths like you do in `MATCH`. You can achieve
the same effect by combining multiple patterns with `AND`.

Note that you can not introduce new variables here. Although it might look very similar to the `MATCH` patterns, the
`WHERE` clause is all about eliminating matched subgraphs. `MATCH (a)-[*]->(b)` is very different from `WHERE (a)-[*]->(b)`; the
first will produce a subgraph for every path it can find between `a` and `b`, and the latter will eliminate any matched
subgraphs where `a` and `b` do not have a directed relationship chain between them.
             """,
      queryText = """MATCH (tobias {name: 'Tobias'}), (others) WHERE others.name IN ['Andres', 'Peter'] AND (tobias)<--(others) RETURN others""",
      optionalResultExplanation = "Nodes that have an outgoing relationship to the *'Tobias'* node are returned.",
      assertions = (p) => assertEquals(List(Map("others" -> node("Andres"))), p.toList))
  }

  @Test def predicate_with_properties() {
    testQuery(
      title = "Filter on patterns with properties",
      text = """You can also add properties to your patterns:""",
      queryText = """MATCH (n) WHERE (n)-[:KNOWS]-({name: 'Tobias'}) RETURN n""",
      optionalResultExplanation = """Finds all nodes that have a `KNOWS` relationship to a node with the name *'Tobias'*.""",
      assertions = (p) => assertEquals(List(Map("n" -> node("Andres"))), p.toList))
  }

  @Test def has_not_relationship_to() {
    testQuery(
      title = "Filter on patterns using NOT",
      text = """The `NOT` function can be used to exclude a pattern. """,
      queryText = """MATCH (persons), (peter {name: 'Peter'}) WHERE NOT (persons)-->(peter) RETURN persons""",
      optionalResultExplanation = "Nodes that do not have an outgoing relationship to the *'Peter'* node are returned.",
      assertions = (p) => assertEquals(List(Map("persons" -> node("Tobias")),Map("persons" -> node("Peter"))), p.toList))
  }

  @Test def in_operator() {
    testQuery(
      title = "IN operator",
      text = "To check if an element exists in a list, you can use the `IN` operator.",
      queryText = """MATCH (a) WHERE a.name IN ['Peter', 'Tobias'] RETURN a""",
      optionalResultExplanation = "This query shows how to check if a property exists in a literal list.",
      assertions = (p) => assertEquals(List(node("Tobias"),node("Peter")), p.columnAs[Node]("a").toList))
  }

  @Test def simple_range() {
    testQuery(
      title = "Simple range",
      text = "To check for an element being inside a specific range, use the inequality operators `<`, `<=`, `>=`, `>`.",
      queryText = """MATCH (a) WHERE a.name >= 'Peter' RETURN a""",
      optionalResultExplanation = "Nodes having a name property lexicographically greater than or equal to *'Peter'* are returned.",
      assertions = (p) => assertEquals(List(node("Tobias"),node("Peter")), p.columnAs[Node]("a").toList))
  }

  @Test def composite_range() {
    testQuery(
      title = "Composite range",
      text = "Several inequalities can be used to construct a range.",
      queryText = """MATCH (a) WHERE a.name > 'Andres' AND a.name < 'Tobias' RETURN a""",
      optionalResultExplanation = "Nodes having a name property lexicographically between *'Andres'* and *'Tobias'* are returned.",
      assertions = (p) => assertEquals(List(node("Peter")), p.columnAs[Node]("a").toList))
  }
}<|MERGE_RESOLUTION|>--- conflicted
+++ resolved
@@ -76,13 +76,8 @@
     testQuery(
       title = "Filter on dynamic node property",
       text = "To filter on a property using a dynamically computed name, use square bracket syntax.",
-<<<<<<< HEAD
-      queryText = """match (n) where n[toLower($prop)] < 30 return n""",
-      optionalResultExplanation = """"+Tobias+" is returned because he is younger than 30.""",
-=======
-      queryText = """MATCH (n) WHERE n[toLower({prop})] < 30 RETURN n""",
+      queryText = """MATCH (n) WHERE n[toLower($prop)] < 30 RETURN n""",
       optionalResultExplanation = """*'Tobias'* is returned because he is younger than 30.""",
->>>>>>> 3c7d6d42
       parameters = Map("prop" -> "AGE"),
       assertions = (p) => assertEquals(List(node("Tobias")), p.columnAs[Node]("n").toList))
   }
