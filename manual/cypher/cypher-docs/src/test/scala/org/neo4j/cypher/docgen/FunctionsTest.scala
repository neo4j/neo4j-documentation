/*
 * Copyright (c) 2002-2017 "Neo Technology,"
 * Network Engine for Objects in Lund AB [http://neotechnology.com]
 *
 * This file is part of Neo4j.
 *
 * Neo4j is free software: you can redistribute it and/or modify
 * it under the terms of the GNU General Public License as published by
 * the Free Software Foundation, either version 3 of the License, or
 * (at your option) any later version.
 *
 * This program is distributed in the hope that it will be useful,
 * but WITHOUT ANY WARRANTY; without even the implied warranty of
 * MERCHANTABILITY or FITNESS FOR A PARTICULAR PURPOSE.  See the
 * GNU General Public License for more details.
 *
 * You should have received a copy of the GNU General Public License
 * along with this program.  If not, see <http://www.gnu.org/licenses/>.
 */
package org.neo4j.cypher.docgen

import org.junit.Assert._
import org.junit.Test
import org.neo4j.cypher.internal.compiler.v3_1.executionplan.InternalExecutionResult
import org.neo4j.graphdb.Node
import org.neo4j.visualization.graphviz.{AsciiDocSimpleStyle, GraphStyle}

class FunctionsTest extends DocumentingTestBase {
  override def graphDescription = List(
    "A:foo:bar KNOWS B",
    "A KNOWS C",
    "B KNOWS D",
    "C KNOWS D",
    "B MARRIED E:Spouse")

  override val properties = Map(
    "A" -> Map[String, Any]("name" -> "Alice", "age" -> 38, "eyes" -> "brown"),
    "B" -> Map[String, Any]("name" -> "Bob", "age" -> 25, "eyes" -> "blue"),
    "C" -> Map[String, Any]("name" -> "Charlie", "age" -> 53, "eyes" -> "green"),
    "D" -> Map[String, Any]("name" -> "Daniel", "age" -> 54, "eyes" -> "brown"),
    "E" -> Map[String, Any]("name" -> "Eskil", "age" -> 41, "eyes" -> "blue", "array" -> Array("one", "two", "three"))
  )

  override protected def getGraphvizStyle: GraphStyle =
    AsciiDocSimpleStyle.withAutomaticRelationshipTypeColors()

  def section = "functions"

  val common_arguments = List(
    "list" -> "An expression that returns a list",
    "variable" -> "This is the variable that can be used from the predicate.",
    "predicate" -> "A predicate that is tested against all items in the list."
  )

  @Test def all() {


    testThis(
      title = "all()",
      syntax = "all(variable IN list WHERE predicate)",
      arguments = common_arguments,
      text = """Tests whether a predicate holds for all elements of this list.""",
      queryText = """MATCH p = (a)-[*1..3]->(b) WHERE a.name = 'Alice' AND b.name = 'Daniel' AND all(x IN nodes(p) WHERE x.age > 30) RETURN p""",
      returns = """All nodes in the returned paths will have an `age` property of at least *'30'*.""",
      assertions = (p) => assertEquals(1, p.toSeq.length))
  }

  @Test def any() {
    testThis(
      title = "any()",
      syntax = "any(variable IN list WHERE predicate)",
      arguments = common_arguments,
      text = """Tests whether a predicate holds for at least one element in the list.""",
      queryText = """MATCH (a) WHERE a.name = 'Eskil' AND any(x IN a.array WHERE x = 'one') RETURN a""",
      returns = """All nodes in the returned paths has at least one *'one'* value set in the array property named `array`.""",
      assertions = (p) => assertEquals(List(Map("a"->node("E"))), p.toList))
  }

  @Test def none() {
    testThis(
      title = "none()",
      syntax = "none(variable IN list WHERE predicate)",
      arguments = common_arguments,
      text = """Returns true if the predicate holds for no element in the list.""",
      queryText = """MATCH p = (n)-[*1..3]->(b) WHERE n.name = 'Alice' AND none(x IN nodes(p) WHERE x.age = 25) RETURN p""",
      returns = """No nodes in the returned paths has an `age` property set to *'25'*.""",
      assertions = (p) => assertEquals(2, p.toSeq.length))
  }

  @Test def single() {
    testThis(
      title = "single()",
      syntax = "single(variable IN list WHERE predicate)",
      arguments = common_arguments,
      text = """Returns true if the predicate holds for exactly one of the elements in the list.""",
      queryText = """MATCH p = (n)-->(b) WHERE n.name = 'Alice' AND single(var IN nodes(p) WHERE var.eyes = 'blue') RETURN p""",
      returns = """Exactly one node in every returned path will have the `eyes` property set to *'blue'*.""",
      assertions = (p) => assertEquals(1, p.toSeq.length))
  }

  @Test def exists() {
    testThis(
      title = "exists()",
      syntax = "exists( pattern-or-property )",
      arguments = List("pattern-or-property" -> "A pattern or a property (in the form 'variable.prop')."),
      text = """Returns true if a match for the pattern exists in the graph, or the property exists in the node, relationship or map.""",
      queryText = """MATCH (n) WHERE exists(n.name) RETURN n.name AS name, exists((n)-[:MARRIED]->()) AS is_married""",
      returns = """This query returns all the nodes with a name property along with a boolean `true` / `false` indicating if they are married.""",
      assertions = (p) => assertEquals(5, p.toSeq.length))
  }

  @Test def relationship_type() {
    testThis(
      title = "type()",
      syntax = "type( relationship )",
      arguments = List("relationship" -> "A relationship."),
      text = """Returns a string representation of the relationship type.""",
      queryText = """MATCH (n)-[r]->() WHERE n.name = 'Alice' RETURN type(r)""",
      returns = """The relationship type of `r` is returned by the query.""",
      assertions = (p) => assertEquals("KNOWS", p.columnAs[String]("type(r)").toList.head))
  }

  @Test def size() {
    testThis(
      title = "size()",
      syntax = "size( list )",
      arguments = List("list" -> "An expression that returns a list"),
      text = """To return or filter on the size of a list, use the `size()` function.""",
      queryText = """RETURN size(['Alice', 'Bob']) AS col""",
      returns = """The number of items in the list is returned by the query.""",
      assertions = (col) => assertEquals(2, col.columnAs[Long]("col").toList.head))
  }

  @Test def size2() {
    testThis(
      title = "Size of pattern expression",
      syntax = "size( pattern expression )",
      arguments = List("pattern expression" -> "A pattern expression that returns a list"),
      text = """
               |This is the same `size()` method described before,
               |but instead of passing in a list directly, you provide a pattern expression
               |that can be used in a match query to provide a new set of results.
               |The size of the result is calculated, not the length of the expression itself.
               |""".stripMargin,
      queryText = """MATCH (a) WHERE a.name = 'Alice' RETURN size((a)-->()-->()) AS fof""",
      returns = """The number of sub-graphs matching the pattern expression is returned by the query.""",
      assertions = (p) => assertEquals(3, p.columnAs[Long]("fof").toList.head))
  }

  @Test def length() {
    testThis(
      title = "length()",
      syntax = "length( path )",
      arguments = List("path" -> "An expression that returns a path"),
      text = """To return or filter on the length of a path, use the `length()` function.""",
      queryText = """MATCH p = (a)-->(b)-->(c) where a.name = 'Alice' RETURN length(p)""",
      returns = """The length of the path `p` is returned by the query.""",
      assertions = (p) => assertEquals(2, p.columnAs[Long]("length(p)").toList.head))
  }

  @Test def lengthString() {
    testThis(
      title = "Length of string",
      syntax = "length( string )",
      arguments = List("string" -> "An expression that returns a string"),
      text = """To return or filter on the length of a string, use the `length()` function.""",
      queryText = """MATCH (a) WHERE length(a.name) > 6 RETURN length(a.name)""",
      returns = """The length of the name *'Charlie'* is returned by the query.""",
      assertions = (p) => assertEquals(7, p.columnAs[Long]("length(a.name)").toList.head))
  }

  @Test def labels() {
    testThis(
      title = "labels()",
      syntax = "labels( node )",
      arguments = List("node" -> "Any expression that returns a single node"),
      text = """Returns a list of string representations for the labels attached to a node.""",
      queryText = """MATCH (a) WHERE a.name = 'Alice' RETURN labels(a)""",
      returns = """The labels of `n` is returned by the query.""",
      assertions = {
        (p) =>
          val iter: Iterable[String] = p.columnAs[Iterable[String]]("labels(a)").next()
          assert(iter.toSet === Set("foo", "bar"))
      }
    )
  }

  @Test def keys() {
    testThis(
      title = "keys()",
      syntax = "keys(  expression )",
      arguments = List("expression" -> "An expression that returns a node, a relationship, or a map"),
      text = """Returns a list of string representations for the property names of a node, relationship, or map.""",
      queryText = """MATCH (a) WHERE a.name = 'Alice' RETURN keys(a)""",
      returns = """The name of the properties of `n` is returned by the query.""",
      assertions = {
        (p) =>
          val iter: Iterable[String] = p.columnAs[Iterable[String]]("keys(a)").next()
          assert(iter.toSet === Set("name", "age", "eyes"))
      }
    )
  }

  @Test def extract() {
    testThis(
      title = "extract()",
      syntax = "extract( variable IN list | expression )",
      arguments = List(
        "list" -> "An expression that returns a list",
        "variable" -> "The closure will have a variable introduced in its context. Here you decide which variable to use.",
        "expression" -> "This expression will run once per value in the list, and produces the result list."
      ),
      text = """To return a single property, or the value of a function from a list of nodes or relationships,
 you can use `extract()`. It will go through a list, run an expression on every element, and return the results
 in a list with these values. It works like the `map` method in functional languages such as Lisp and Scala.""",
      queryText = """MATCH p = (a)-->(b)-->(c) WHERE a.name = 'Alice' AND b.name = 'Bob' AND c.name = 'Daniel' RETURN extract(n IN nodes(p) | n.age) AS extracted""",
      returns = """The `age` property of all nodes in the path are returned.""",
      assertions = (p) => assertEquals(List(Map("extracted" -> List(38, 25, 54))), p.toList))
  }

  @Test def reduce() {
    testThis(
      title = "reduce()",
      syntax = "reduce( accumulator = initial, variable IN list | expression )",
      arguments = List(
        "accumulator" -> "A variable that will hold the result and the partial results as the list is iterated",
        "initial"    -> "An expression that runs once to give a starting value to the accumulator",
        "list" -> "An expression that returns a list",
        "variable" -> "The closure will have a variable introduced in its context. Here you decide which variable to use.",
        "expression" -> "This expression will run once per value in the list, and produces the result value."
      ),
      text = """To run an expression against individual elements of a list, and store the result of the expression in
 an accumulator, you can use `reduce()`. It will go through a list, run an expression on every element, storing the partial result
 in the accumulator. It works like the `fold` or `reduce` method in functional languages such as Lisp and Scala.""",
      queryText = """MATCH p = (a)-->(b)-->(c) WHERE a.name = 'Alice' AND b.name = 'Bob' AND c.name = 'Daniel' RETURN reduce(totalAge = 0, n IN nodes(p) | totalAge + n.age) AS reduction""",
      returns = """The `age` property of all nodes in the path are summed and returned as a single value.""",
      assertions = (p) => assertEquals(List(Map("reduction" -> 117)), p.toList))
  }

  @Test def head() {
    testThis(
      title = "head()",
      syntax = "head( expression )",
      arguments = List(
        "expression" -> "This expression should return a list of some kind."
      ),
      text = "`head()` returns the first element in a list.",
      queryText = """MATCH (a) WHERE a.name = 'Eskil' RETURN a.array, head(a.array)""",
      returns = "The first node in the path is returned.",
      assertions = (p) => assertEquals(List("one"), p.columnAs[List[_]]("head(a.array)").toList))
  }

  @Test def last() {
    testThis(
      title = "last()",
      syntax = "last( expression )",
      arguments = List(
        "expression" -> "This expression should return a list of some kind."
      ),
      text = "`last()` returns the last element in a list.",
      queryText = """MATCH (a) WHERE a.name = 'Eskil' RETURN a.array, last(a.array)""",
      returns = "The last node in the path is returned.",
      assertions = (p) => assertEquals(List("three"), p.columnAs[List[_]]("last(a.array)").toList))
  }

  @Test def tail() {
    testThis(
      title = "tail()",
      syntax = "tail( expression )",
      arguments = List(
        "expression" -> "This expression should return a list of some kind."
      ),
      text = "`tail()` returns all but the first element in a list.",
      queryText = """MATCH (a) WHERE a.name = 'Eskil' RETURN a.array, tail(a.array)""",
      returns = "This returns the property named `array` and all elements of that property except the first one.",
      assertions = (p) => {
        val toList = p.columnAs[Iterable[_]]("tail(a.array)").toList.head.toList
        assert(toList === List("two","three"))
      })
  }

  @Test def filter() {
    testThis(
      title = "filter()",
      syntax = "filter(variable IN list WHERE predicate)",
      arguments = common_arguments,
      text = "`filter()` returns all the elements in a list that comply to a predicate.",
      queryText = """MATCH (a) WHERE a.name = 'Eskil' RETURN a.array, filter(x IN a.array WHERE size(x) = 3)""",
      returns = "This returns the property named `array` and a list of values in it, which have size *'3'*.",
      assertions = (p) => {
        val array = p.columnAs[Iterable[_]]("filter(x IN a.array WHERE size(x) = 3)").toList.head
        assert(List("one","two") === array.toList)
      })
  }

  @Test def nodes_in_path() {
    testThis(
      title = "nodes()",
      syntax = "nodes( path )",
      arguments = List("path" -> "A path."),
      text = """Returns all nodes in a path.""",
      queryText = """MATCH p = (a)-->(b)-->(c) WHERE a.name = 'Alice' AND c.name = 'Eskil' RETURN nodes(p)""",
      returns = """All the nodes in the path `p` are returned by the example query.""",
      assertions = (p) => assert(List(node("A"), node("B"), node("E")) === p.columnAs[Seq[Node]]("nodes(p)").toList.head)
    )
  }

  @Test def rels_in_path() {
    testThis(
      title = "relationships()",
      syntax = "relationships( path )",
      arguments = List("path" -> "A path."),
      text = """Returns all relationships in a path.""",
      queryText = """MATCH p = (a)-->(b)-->(c) WHERE a.name = 'Alice' AND c.name = 'Eskil' RETURN relationships(p)""",
      returns = """All the relationships in the path `p` are returned.""",
      assertions = (p) => assert(2 === p.columnAs[Seq[Node]]("relationships(p)").toSeq.head.length)
    )
  }

  @Test def id() {
    testThis(
      title = "id()",
      syntax = "id(  expression )",
      arguments = List("expression" -> "An expression that returns a node or a relationship."),
      text = """Returns the id of the relationship or node.""",
      queryText = """MATCH (a) RETURN id(a)""",
      returns = """This returns the node id for three nodes.""",
      assertions = (p) => assert(Seq(0,1,2,3,4) === p.columnAs[Long]("id(a)").toSeq)
    )
  }

  @Test def coalesce() {
    testThis(
      title = "coalesce()",
      syntax = "coalesce( expression [, expression]* )",
      arguments = List("expression" -> "The expression that might return `null`."),
      text = """Returns the first non-`null` value in the list of expressions passed to it.
In case all arguments are `null`, `null` will be returned.""",
      queryText = """MATCH (a) WHERE a.name = 'Alice' RETURN coalesce(a.hairColor, a.eyes)""",
      returns = """""",
      assertions = (p) => assert(Seq("brown") === p.columnAs[String]("coalesce(a.hairColor, a.eyes)").toSeq)
    )
  }

  @Test def range() {
    testThis(
      title = "range()",
      syntax = "range( start, end [, step] )",
      arguments = List(
        "start" -> "A numerical expression.",
        "end" -> "A numerical expression.",
        "step" -> "A numerical expression."
      ),
      text = "`range()` returns numerical values in a range. The default distance between values in the range is `1`. The range is inclusive in both ends.",
      queryText = "RETURN range(0, 10), range(2, 18, 3)",
      returns = "Two lists of numbers in the given ranges are returned.",
      assertions = (p) => assert(List(Map(
        "range(0, 10)"-> List(0,1,2,3,4,5,6,7,8,9,10),
        "range(2, 18, 3)"->List(2,5,8,11,14,17)
      )) === p.toList)
    )
  }

  @Test def replace() {
    testThis(
      title = "replace()",
      syntax = "replace( original, search, replace )",
      arguments = List("original" -> "An expression that returns a string",
                       "search" -> "An expression that returns a string to search for",
                       "replace" -> "An expression that returns the string to replace the search string with"),
      text = "`replace()` returns a string with the search string replaced by the replace string. It replaces all occurrences.",
      queryText = "RETURN replace(\"hello\", \"l\", \"w\")",
      returns = "",
      assertions = (p) => assert(Seq("hewwo") === p.columnAs[String]("replace(\"hello\", \"l\", \"w\")").toSeq)
    )
  }

  @Test def split() {
    testThis(
      title = "split()",
      syntax = "split( original, splitPattern )",
      arguments = List(
        "original" -> "An expression that returns a string",
        "splitPattern" -> "The string to split the original string with"),
      text = "`split()` returns the sequence of strings which are delimited by split patterns.",
      queryText = """RETURN split('one,two', ',')""",
      returns = "",
      assertions = (p) => {
        assert(List(Map(
          """split('one,two', ',')""" -> List("one", "two")
        )) === p.toList)
      }
    )
  }

  @Test def left() {
    testThis(
      title = "left()",
      syntax = "left( original, length )",
      arguments = List("original" -> "An expression that returns a string",
                       "n" -> "An expression that returns a positive number"),
      text = "`left()` returns a string containing the left n characters of the original string.",
      queryText = "RETURN left('hello', 3)",
      returns = "",
      assertions = (p) => assert(Seq("hel") === p.columnAs[String]("left('hello', 3)").toSeq)
    )
  }

  @Test def right() {
    testThis(
      title = "right()",
      syntax = "right( original, length )",
      arguments = List("original" -> "An expression that returns a string",
                       "n" -> "An expression that returns a positive number"),
      text = "`right()` returns a string containing the right n characters of the original string.",
      queryText = "RETURN right('hello', 3)",
      returns = "",
      assertions = (p) => assert(Seq("llo") === p.columnAs[String]("right('hello', 3)").toSeq)
    )
  }

  @Test def substring() {
    testThis(
      title = "substring()",
      syntax = "substring( original, start [, length] )",
      arguments = List("original" -> "An expression that returns a string",
                       "start" -> "An expression that returns a positive number",
                       "length" -> "An expression that returns a positive number"),
      text = "`substring()` returns a substring of the original, with a 0-based index start and length. If length is omitted, it returns a substring from start until the end of the string.",
      queryText = "RETURN substring('hello', 1, 3), substring('hello', 2)",
      returns = "",
      assertions = (p) => assert(List(Map("substring('hello', 1, 3)" -> "ell", "substring('hello', 2)" -> "llo")) === p.toList)
    )
  }

  @Test def lower() {
    testThis(
      title = "lower()",
      syntax = "lower( original )",
      arguments = List("original" -> "An expression that returns a string"),
      text = "`lower()` returns the original string in lowercase.",
      queryText = "RETURN lower('HELLO')",
      returns = "",
      assertions = (p) => assert(List(Map("lower('HELLO')" -> "hello")) === p.toList)
    )
  }

  @Test def upper() {
    testThis(
      title = "upper()",
      syntax = "upper( original )",
      arguments = List("original" -> "An expression that returns a string"),
      text = "`upper()` returns the original string in uppercase.",
      queryText = "RETURN upper('hello')",
      returns = "",
      assertions = (p) => assert(List(Map("upper('hello')" -> "HELLO")) === p.toList)
    )
  }

  @Test def reverse() {
    testThis(
      title = "reverse()",
      syntax = "reverse( original )",
      arguments = List("original" -> "An expression that returns a string"),
      text = "`reverse()` returns the original string reversed.",
      queryText = "RETURN reverse('anagram')",
      returns = "",
      assertions = (p) => assert(List(Map("reverse('anagram')" -> "margana")) === p.toList)
    )
  }

  @Test def ltrim() {
    testThis(
      title = "ltrim()",
      syntax = "ltrim( original )",
      arguments = List("original" -> "An expression that returns a string"),
      text = "`ltrim()` returns the original string with whitespace removed from the left side.",
      queryText = "RETURN ltrim('   hello')",
      returns = "",
      assertions = (p) => assert(List(Map("ltrim('   hello')" -> "hello")) === p.toList)
    )
  }

  @Test def rtrim() {
    testThis(
      title = "rtrim()",
      syntax = "rtrim( original )",
      arguments = List("original" -> "An expression that returns a string"),
      text = "`rtrim()` returns the original string with whitespace removed from the right side.",
      queryText = "RETURN rtrim('hello   ')",
      returns = "",
      assertions = (p) => assert(List(Map("rtrim('hello   ')" -> "hello")) === p.toList)
    )
  }

  @Test def trim() {
    testThis(
      title = "trim()",
      syntax = "trim( original )",
      arguments = List("original" -> "An expression that returns a string"),
      text = "`trim()` returns the original string with whitespace removed from both sides.",
      queryText = "RETURN trim('   hello   ')",
      returns = "",
      assertions = (p) => assert(List(Map("trim('   hello   ')" -> "hello")) === p.toList)
    )
  }

  @Test def toInt() {
    testThis(
      title = "toInt()",
      syntax = "toInt( expression )",
      arguments = List("expression" -> "An expression that returns anything"),
      text = "`toInt()` converts the argument to an integer. A string is parsed as if it was an integer number. If the " +
        "parsing fails, `null` will be returned. A floating point number will be cast into an integer.",
      queryText = "RETURN toInt('42'), toInt('not a number')",
      returns = "",
      assertions = (p) => assert(List(Map("toInt('42')" -> 42, "toInt('not a number')" -> null)) === p.toList)
    )
  }

  @Test def toFloat() {
    testThis(
      title = "toFloat()",
      syntax = "toFloat( expression )",
      arguments = List("expression" -> "An expression that returns anything"),
      text = "`toFloat()` converts the argument to a float. A string is parsed as if it was an floating point number. " +
        "If the parsing fails, `null` will be returned. An integer will be cast to a floating point number.",
      queryText = "RETURN toFloat('11.5'), toFloat('not a number')",
      returns = "",
      assertions = (p) => assert(List(Map("toFloat('11.5')" -> 11.5, "toFloat('not a number')" -> null)) === p.toList)
    )
  }

  @Test def toStringFunc() {
    testThis(
      title = "toString()",
      syntax = "toString( expression )",
      arguments = List("expression" -> "An expression that returns a number, a boolean, or a string"),
      text = "`toString()` converts the argument to a string. It converts integral and floating point numbers and booleans to strings, and if called with a string will leave it unchanged.",
      queryText = "RETURN toString(11.5), toString('already a string'), toString(true)",
      returns = "",
      assertions = (p) => assert(List(Map("toString(11.5)" -> "11.5",
                                          "toString('already a string')" -> "already a string",
                                          "toString(true)" -> "true")) === p.toList)
    )
  }

  @Test def propertiesFunc() {
    testThis(
      title = "properties()",
      syntax = "properties( expression )",
      arguments = List("expression" -> "An expression that returns a node, a relationship, or a map"),
<<<<<<< HEAD
      text = "`properties()` converts the argument to a map of its properties. " +
=======
      text = "`properties()` converts the arguments to a map of its properties. " +
>>>>>>> 515d7e1a
        "If the argument is a node or a relationship, the returned map is a map of its properties. " +
        "If the argument is already a map, it is returned unchanged.",
      queryText = "CREATE (p:Person {name: 'Stefan', city: 'Berlin'}) RETURN properties(p)",
      returns = "",
      assertions = (p) => assert(List(
        Map("properties(p)" -> Map("name" -> "Stefan", "city" -> "Berlin"))) === p.toList)
    )
  }

  @Test def now() {
    testThis(
      title = "timestamp()",
      syntax = "timestamp()",
      arguments = List.empty,
      text = "`timestamp()` returns the difference, measured in milliseconds, between the current time and midnight, " +
        "January 1, 1970 UTC. It will return the same value during the whole one query, even if the query is a long " +
        "running one.",
      queryText = "RETURN timestamp()",
      returns = "The time in milliseconds is returned.",
      assertions = (p) => assert(
        p.toList.head("timestamp()") match {
          // this should pass unless your machine is really slow
          case x: Long => System.currentTimeMillis - x < 100000
          case _       => false
        })
    )
  }

  @Test def startNode() {
    testThis(
      title = "startNode()",
      syntax = "startNode( relationship )",
      arguments = List("relationship" -> "An expression that returns a relationship"),
      text = "`startNode()` returns the starting node of a relationship",
      queryText = "MATCH (x:foo)-[r]-() RETURN startNode(r)",
      returns = "",
      assertions = (p) => assert(p.toList.head("startNode(r)") === node("A")))
  }

  @Test def endNode() {
    testThis(
      title = "endNode()",
      syntax = "endNode( relationship )",
      arguments = List("relationship" -> "An expression that returns a relationship"),
      text = "`endNode()` returns the end node of a relationship",
      queryText = "MATCH (x:foo)-[r]-() RETURN endNode(r)",
      returns = "",
      assertions = (p) => assert(p.toList.head("endNode(r)") === node("C")))
  }

  private def testThis(title: String, syntax: String, arguments: List[(String, String)], text: String, queryText: String, returns: String, assertions: (InternalExecutionResult => Unit)) {
    val args = arguments.map(x => "| `" + x._1 + "` | " + x._2).mkString("", "\n", "")
    val formattedArguments = if (!arguments.isEmpty) Array("*Arguments:*", "[options=\"header\"]", "|===", "| Name | Description", args, "|===").mkString("\n", "\n", "") else ""

    val fullText = String.format(
      """%s
         |
         |*Syntax:* `%s`
         |%s
      """.stripMargin, text, syntax, formattedArguments)

    testQuery(title, fullText, queryText, returns, assertions = assertions)
  }
}<|MERGE_RESOLUTION|>--- conflicted
+++ resolved
@@ -550,11 +550,7 @@
       title = "properties()",
       syntax = "properties( expression )",
       arguments = List("expression" -> "An expression that returns a node, a relationship, or a map"),
-<<<<<<< HEAD
-      text = "`properties()` converts the argument to a map of its properties. " +
-=======
       text = "`properties()` converts the arguments to a map of its properties. " +
->>>>>>> 515d7e1a
         "If the argument is a node or a relationship, the returned map is a map of its properties. " +
         "If the argument is already a map, it is returned unchanged.",
       queryText = "CREATE (p:Person {name: 'Stefan', city: 'Berlin'}) RETURN properties(p)",
