[[query-load-csv]]
= LOAD CSV

[abstract]
--
`LOAD CSV` is used to import data from CSV files.
--

* The URL of the CSV file is specified by using `FROM` followed by an arbitrary expression evaluating to the URL in question.
* It is required to specify a variable for the CSV data using `AS`.
* `LOAD CSV` supports resources compressed with _gzip_, _Deflate_, as well as _ZIP_ archives.
* CSV files can be stored on the database server and are then accessible using a `file:///` URL.
  Alternatively, `LOAD CSV` also supports accessing CSV files via _HTTPS_, _HTTP_, and _FTP_.
* `LOAD CSV` will follow _HTTP_ redirects but for security reasons it will not follow redirects that changes the protocol, for example if the redirect is going from _HTTPS_ to _HTTP_.

.Configuration settings for file URLs
<<<<<<< HEAD

link:{dbms-allow-csv-import-from-file-urls-uri}[dbms.security.allow_csv_import_from_file_urls]::
This setting determines if Cypher will allow the use of `file:///` URLs when loading data using `LOAD CSV`.
Such URLs identify files on the filesystem of the database server. Default is _true_.
Setting `dbms.security.allow_csv_import_from_file_urls=false` will completely disable access to the file system for `LOAD CSV`.

link:{dbms-directories-import-uri}[dbms.directories.import]::
=======
====
ifdef::asciidoctor[<<operations-manual#config_dbms-allow-csv-import-from-file-urls, dbms.security.allow_csv_import_from_file_urls>>::]
ifndef::asciidoctor[`dbms.security.allow_csv_import_from_file_urls`::]
This setting determines if Cypher will allow the use of `file:///` URLs when loading data using `LOAD CSV`.
Such URLs identify files on the filesystem of the database server. Default is _true_.
ifdef::asciidoctor[<<operations-manual#config_dbms-directories-import, dbms.directories.import>>::]
ifndef::asciidoctor[`dbms.directories.import`::]
>>>>>>> 20f4add7
Sets the root directory for `file:///` URLs used with the Cypher `LOAD CSV` clause.
This must be set to a single directory on the filesystem of the database server, and will make all requests to load from `file:///` URLs relative to the specified directory (similar to how a unix chroot operates).
The default value is _import_.
This is a security measure which prevents the database from accessing files outside the standard import directory.
Setting `dbms.directories.import` to be empty removes this security measure and instead allows access to any file on the system.
This is not recommended.

File URLs will be resolved relative to the `dbms.directories.import` directory.
For example, a file URL will typically look like `file:///myfile.csv` or `file:///myproject/myfile.csv`.

*  If `dbms.directories.import` is set to the default value _import_, using the above URLs in `LOAD CSV` would read from _<NEO4J_HOME>/import/myfile.csv_ and _<NEO4J_HOME>import/myproject/myfile.csv_ respectively.
*  If it is set to _/data/csv_, using the above URLs in `LOAD CSV` would read from _/data/csv/myfile.csv_ and _/data/csv/myproject/myfile.csv_ respectively.

See the examples below for further details.

There is also a worked example, see <<cypherdoc-importing-csv-files-with-cypher>>.

ifndef::asciidoctor[:leveloffset: 3]

include::csv-file-format.asciidoc[leveloffset=+1]

ifndef::asciidoctor[:leveloffset: 2]

include::import-data-from-a-csv-file.asciidoc[]

include::import-data-from-a-csv-file-containing-headers.asciidoc[]

include::import-data-from-a-csv-file-with-a-custom-field-delimiter.asciidoc[]

include::importing-large-amounts-of-data.asciidoc[]

ifndef::asciidoctor[:leveloffset: 2]

include::setting-the-rate-of-periodic-commits.asciidoc[]

ifndef::asciidoctor[:leveloffset: 2]

include::import-data-containing-escaped-characters.asciidoc[]

<|MERGE_RESOLUTION|>--- conflicted
+++ resolved
@@ -14,23 +14,14 @@
 * `LOAD CSV` will follow _HTTP_ redirects but for security reasons it will not follow redirects that changes the protocol, for example if the redirect is going from _HTTPS_ to _HTTP_.
 
 .Configuration settings for file URLs
-<<<<<<< HEAD
-
-link:{dbms-allow-csv-import-from-file-urls-uri}[dbms.security.allow_csv_import_from_file_urls]::
+ifdef::asciidoctor[<<operations-manual#config_dbms-allow-csv-import-from-file-urls, dbms.security.allow_csv_import_from_file_urls>>::]
+ifndef::asciidoctor[`dbms.security.allow_csv_import_from_file_urls`::]
 This setting determines if Cypher will allow the use of `file:///` URLs when loading data using `LOAD CSV`.
 Such URLs identify files on the filesystem of the database server. Default is _true_.
 Setting `dbms.security.allow_csv_import_from_file_urls=false` will completely disable access to the file system for `LOAD CSV`.
 
-link:{dbms-directories-import-uri}[dbms.directories.import]::
-=======
-====
-ifdef::asciidoctor[<<operations-manual#config_dbms-allow-csv-import-from-file-urls, dbms.security.allow_csv_import_from_file_urls>>::]
-ifndef::asciidoctor[`dbms.security.allow_csv_import_from_file_urls`::]
-This setting determines if Cypher will allow the use of `file:///` URLs when loading data using `LOAD CSV`.
-Such URLs identify files on the filesystem of the database server. Default is _true_.
 ifdef::asciidoctor[<<operations-manual#config_dbms-directories-import, dbms.directories.import>>::]
 ifndef::asciidoctor[`dbms.directories.import`::]
->>>>>>> 20f4add7
 Sets the root directory for `file:///` URLs used with the Cypher `LOAD CSV` clause.
 This must be set to a single directory on the filesystem of the database server, and will make all requests to load from `file:///` URLs relative to the specified directory (similar to how a unix chroot operates).
 The default value is _import_.
