[[query-clause]]
= Clauses

**Read Clauses**

These comprise clauses that read data from the database.

The flow of data within a Cypher query is an unordered sequence of maps with key-value pairs -- a set of possible bindings between the variables in the query and values derived from the database.
This set is refined and augmented by subsequent parts of the query.

[options="header"]
|===
|Clause                                     |   Description
|<<query-match,MATCH>>                      |   Specify the patterns to search for in the database.
|<<query-optional-match,OPTIONAL MATCH>>    |   Specify the patterns to search for in the database while using `nulls` for missing parts of the pattern.
|<<query-where,WHERE>>                      |   Adds constraints to the patterns in a `MATCH` or `OPTIONAL MATCH` clause or filter the results of a `WITH` clause.
|<<query-start,START>>                      |   Find starting points through legacy indexes.
|<<query-aggregation,Aggregation-TMP>>    |   Includes `DISTINCT`.
|===

**Write Clauses**

These comprise clauses that write the data to the database.

[options="header"]
|===
|Clause                                     |   Description
|<<query-create,CREATE>>                    |   Create nodes and relationships.
|<<query-merge,MERGE>>                      |   Ensures that a pattern exists in the graph. Either the pattern already exists, or it needs to be created.
|<<query-merge-on-create-on-match,ON CREATE>> |   Used in conjunction with `MERGE`, specifying the actions to take if the pattern needs to be created.
|<<query-merge-on-create-on-match,ON MATCH>>  |   Used in conjunction with `MERGE`, specifying the actions to take if the pattern already exists.
|<<query-set,SET>>                          |   Update labels on nodes and properties on nodes and relationships.
|<<query-delete,DELETE>>                    |   Delete graph elements — nodes, relationships or paths. Any node to be deleted must also have all associated relationships explicitly deleted.
|<<query-delete,DETACH DELETE>>             |   Delete a node or set of nodes. All associated relationships will automatically be deleted.
|<<query-remove,REMOVE>>                    |   Remove properties and labels from nodes and relationships.
|<<query-foreach,FOREACH>>                  |   Update data within a list, whether components of a path, or the result of aggregation.
<<<<<<< HEAD
|<<cypherdoc-importing-csv-files-with-cypher,Importing CSV files with Cypher>> | How to import data from CSV files using `LOAD CSV`.
|<<query-periodic-commit,PERIODIC COMMIT>>  |  How and when to use `PERIODIC COMMIT`
=======
|<<query-create-unique,CREATE UNIQUE>>      |   A mixture of `MATCH` and `CREATE`, matching what it can, and creating what is missing.
|<<query-load-csv,LOAD CSV>>                |   Use when importing data from CSV files.
>>>>>>> 22158f98
|===

**General Clauses**

These comprise general clauses that work in conjunction with other clauses.

[options="header"]
|===
|Clause                      |   Description
|<<query-return,RETURN>>     | Defines what to include in the query result set.
|<<query-order,ORDER BY>>    | A sub-clause following `RETURN` or `WITH`, specifying that the output should be sorted in particular way.
|<<query-limit,LIMIT>>       | Constrains the number of rows in the output.
|<<query-skip,SKIP>>         | Defines from which row to start including the rows in the output.
|<<query-with,WITH>>         | Allows query parts to be chained together, piping the results from one to be used as starting points or criteria in the next.
|<<query-unwind,UNWIND>>     | Expands a list into a sequence of rows.
|<<query-union,UNION>>       | Combines the result of multiple queries.
|<<query-call,CALL>>         | Invoke a procedure deployed in the database.
|===

//Reading
ifndef::asciidoctor[:leveloffset: 2]

include::ql/query-match.adoc[leveloffset=+1]

ifndef::asciidoctor[:leveloffset: 2]

include::ql/optional-match/index.asciidoc[leveloffset=+1]

ifndef::asciidoctor[:leveloffset: 2]

include::ql/where/index.asciidoc[leveloffset=+1]

ifndef::asciidoctor[:leveloffset: 2]

include::ql/start/index.asciidoc[leveloffset=+1]

ifndef::asciidoctor[:leveloffset: 2]

include::ql/aggregation/index.asciidoc[leveloffset=+1]

//Writing
ifndef::asciidoctor[:leveloffset: 2]

include::ql/create/index.asciidoc[leveloffset=+1]

ifndef::asciidoctor[:leveloffset: 2]

include::ql/merge/index.asciidoc[leveloffset=+1]

ifndef::asciidoctor[:leveloffset: 2]

include::ql/set/index.asciidoc[leveloffset=+1]

ifndef::asciidoctor[:leveloffset: 2]

include::ql/delete/index.asciidoc[leveloffset=+1]

ifndef::asciidoctor[:leveloffset: 2]

include::ql/remove/index.asciidoc[leveloffset=+1]

ifndef::asciidoctor[:leveloffset: 2]

include::ql/foreach/index.asciidoc[leveloffset=+1]

ifndef::asciidoctor[:leveloffset: 2]

<<<<<<< HEAD
include::../parsed-graphgists/import/import-csv-with-cypher.asciidoc[leveloffset=+1]

ifndef::asciidoctor[:leveloffset: 2]

include::ql/periodic-commit/index.asciidoc[leveloffset=+1]
=======
include::ql/create-unique/index.asciidoc[leveloffset=+1]

ifndef::asciidoctor[:leveloffset: 2]

include::ql/load-csv/index.asciidoc[leveloffset=+1]
>>>>>>> 22158f98

ifndef::asciidoctor[:leveloffset: 0]

//General
ifndef::asciidoctor[:leveloffset: 2]

include::ql/return/index.asciidoc[leveloffset=+1]

ifndef::asciidoctor[:leveloffset: 2]

include::ql/order-by/index.asciidoc[leveloffset=+1]

ifndef::asciidoctor[:leveloffset: 2]

include::ql/limit/index.asciidoc[leveloffset=+1]

ifndef::asciidoctor[:leveloffset: 2]

include::ql/skip/index.asciidoc[leveloffset=+1]

ifndef::asciidoctor[:leveloffset: 2]

include::ql/with/index.asciidoc[leveloffset=+1]

ifndef::asciidoctor[:leveloffset: 2]

include::ql/unwind/index.asciidoc[leveloffset=+1]

ifndef::asciidoctor[:leveloffset: 2]

include::ql/union/index.asciidoc[leveloffset=+1]

ifndef::asciidoctor[:leveloffset: 2]

include::ql/call/index.asciidoc[leveloffset=+1]

ifndef::asciidoctor[:leveloffset: 0]<|MERGE_RESOLUTION|>--- conflicted
+++ resolved
@@ -34,13 +34,7 @@
 |<<query-delete,DETACH DELETE>>             |   Delete a node or set of nodes. All associated relationships will automatically be deleted.
 |<<query-remove,REMOVE>>                    |   Remove properties and labels from nodes and relationships.
 |<<query-foreach,FOREACH>>                  |   Update data within a list, whether components of a path, or the result of aggregation.
-<<<<<<< HEAD
-|<<cypherdoc-importing-csv-files-with-cypher,Importing CSV files with Cypher>> | How to import data from CSV files using `LOAD CSV`.
-|<<query-periodic-commit,PERIODIC COMMIT>>  |  How and when to use `PERIODIC COMMIT`
-=======
-|<<query-create-unique,CREATE UNIQUE>>      |   A mixture of `MATCH` and `CREATE`, matching what it can, and creating what is missing.
 |<<query-load-csv,LOAD CSV>>                |   Use when importing data from CSV files.
->>>>>>> 22158f98
 |===
 
 **General Clauses**
@@ -108,19 +102,7 @@
 
 ifndef::asciidoctor[:leveloffset: 2]
 
-<<<<<<< HEAD
-include::../parsed-graphgists/import/import-csv-with-cypher.asciidoc[leveloffset=+1]
-
-ifndef::asciidoctor[:leveloffset: 2]
-
-include::ql/periodic-commit/index.asciidoc[leveloffset=+1]
-=======
-include::ql/create-unique/index.asciidoc[leveloffset=+1]
-
-ifndef::asciidoctor[:leveloffset: 2]
-
 include::ql/load-csv/index.asciidoc[leveloffset=+1]
->>>>>>> 22158f98
 
 ifndef::asciidoctor[:leveloffset: 0]
 
