/*
 * Copyright (c) 2002-2016 "Neo Technology,"
 * Network Engine for Objects in Lund AB [http://neotechnology.com]
 *
 * This file is part of Neo4j.
 *
 * Neo4j is free software: you can redistribute it and/or modify
 * it under the terms of the GNU General Public License as published by
 * the Free Software Foundation, either version 3 of the License, or
 * (at your option) any later version.
 *
 * This program is distributed in the hope that it will be useful,
 * but WITHOUT ANY WARRANTY; without even the implied warranty of
 * MERCHANTABILITY or FITNESS FOR A PARTICULAR PURPOSE.  See the
 * GNU General Public License for more details.
 *
 * You should have received a copy of the GNU General Public License
 * along with this program.  If not, see <http://www.gnu.org/licenses/>.
 */
package org.neo4j.cypher.docgen.refcard

import java.util.concurrent.TimeUnit

import org.neo4j.cypher.QueryStatisticsTestSupport
import org.neo4j.cypher.docgen.RefcardTest
import org.neo4j.cypher.internal.compiler.v3_1.executionplan.InternalExecutionResult

class IndexTest extends RefcardTest with QueryStatisticsTestSupport {
  val graphDescription = List("A:Person KNOWS B:Person")
  val title = "INDEX"
  val css = "write c4-4 c5-5 c6-3"
  override val linkId = "query-schema-index"

  override def assert(name: String, result: InternalExecutionResult) {
    name match {
      case "create-index" =>
        assert(result.toList.size === 0)
        db.schema().awaitIndexesOnline(10, TimeUnit.SECONDS)
      case "drop-index" =>
        // assertStats(result, indexDeleted = 1)
        assert(result.toList.size === 0)
      case "match" =>
        assertStats(result, nodesCreated = 0)
        assert(result.toList.size === 1)
    }
  }

  override val properties: Map[String, Map[String, Any]] = Map(
    "A" -> Map("name" -> "Alice"),
    "B" -> Map("name" -> "Tobias"))

  override def parameters(name: String): Map[String, Any] =
    name match {
      case "parameters=aname" =>
        Map("value" -> "Alice")
      case _ =>
        Map()
    }

  def text = """
###assertion=create-index
//

CREATE INDEX ON :Person(name)
###

Create an index on the label `Person` and property `name`.

###assertion=match parameters=aname
//

MATCH (n:Person) WHERE n.name = $value

RETURN n
###

An index can be automatically used for the equality comparison.
Note that for example `lower(n.name) = $value` will not use an index.

###assertion=match parameters=aname
//

<<<<<<< HEAD
MATCH (n:Person) WHERE n.name IN [$value]
=======
MATCH (n:Person)
WHERE n.name IN [{value}]
>>>>>>> 3c7d6d42

RETURN n
###

An index can be automatically used for the `IN` list checks.

###assertion=match parameters=aname
//

MATCH (n:Person)
USING INDEX n:Person(name)
WHERE n.name = $value

RETURN n
###

Index usage can be enforced, when Cypher uses a suboptimal index or
more than one index should be used.

###assertion=drop-index
//

DROP INDEX ON :Person(name)
###

Drop the index on the label `Person` and property `name`.
"""
}<|MERGE_RESOLUTION|>--- conflicted
+++ resolved
@@ -80,12 +80,8 @@
 ###assertion=match parameters=aname
 //
 
-<<<<<<< HEAD
-MATCH (n:Person) WHERE n.name IN [$value]
-=======
 MATCH (n:Person)
-WHERE n.name IN [{value}]
->>>>>>> 3c7d6d42
+WHERE n.name IN [$value]
 
 RETURN n
 ###
