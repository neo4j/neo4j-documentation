/*
 * Copyright (c) 2002-2017 "Neo Technology,"
 * Network Engine for Objects in Lund AB [http://neotechnology.com]
 *
 * This file is part of Neo4j.
 *
 * Neo4j is free software: you can redistribute it and/or modify
 * it under the terms of the GNU General Public License as published by
 * the Free Software Foundation, either version 3 of the License, or
 * (at your option) any later version.
 *
 * This program is distributed in the hope that it will be useful,
 * but WITHOUT ANY WARRANTY; without even the implied warranty of
 * MERCHANTABILITY or FITNESS FOR A PARTICULAR PURPOSE.  See the
 * GNU General Public License for more details.
 *
 * You should have received a copy of the GNU General Public License
 * along with this program.  If not, see <http://www.gnu.org/licenses/>.
 */
package org.neo4j.cypher.docgen.refcard

import org.neo4j.cypher.QueryStatisticsTestSupport
import org.neo4j.cypher.docgen.RefcardTest
import org.neo4j.cypher.internal.compiler.v3_1.executionplan.InternalExecutionResult

class ForeachTest extends RefcardTest with QueryStatisticsTestSupport {
  val graphDescription = List("ROOT KNOWS A", "A:Person KNOWS B:Person", "B KNOWS C:Person", "C KNOWS ROOT")
  val title = "FOREACH"
<<<<<<< HEAD
  val css = "write c2-2 c4-3 c5-5 c6-2"
  override val linkId = "clauses/foreach"
=======
  override val linkId = "query-foreach"
>>>>>>> 5faaa5b8

  override def assert(name: String, result: InternalExecutionResult) {
    name match {
      case "foreach" =>
        assertStats(result, nodesCreated = 3, labelsAdded = 3, propertiesWritten = 3)
        assert(result.toList.size === 0)
      case "friends" =>
        assertStats(result, nodesCreated = 0, propertiesWritten = 1)
        assert(result.toList.size === 0)
    }
  }

  override def parameters(name: String): Map[String, Any] =
    name match {
      case "" =>
        Map()
    }

  override val properties: Map[String, Map[String, Any]] = Map(
    "A" -> Map("prop" -> "Andrés"),
    "B" -> Map("prop" -> "Tobias"),
    "C" -> Map("prop" -> "Chris")
  )

  def text = """
###assertion=friends
MATCH path = (begin)-[*]->(end)
WHERE id(begin) = %A% AND id(end) = %B%

FOREACH (r IN rels(path) |
  SET r.marked = true)
###
Execute a mutating operation for each relationship of a path.

###assertion=foreach
WITH ['Alice', 'Bob', 'Charlie'] AS coll

FOREACH (value IN coll |
 CREATE (:Person {name: value}))
###
Execute a mutating operation for each element in a list.
"""
}<|MERGE_RESOLUTION|>--- conflicted
+++ resolved
@@ -26,12 +26,7 @@
 class ForeachTest extends RefcardTest with QueryStatisticsTestSupport {
   val graphDescription = List("ROOT KNOWS A", "A:Person KNOWS B:Person", "B KNOWS C:Person", "C KNOWS ROOT")
   val title = "FOREACH"
-<<<<<<< HEAD
-  val css = "write c2-2 c4-3 c5-5 c6-2"
-  override val linkId = "clauses/foreach"
-=======
   override val linkId = "query-foreach"
->>>>>>> 5faaa5b8
 
   override def assert(name: String, result: InternalExecutionResult) {
     name match {
