/*
 * Copyright (c) 2002-2017 "Neo Technology,"
 * Network Engine for Objects in Lund AB [http://neotechnology.com]
 *
 * This file is part of Neo4j.
 *
 * Neo4j is free software: you can redistribute it and/or modify
 * it under the terms of the GNU General Public License as published by
 * the Free Software Foundation, either version 3 of the License, or
 * (at your option) any later version.
 *
 * This program is distributed in the hope that it will be useful,
 * but WITHOUT ANY WARRANTY; without even the implied warranty of
 * MERCHANTABILITY or FITNESS FOR A PARTICULAR PURPOSE.  See the
 * GNU General Public License for more details.
 *
 * You should have received a copy of the GNU General Public License
 * along with this program.  If not, see <http://www.gnu.org/licenses/>.
 */
package org.neo4j.cypher.docgen.refcard

import org.neo4j.cypher.QueryStatisticsTestSupport
import org.neo4j.cypher.docgen.RefcardTest
import org.neo4j.cypher.internal.compiler.v3_1.executionplan.InternalExecutionResult

class CaseTest extends RefcardTest with QueryStatisticsTestSupport {
  def graphDescription = List(
    "A KNOWS B")
  val title = "CASE"
<<<<<<< HEAD
  val css = "general c2-1 c3-3 c4-4 c5-4 c6-4"
  override val linkId = "syntax/expressions"
=======
  override val linkId = "cypher-expressions"
>>>>>>> 5faaa5b8

  override def assert(name: String, result: InternalExecutionResult) {
    name match {
      case "simple" =>
        assertStats(result, nodesCreated = 0)
        assert(!result.dumpToString().contains("3"))
      case "generic" =>
        assertStats(result, nodesCreated = 0)
        assert(!result.dumpToString().contains("3"))
    }
  }

  override val properties = Map(
    "A" -> Map[String, Any]("name" -> "Alice", "age" -> 38, "eyes" -> "brown"),
    "B" -> Map[String, Any]("name" -> "Beth", "age" -> 38, "eyes" -> "blue"))

  def text = """
###assertion=simple
MATCH (n)
RETURN

CASE n.eyes
 WHEN 'blue' THEN 1
 WHEN 'brown' THEN 2
 ELSE 3
END

AS result
###

Return `THEN` value from the matching `WHEN` value.
The `ELSE` value is optional, and substituted for `null` if missing.

###assertion=generic
MATCH (n)
RETURN

CASE
 WHEN n.eyes = 'blue' THEN 1
 WHEN n.age < 40 THEN 2
 ELSE 3
END

AS result
###

Return `THEN` value from the first `WHEN` predicate evaluating to `true`.
Predicates are evaluated in order.

"""
}<|MERGE_RESOLUTION|>--- conflicted
+++ resolved
@@ -27,12 +27,7 @@
   def graphDescription = List(
     "A KNOWS B")
   val title = "CASE"
-<<<<<<< HEAD
-  val css = "general c2-1 c3-3 c4-4 c5-4 c6-4"
   override val linkId = "syntax/expressions"
-=======
-  override val linkId = "cypher-expressions"
->>>>>>> 5faaa5b8
 
   override def assert(name: String, result: InternalExecutionResult) {
     name match {
