--- conflicted
+++ resolved
@@ -28,12 +28,7 @@
 class ImportTest extends RefcardTest with QueryStatisticsTestSupport {
   val graphDescription = List()
   val title = "Import"
-<<<<<<< HEAD
-  val css = "write c2-1 c4-4 c5-5 c6-3"
   override val linkId = "clauses/importing-csv-files-with-cypher"
-=======
-  override val linkId = "cypherdoc-importing-csv-files-with-cypher"
->>>>>>> 5faaa5b8
   override val asciidocSubstitutions = "attributes+"
 
   implicit var csvFilesDir: File = createDir(dir, "csv")
