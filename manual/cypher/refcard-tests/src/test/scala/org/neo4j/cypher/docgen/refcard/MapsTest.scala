/*
 * Copyright (c) 2002-2017 "Neo Technology,"
 * Network Engine for Objects in Lund AB [http://neotechnology.com]
 *
 * This file is part of Neo4j.
 *
 * Neo4j is free software: you can redistribute it and/or modify
 * it under the terms of the GNU General Public License as published by
 * the Free Software Foundation, either version 3 of the License, or
 * (at your option) any later version.
 *
 * This program is distributed in the hope that it will be useful,
 * but WITHOUT ANY WARRANTY; without even the implied warranty of
 * MERCHANTABILITY or FITNESS FOR A PARTICULAR PURPOSE.  See the
 * GNU General Public License for more details.
 *
 * You should have received a copy of the GNU General Public License
 * along with this program.  If not, see <http://www.gnu.org/licenses/>.
 */
package org.neo4j.cypher.docgen.refcard

import org.neo4j.cypher.QueryStatisticsTestSupport
import org.neo4j.cypher.docgen.RefcardTest
import org.neo4j.cypher.internal.compiler.v3_1.executionplan.InternalExecutionResult

class MapsTest extends RefcardTest with QueryStatisticsTestSupport {
  val graphDescription = List("A KNOWS B")
  val title = "Maps"
<<<<<<< HEAD
  val css = "general c2-2 c3-3 c4-4 c5-2 c6-4"
  override val linkId = "syntax/lists/#_literal_maps"
=======
  override val linkId = "syntax-lists"
>>>>>>> 5faaa5b8

  override def assert(name: String, result: InternalExecutionResult) {
    name match {
      case "returns-two" =>
        assertStats(result, nodesCreated = 0)
        assert(result.toList.size === 2)
      case "returns-one" =>
        assertStats(result, nodesCreated = 0)
        assert(result.toList.size === 1)
      case "returns-one-merge" =>
        assertStats(result, nodesCreated = 1, propertiesWritten = 3, labelsAdded = 1)
        assert(result.toList.size === 1)
      case "returns-none" =>
        assertStats(result, nodesCreated = 0)
        assert(result.toList.size === 0)
    }
  }

  override def parameters(name: String): Map[String, Any] =
    name match {
      case "parameters=name" =>
        Map("value" -> "Bob")
      case "parameters=map" =>
        Map("map" -> Map("name" -> "Alice", "age" -> 38))
      case "" =>
        Map()
    }

  override val properties: Map[String, Map[String, Any]] = Map(
    "A" -> Map("name" -> "Alice", "coll" -> Array(1, 2, 3)),
    "B" -> Map("name" -> "Bob", "coll" -> Array(1, 2, 3)))

  def text = """
###assertion=returns-one
RETURN

{name: 'Alice', age: 38,
 address: {city: 'London', residential: true}}

###

Literal maps are declared in curly braces much like property maps.
Nested maps and list are supported.

###assertion=returns-one-merge parameters=map
//

MERGE (p:Person {name: $map.name})
  ON CREATE SET p = $map

RETURN p
###

Maps can be passed in as parameters and used as map or by accessing keys.

###assertion=returns-one
//

MATCH (matchedNode:Person)
RETURN matchedNode

###

Nodes and relationships are returned as maps of their data.

###assertion=returns-one
WITH {name: 'Alice', age: 38, children: ['John', 'Max']} AS map
RETURN

map.name, map.age, map.children[0]

###

Map entries can be accessed by their keys.
Invalid keys result in an error.
"""
  /*
WITH {name:'Alice', age:38, address:{city:'London', residential:true}, children:['John','Max']} as data
RETURN

data.name, data.address.city, data.children[0]

 */
}<|MERGE_RESOLUTION|>--- conflicted
+++ resolved
@@ -26,12 +26,7 @@
 class MapsTest extends RefcardTest with QueryStatisticsTestSupport {
   val graphDescription = List("A KNOWS B")
   val title = "Maps"
-<<<<<<< HEAD
-  val css = "general c2-2 c3-3 c4-4 c5-2 c6-4"
   override val linkId = "syntax/lists/#_literal_maps"
-=======
-  override val linkId = "syntax-lists"
->>>>>>> 5faaa5b8
 
   override def assert(name: String, result: InternalExecutionResult) {
     name match {
