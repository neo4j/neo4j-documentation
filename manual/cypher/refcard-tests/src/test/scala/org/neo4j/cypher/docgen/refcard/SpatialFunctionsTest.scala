--- conflicted
+++ resolved
@@ -26,12 +26,7 @@
 class SpatialFunctionsTest extends RefcardTest with QueryStatisticsTestSupport {
   val graphDescription = List("ROOT KNOWS A")
   val title = "Spatial Functions"
-<<<<<<< HEAD
-  val css = "general c2-1 c3-3 c4-2 c5-4 c6-5"
   override val linkId = "functions/spatial"
-=======
-  override val linkId = "query-functions-spatial"
->>>>>>> 5faaa5b8
 
   override def assert(name: String, result: InternalExecutionResult) {
     name match {
