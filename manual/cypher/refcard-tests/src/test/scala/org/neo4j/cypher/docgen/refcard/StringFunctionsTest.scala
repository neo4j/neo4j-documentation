--- conflicted
+++ resolved
@@ -26,12 +26,7 @@
 class StringFunctionsTest extends RefcardTest with QueryStatisticsTestSupport {
   val graphDescription = List("ROOT KNOWS A", "A KNOWS B", "B KNOWS C", "C KNOWS ROOT")
   val title = "String Functions"
-<<<<<<< HEAD
-  val css = "general c2-1 c3-2 c4-2 c5-5 c6-5"
   override val linkId = "functions/string"
-=======
-  override val linkId = "query-functions-string"
->>>>>>> 5faaa5b8
 
   override def assert(name: String, result: InternalExecutionResult) {
     name match {
