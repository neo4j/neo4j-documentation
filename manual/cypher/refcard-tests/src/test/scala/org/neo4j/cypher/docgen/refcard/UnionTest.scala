--- conflicted
+++ resolved
@@ -27,12 +27,7 @@
   def graphDescription = List(
     "A KNOWS B", "A LOVES B")
   val title = "UNION"
-<<<<<<< HEAD
-  val css = "read c2-2 c3-2 c4-2 c5-2 c6-2"
   override val linkId = "clauses/union"
-=======
-  override val linkId = "query-union"
->>>>>>> 5faaa5b8
 
   override def assert(name: String, result: InternalExecutionResult) {
     name match {
