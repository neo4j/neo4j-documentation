<?xml version="1.0" encoding="UTF-8"?>
<project xmlns="http://maven.apache.org/POM/4.0.0" xmlns:xsi="http://www.w3.org/2001/XMLSchema-instance" xsi:schemaLocation="http://maven.apache.org/POM/4.0.0 http://maven.apache.org/maven-v4_0_0.xsd">
  <modelVersion>4.0.0</modelVersion>
  <parent>
    <groupId>org.neo4j</groupId>
    <artifactId>parent</artifactId>
    <version>1.9-SNAPSHOT</version>
    <relativePath>..</relativePath>
  </parent>
  <groupId>org.neo4j.doc</groupId>
  <artifactId>neo4j-manual</artifactId>
  <version>1.9-SNAPSHOT</version>
  <name>Neo4j - Reference Manual</name>
  <description>Neo4j Reference Manual.</description>
  <url>http://components.neo4j.org/${project.artifactId}/${project.version}</url>
  <packaging>pom</packaging>

  <properties>
    <short-name>manual</short-name>
    <docs.sources>${project.build.directory}/docs</docs.sources>
    <docs.sourcecode>${project.build.directory}/sources</docs.sourcecode>
    <docs.test-sources>${project.build.directory}/test-sources</docs.test-sources>
    <docs.images>${project.build.outputDirectory}/images</docs.images>
    <docs.tools>${project.build.directory}/tools</docs.tools>
    <neo4j.version>${project.version}</neo4j.version>
    <doctools.version>3</doctools.version>
    <attach-docs-phase>none</attach-docs-phase>
  </properties>

  <scm>
    <connection>scm:git:git://github.com/neo4j/manual.git</connection>
    <developerConnection>scm:git:git@github.com:neo4j/manual.git</developerConnection>
    <url>https://github.com/neo4j/manual</url>
  </scm>

  <licenses>
    <license>
      <name>Creative Commons Attribution-ShareAlike 3.0 Unported</name>
      <url>http://creativecommons.org/licenses/by-sa/3.0/</url>
    </license>
  </licenses>

  <dependencies>
    <dependency>
      <groupId>org.neo4j</groupId>
      <artifactId>neo4j</artifactId>
      <version>${neo4j.version}</version>
      <classifier>docs</classifier>
      <scope>provided</scope>
    </dependency>
    <dependency>
      <groupId>org.neo4j</groupId>
      <artifactId>neo4j-kernel</artifactId>
      <version>${neo4j.version}</version>
      <classifier>docs</classifier>
      <scope>provided</scope>
    </dependency>
    <dependency>
      <groupId>org.neo4j</groupId>
      <artifactId>neo4j-kernel</artifactId>
      <version>${neo4j.version}</version>
      <classifier>test-sources</classifier>
      <scope>provided</scope>
    </dependency>
    <dependency>
      <groupId>org.neo4j</groupId>
      <artifactId>neo4j-management</artifactId>
      <version>${neo4j.version}</version>
      <classifier>docs</classifier>
      <scope>provided</scope>
    </dependency>
    <dependency>
      <groupId>org.neo4j</groupId>
      <artifactId>neo4j-lucene-index</artifactId>
      <version>${neo4j.version}</version>
      <classifier>docs</classifier>
      <scope>provided</scope>
    </dependency>
    <dependency>
      <groupId>org.neo4j</groupId>
      <artifactId>neo4j-lucene-index</artifactId>
      <version>${neo4j.version}</version>
      <classifier>test-sources</classifier>
      <scope>provided</scope>
    </dependency>
    <dependency>
      <groupId>org.neo4j</groupId>
      <artifactId>neo4j-graph-algo</artifactId>
      <version>${neo4j.version}</version>
      <classifier>docs</classifier>
      <scope>provided</scope>
    </dependency>
    <dependency>
      <groupId>org.neo4j</groupId>
      <artifactId>neo4j-ha</artifactId>
      <version>${neo4j.version}</version>
      <classifier>docs</classifier>
      <scope>provided</scope>
    </dependency>
    <dependency>
      <groupId>org.neo4j</groupId>
      <artifactId>neo4j-backup</artifactId>
      <version>${neo4j.version}</version>
      <classifier>docs</classifier>
      <scope>provided</scope>
    </dependency>
    <dependency>
      <groupId>org.neo4j</groupId>
      <artifactId>neo4j-backup</artifactId>
      <version>${neo4j.version}</version>
      <classifier>test-sources</classifier>
      <scope>provided</scope>
    </dependency>
    <dependency>
      <groupId>org.neo4j</groupId>
      <artifactId>neo4j-shell</artifactId>
      <version>${neo4j.version}</version>
      <classifier>docs</classifier>
      <scope>provided</scope>
    </dependency>
    <dependency>
      <groupId>org.neo4j</groupId>
      <artifactId>neo4j-cypher</artifactId>
      <version>${neo4j.version}</version>
      <classifier>test-sources</classifier>
      <scope>provided</scope>
    </dependency>
    <dependency>
      <groupId>org.neo4j</groupId>
      <artifactId>neo4j-cypher</artifactId>
      <version>${neo4j.version}</version>
      <classifier>docs</classifier>
      <scope>provided</scope>
    </dependency>
    <dependency>
      <groupId>org.neo4j</groupId>
      <artifactId>neo4j-udc</artifactId>
      <version>${neo4j.version}</version>
      <classifier>docs</classifier>
      <scope>provided</scope>
    </dependency>
    <dependency>
      <groupId>org.neo4j.examples</groupId>
      <artifactId>neo4j-examples</artifactId>
      <version>${neo4j.version}</version>
      <classifier>docs</classifier>
      <scope>provided</scope>
    </dependency>
    <dependency>
      <groupId>org.neo4j.examples</groupId>
      <artifactId>neo4j-examples</artifactId>
      <version>${neo4j.version}</version>
      <classifier>sources</classifier>
      <scope>provided</scope>
    </dependency>
    <dependency>
      <groupId>org.neo4j.examples</groupId>
      <artifactId>neo4j-examples</artifactId>
      <version>${neo4j.version}</version>
      <classifier>test-sources</classifier>
      <scope>provided</scope>
    </dependency>
    <dependency>
      <groupId>org.neo4j.app</groupId>
      <artifactId>neo4j-server</artifactId>
      <version>${neo4j.version}</version>
      <classifier>docs</classifier>
      <scope>provided</scope>
    </dependency>
    <dependency>
      <groupId>org.neo4j.app</groupId>
      <artifactId>neo4j-server</artifactId>
      <version>${neo4j.version}</version>
      <classifier>test-sources</classifier>
      <scope>provided</scope>
    </dependency>
    <dependency>
      <groupId>org.neo4j.examples</groupId>
      <artifactId>neo4j-server-examples</artifactId>
      <version>${neo4j.version}</version>
      <classifier>docs</classifier>
      <scope>provided</scope>
    </dependency>
    <dependency>
      <groupId>org.neo4j.examples</groupId>
      <artifactId>neo4j-server-examples</artifactId>
      <version>${neo4j.version}</version>
      <classifier>sources</classifier>
      <scope>provided</scope>
    </dependency>
    <dependency>
      <groupId>org.neo4j.server.plugin</groupId>
      <artifactId>neo4j-gremlin-plugin</artifactId>
      <version>${neo4j.version}</version>
      <classifier>docs</classifier>
      <scope>provided</scope>
    </dependency>
    <dependency>
      <groupId>org.neo4j.build.plugins</groupId>
      <artifactId>neo4j-doctools</artifactId>
<<<<<<< HEAD
      <version>5</version>
=======
      <version>${doctools.version}</version>
>>>>>>> f301c7fc
      <scope>provided</scope>
    </dependency>
  </dependencies>

  <build>
    <resources>
      <resource>
        <directory>src</directory>
        <filtering>true</filtering>
        <includes>
          <include>version</include>
        </includes>
      </resource>
      <resource>
        <directory>src</directory>
        <filtering>false</filtering>
        <excludes>
          <exclude>version</exclude>
        </excludes>
      </resource>
      <resource>
        <directory>js</directory>
        <targetPath>js</targetPath>
        <filtering>true</filtering>
        <includes>
          <include>version.js</include>
        </includes>
      </resource>
      <resource>
        <directory>js</directory>
        <targetPath>js</targetPath>
        <filtering>false</filtering>
        <excludes>
          <exclude>version.js</exclude>
        </excludes>
      </resource>
      <resource>
        <directory>css</directory>
        <targetPath>css</targetPath>
      </resource>
    </resources>
    <plugins>
      <plugin>
        <artifactId>maven-resources-plugin</artifactId>
        <executions>
          <execution>
            <phase>generate-sources</phase>
            <goals>
              <goal>resources</goal>
            </goals>
            <configuration>
              <outputDirectory>${project.build.directory}/src</outputDirectory>
            </configuration>
          </execution>
        </executions>
      </plugin>
      <plugin>
        <artifactId>maven-dependency-plugin</artifactId>
        <executions>
          <execution>
            <id>unpack-doctools</id>
            <phase>generate-sources</phase>
            <goals>
              <goal>unpack-dependencies</goal>
            </goals>
            <configuration>
              <type>jar</type>
              <includeArtifactIds>neo4j-doctools</includeArtifactIds>
              <outputDirectory>${docs.tools}</outputDirectory>
            </configuration>
          </execution>
          <execution>
            <id>unpack-asciidoc-sources</id>
            <phase>generate-sources</phase>
            <goals>
              <goal>unpack-dependencies</goal>
            </goals>
            <configuration>
              <classifier>docs</classifier>
              <includeClassifiers>docs</includeClassifiers>
              <excludeTransitive>true</excludeTransitive>
              <useSubDirectoryPerArtifact>true</useSubDirectoryPerArtifact>
              <stripVersion>true</stripVersion>
              <excludes>META-INF,META-INF/**</excludes>
              <type>jar</type>
              <outputDirectory>${docs.sources}</outputDirectory>
            </configuration>
          </execution>
          <execution>
            <id>unpack-test-sources</id>
            <phase>generate-sources</phase>
            <goals>
              <goal>unpack-dependencies</goal>
            </goals>
            <configuration>
              <classifier>test-sources</classifier>
              <includeClassifiers>test-sources</includeClassifiers>
              <excludeTransitive>true</excludeTransitive>
              <useSubDirectoryPerArtifact>true</useSubDirectoryPerArtifact>
              <stripVersion>true</stripVersion>
              <excludes>META-INF,META-INF/**</excludes>
              <type>jar</type>
              <outputDirectory>${docs.test-sources}</outputDirectory>
              <includeArtifactIds>neo4j-cypher,neo4j-examples,neo4j-server,neo4j-lucene-index,neo4j-backup,neo4j-kernel</includeArtifactIds>
            </configuration>
          </execution>
          <execution>
            <id>unpack-sources</id>
            <phase>generate-sources</phase>
            <goals>
              <goal>unpack-dependencies</goal>
            </goals>
            <configuration>
              <classifier>sources</classifier>
              <includeClassifiers>sources</includeClassifiers>
              <excludeTransitive>true</excludeTransitive>
              <useSubDirectoryPerArtifact>true</useSubDirectoryPerArtifact>
              <stripVersion>true</stripVersion>
              <excludes>META-INF,META-INF/**</excludes>
              <type>jar</type>
              <outputDirectory>${docs.sourcecode}</outputDirectory>
              <includeArtifactIds>neo4j-examples,neo4j-server-examples</includeArtifactIds>
            </configuration>
          </execution>
        </executions>
      </plugin>
      <plugin>
        <groupId>org.codehaus.mojo</groupId>
        <artifactId>exec-maven-plugin</artifactId>
        <executions>
          <execution>
            <id>execute-asciidoc</id>
            <phase>compile</phase>
            <goals>
              <goal>exec</goal>
            </goals>
            <configuration>
              <executable>make</executable>
              <arguments>
                <argument>init</argument>
                <argument>preview</argument>
              </arguments>
            </configuration>
          </execution>
        </executions>
      </plugin>
      <plugin>
        <groupId>org.neo4j.build.plugins</groupId>
        <artifactId>license-maven-plugin</artifactId>
        <configuration>
          <excludes>
            <exclude>src/main/resources/js/**</exclude>
            <exclude>src/main/resources/css/**</exclude>
            <exclude>src/bin/asciidoc/**</exclude>
            <exclude>src/js/**</exclude>
          </excludes>
        </configuration>
      </plugin>
      <plugin>
        <artifactId>maven-jar-plugin</artifactId>
        <executions>
          <execution>
            <id>attach-docs</id>
            <phase>none</phase>
          </execution>
          <execution>
            <id>attach-test-jar</id>
            <phase>none</phase>
          </execution>
        </executions>
      </plugin>
      <plugin>
        <artifactId>maven-release-plugin</artifactId>
        <configuration>
          <tag>${releaseVersion}</tag>
        </configuration>
      </plugin>
    </plugins>
  </build>
  
  <profiles>
    <profile>
      <id>debug-asciidoc</id>
      <activation>
        <activeByDefault>false</activeByDefault>
        <property>
          <name>debug</name>
        </property>
      </activation>
      <build>
        <plugins>
          <plugin>
            <groupId>org.codehaus.mojo</groupId>
            <artifactId>exec-maven-plugin</artifactId>
            <executions>
              <execution>
                <id>execute-asciidoc</id>
                <phase>compile</phase>
                <goals>
                  <goal>exec</goal>
                </goals>
                <configuration>
                  <executable>make</executable>
                  <arguments>
                    <argument>dist</argument>
                    <argument>KEEP=1</argument>
                    <argument>VERBOSE=1</argument>
                  </arguments>
                </configuration>
              </execution>
            </executions>
          </plugin>
        </plugins>
      </build>
    </profile>
    <profile>
      <id>neo-full-build</id>
      <activation>
        <activeByDefault>false</activeByDefault>
        <property>
          <name>fullBuild</name>
        </property>
      </activation>
      <build>
        <plugins>
          <plugin>
            <groupId>org.codehaus.mojo</groupId>
            <artifactId>exec-maven-plugin</artifactId>
            <executions>
              <execution>
                <id>execute-asciidoc</id>
                <phase>compile</phase>
                <goals>
                  <goal>exec</goal>
                </goals>
                <configuration>
                  <executable>make</executable>
                  <arguments>
                    <argument>dist</argument>
                  </arguments>
                </configuration>
              </execution>
            </executions>
          </plugin>
          <plugin>
            <groupId>org.apache.maven.plugins</groupId>
            <artifactId>maven-assembly-plugin</artifactId>
            <executions>
              <execution>
                <id>zip</id>
                <phase>package</phase>
                <goals>
                  <goal>single</goal>
                </goals>
                <configuration>
                  <descriptors>
                    <descriptor>assemblies/zip.xml</descriptor>
                  </descriptors>
                  <finalName>${project.artifactId}-${project.version}</finalName>
                  <appendAssemblyId>false</appendAssemblyId>
                  <attach>true</attach>
                </configuration>
              </execution>
              <execution>
                <id>manpages</id>
                <phase>package</phase>
                <goals>
                  <goal>single</goal>
                </goals>
                <configuration>
                  <descriptors>
                    <descriptor>assemblies/manpages.xml</descriptor>
                  </descriptors>
                  <finalName>${project.artifactId}-${project.version}</finalName>
                  <appendAssemblyId>true</appendAssemblyId>
                  <attach>true</attach>
                </configuration>
              </execution>
              <execution>
                <id>manpagesenterprise</id>
                <phase>package</phase>
                <goals>
                  <goal>single</goal>
                </goals>
                <configuration>
                  <descriptors>
                    <descriptor>assemblies/manpages-enterprise.xml</descriptor>
                  </descriptors>
                  <finalName>${project.artifactId}-${project.version}</finalName>
                  <appendAssemblyId>true</appendAssemblyId>
                  <attach>true</attach>
                </configuration>
              </execution>
              <execution>
                <id>upgrade</id>
                <phase>package</phase>
                <goals>
                  <goal>single</goal>
                </goals>
                <configuration>
                  <descriptors>
                    <descriptor>assemblies/upgrade.xml</descriptor>
                  </descriptors>
                  <finalName>${project.artifactId}-${project.version}</finalName>
                  <appendAssemblyId>true</appendAssemblyId>
                  <attach>true</attach>
                </configuration>
              </execution>
              <execution>
                <id>contents</id>
                <phase>package</phase>
                <goals>
                  <goal>single</goal>
                </goals>
                <configuration>
                  <descriptors>
                    <descriptor>assemblies/contents.xml</descriptor>
                  </descriptors>
                  <finalName>${project.artifactId}-${project.version}</finalName>
                  <appendAssemblyId>true</appendAssemblyId>
                  <attach>true</attach>
                </configuration>
              </execution>
            </executions>
          </plugin>
        </plugins>
      </build>
      <properties>
        <attach-docs-phase>none</attach-docs-phase>
      </properties>
    </profile>
    <profile>
      <id>neo-docs-build</id>
      <activation>
        <activeByDefault>false</activeByDefault>
        <property>
          <name>docsBuild</name>
        </property>
      </activation>
      <properties>
        <attach-docs-phase>none</attach-docs-phase>
      </properties>
    </profile>
    <profile>
      <id>annotated</id>
      <activation>
        <activeByDefault>false</activeByDefault>
        <property>
          <name>annotated</name>
        </property>
      </activation>
      <build>
        <plugins>
          <plugin>
            <groupId>org.codehaus.mojo</groupId>
            <artifactId>exec-maven-plugin</artifactId>
            <executions>
              <execution>
                <id>execute-asciidoc</id>
                <phase>compile</phase>
                <goals>
                  <goal>exec</goal>
                </goals>
                <configuration>
                  <executable>make</executable>
                  <arguments>
                    <argument>init</argument>
                    <argument>commented</argument>
                  </arguments>
                </configuration>
              </execution>
            </executions>
          </plugin>
        </plugins>
      </build>
    </profile>
    <profile>
      <id>neo-full-manual-build</id>
      <activation>
        <activeByDefault>false</activeByDefault>
        <property>
          <name>fullManualBuild</name>
        </property>
      </activation>
      <build>
        <plugins>
          <plugin>
            <groupId>org.codehaus.mojo</groupId>
            <artifactId>exec-maven-plugin</artifactId>
            <executions>
              <execution>
                <id>execute-asciidoc</id>
                <phase>compile</phase>
                <goals>
                  <goal>exec</goal>
                </goals>
                <configuration>
                  <executable>make</executable>
                  <arguments>
                    <argument>dist</argument>
                  </arguments>
                </configuration>
              </execution>
            </executions>
          </plugin>
        </plugins>
      </build>
      <properties>
        <attach-docs-phase>none</attach-docs-phase>
      </properties>
    </profile>
    <profile>
      <id>publish-manual</id>
      <activation>
        <activeByDefault>false</activeByDefault>
        <property>
          <name>publish-manual</name>
        </property>
      </activation>
      <build>
        <plugins>
          <plugin>
            <groupId>org.codehaus.mojo</groupId>
            <artifactId>exec-maven-plugin</artifactId>
            <executions>
              <execution>
                <id>upload-to-servers</id>
                <phase>deploy</phase>
                <goals>
                  <goal>exec</goal>
                </goals>
                <configuration>
                  <executable>${project.build.directory}/../src/build/upload.sh</executable>
                </configuration>
              </execution>
            </executions>
          </plugin>
        </plugins>
      </build>
    </profile>
  </profiles>

  <distributionManagement>
    <site>
      <id>neo4j-site</id>
      <url>scpexe://static.neo4j.org/var/www/components.neo4j.org/${project.artifactId}/${project.version}</url>
    </site>
  </distributionManagement>

	<repositories>
		<repository>
		<id>neo4j-release-repository</id>
		<name>Neo4j Maven 2 release repository</name>
		<url>http://m2.neo4j.org/content/repositories/releases</url>
		<releases>
			<enabled>true</enabled>
		</releases>
		<snapshots>
			<enabled>false</enabled>
		</snapshots>
		</repository>
	</repositories>
</project>
<|MERGE_RESOLUTION|>--- conflicted
+++ resolved
@@ -198,11 +198,7 @@
     <dependency>
       <groupId>org.neo4j.build.plugins</groupId>
       <artifactId>neo4j-doctools</artifactId>
-<<<<<<< HEAD
-      <version>5</version>
-=======
       <version>${doctools.version}</version>
->>>>>>> f301c7fc
       <scope>provided</scope>
     </dependency>
   </dependencies>
