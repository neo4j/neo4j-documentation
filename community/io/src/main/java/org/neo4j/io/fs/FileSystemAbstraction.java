--- conflicted
+++ resolved
@@ -41,13 +41,7 @@
     Reader openAsReader( File fileName, String encoding ) throws IOException;
 
     Writer openAsWriter( File fileName, String encoding, boolean append ) throws IOException;
-<<<<<<< HEAD
-    
-=======
 
-    FileLock tryLock( File fileName, StoreChannel channel ) throws IOException;
-
->>>>>>> b16f6914
     StoreChannel create( File fileName ) throws IOException;
 
     boolean fileExists( File fileName );
