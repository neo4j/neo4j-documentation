--- conflicted
+++ resolved
@@ -46,13 +46,8 @@
         GraphDatabaseService newDatabase( Map<String, String> config );
     }
 
-<<<<<<< HEAD
-    DatabaseCreator creator;
-    Map<String, String> config = new HashMap<>();
-=======
     protected DatabaseCreator creator;
-    protected Map<String, String> config = new HashMap<String, String>();
->>>>>>> 7740147d
+    protected Map<String, String> config = new HashMap<>();
 
     public GraphDatabaseBuilder( DatabaseCreator creator )
     {
