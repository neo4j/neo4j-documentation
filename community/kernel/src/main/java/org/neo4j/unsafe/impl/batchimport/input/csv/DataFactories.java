--- conflicted
+++ resolved
@@ -115,12 +115,7 @@
                     @Override
                     public CharSeeker stream()
                     {
-<<<<<<< HEAD
-                        return charSeeker( readable.get(), config.bufferSize(),
-                                           true, config.quotationCharacter() );
-=======
-                        return charSeeker( readable.newInstance(), config, true );
->>>>>>> 669e96f4
+                        return charSeeker( readable.get(), config, true );
                     }
 
                     @Override
