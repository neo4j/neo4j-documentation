--- conflicted
+++ resolved
@@ -19,18 +19,13 @@
  */
 package org.neo4j.unsafe.impl.batchimport.staging;
 
-<<<<<<< HEAD
-=======
 import java.io.PrintStream;
 
 import org.neo4j.unsafe.impl.batchimport.stats.Keys;
 
 import static java.lang.Math.max;
 
->>>>>>> 6d1e4a22
 import static org.neo4j.helpers.collection.IteratorUtil.last;
-
-import org.neo4j.unsafe.impl.batchimport.stats.Keys;
 
 /**
  * {@link ExecutionMonitor} that prints progress, e.g. a dot every N batches completed.
@@ -81,22 +76,12 @@
 
     protected void progress()
     {
-<<<<<<< HEAD
-        // TODO An execution monitor that does not accept the writer? A kitten dies every time this happens, you know
-        System.out.print( "." );
-=======
         out.print( "." );
->>>>>>> 6d1e4a22
     }
 
     @Override
     public void done( long totalTimeMillis )
     {
-<<<<<<< HEAD
-        // TODO Seriously. Two kittens died. Don't you love kittens?
-        System.out.println();
-=======
         out.println();
->>>>>>> 6d1e4a22
     }
 }