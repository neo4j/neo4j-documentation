--- conflicted
+++ resolved
@@ -22,20 +22,15 @@
 import java.util.Iterator;
 import java.util.Set;
 
-<<<<<<< HEAD
 import org.neo4j.collection.primitive.PrimitiveLongCollections.PrimitiveLongBaseIterator;
 import org.neo4j.collection.primitive.PrimitiveLongIterator;
-
-public final class DiffApplyingPrimitiveLongIterator extends PrimitiveLongBaseIterator
-=======
 import org.neo4j.graphdb.Resource;
 
 /**
  * Applies a diffset to the given source PrimitiveLongIterator.
  * If the given source is a Resource, then so is this DiffApplyingPrimitiveLongIterator.
  */
-public final class DiffApplyingPrimitiveLongIterator extends AbstractPrimitiveLongIterator implements Resource
->>>>>>> 9063db4d
+public final class DiffApplyingPrimitiveLongIterator extends PrimitiveLongBaseIterator implements Resource
 {
     private enum Phase
     {
