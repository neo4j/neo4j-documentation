--- conflicted
+++ resolved
@@ -21,12 +21,8 @@
 
 import org.neo4j.collection.primitive.PrimitiveLongIterator;
 import org.neo4j.graphdb.Resource;
-<<<<<<< HEAD
-import org.neo4j.kernel.impl.locking.LockService;
+
 import org.neo4j.kernel.impl.store.RecordCursors;
-=======
-import org.neo4j.kernel.impl.store.NeoStores;
->>>>>>> d33a6a37
 import org.neo4j.kernel.impl.store.record.RelationshipRecord;
 import org.neo4j.kernel.impl.util.InstanceCache;
 
@@ -41,17 +37,10 @@
     private final InstanceCache<StoreIteratorRelationshipCursor> instanceCache;
 
     public StoreIteratorRelationshipCursor( RelationshipRecord relationshipRecord,
-<<<<<<< HEAD
-            InstanceCache<StoreIteratorRelationshipCursor> instanceCache,
-            LockService lockService, RecordCursors cursors )
+           InstanceCache<StoreIteratorRelationshipCursor> instanceCache,
+           RecordCursors cursors )
     {
-        super( relationshipRecord, lockService, cursors );
-=======
-            NeoStores neoStores,
-            StoreStatement storeStatement, InstanceCache<StoreIteratorRelationshipCursor> instanceCache )
-    {
-        super( relationshipRecord, neoStores, storeStatement );
->>>>>>> d33a6a37
+        super( relationshipRecord, cursors );
         this.instanceCache = instanceCache;
     }
 
