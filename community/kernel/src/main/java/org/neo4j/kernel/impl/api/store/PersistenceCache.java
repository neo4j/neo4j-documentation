--- conflicted
+++ resolved
@@ -139,11 +139,6 @@
         return node;
     }
 
-    public boolean nodeExists( long nodeId )
-    {
-        return nodeCache.get( nodeId ) != null;
-    }
-
     public RelationshipImpl getRelationship( long relationshipId ) throws EntityNotFoundException
     {
         RelationshipImpl relationship = relationshipCache.get( relationshipId );
@@ -154,7 +149,6 @@
         return relationship;
     }
 
-<<<<<<< HEAD
     /**
      * Applies changes made by a transaction that was just committed.
      *
@@ -192,7 +186,7 @@
 
             @Override
             public void visitNodePropertyChanges( long id, Iterator<DefinedProperty> added,
-                    Iterator<DefinedProperty> changed, Iterator<Integer> removed )
+                                                  Iterator<DefinedProperty> changed, Iterator<Integer> removed )
             {
                 NodeImpl node = nodeCache.getIfCached( id );
                 if ( node != null )
@@ -203,7 +197,8 @@
 
             @Override
             public void visitNodeRelationshipChanges( long id,
-                    RelationshipChangesForNode added, RelationshipChangesForNode removed )
+                                                      RelationshipChangesForNode added,
+                                                      RelationshipChangesForNode removed )
             {
                 NodeImpl node = nodeCache.getIfCached( id );
                 if ( node != null )
@@ -221,7 +216,7 @@
 
             @Override
             public void visitRelPropertyChanges( long id, Iterator<DefinedProperty> added,
-                    Iterator<DefinedProperty> changed, Iterator<Integer> removed )
+                                                 Iterator<DefinedProperty> changed, Iterator<Integer> removed )
             {
                 RelationshipImpl relationship = relationshipCache.getIfCached( id );
                 if ( relationship != null )
@@ -232,7 +227,7 @@
 
             @Override
             public void visitGraphPropertyChanges( Iterator<DefinedProperty> added,
-                    Iterator<DefinedProperty> changed, Iterator<Integer> removed )
+                                                   Iterator<DefinedProperty> changed, Iterator<Integer> removed )
             {
                 graphProperties.commitPropertyMaps( translateAddedAndChangedProperties( added, changed ), removed );
             }
@@ -254,7 +249,7 @@
             }
 
             private void translateProperties( Iterator<DefinedProperty> properties,
-                    PrimitiveIntObjectMap<DefinedProperty> result )
+                                              PrimitiveIntObjectMap<DefinedProperty> result )
             {
                 if ( properties != null )
                 {
@@ -281,7 +276,7 @@
                     int type = types.next();
                     Iterator<Long> loopsChanges = added.loopsChanges( type );
                     RelIdArray ids = loopsChanges == null ? new RelIdArray( type ) :
-                        new RelIdArrayWithLoops( type );
+                                     new RelIdArrayWithLoops( type );
                     addIds( ids, added.outgoingChanges( type ), DirectionWrapper.OUTGOING );
                     addIds( ids, added.incomingChanges( type ), DirectionWrapper.INCOMING );
                     addIds( ids, loopsChanges, DirectionWrapper.BOTH );
@@ -335,11 +330,6 @@
                 }
             }
         } );
-=======
-    public boolean relationshipExists( long relationshipId )
-    {
-        return relationshipCache.get( relationshipId ) != null;
->>>>>>> 1751a84f
     }
 
     public void apply( Collection<NodeLabelUpdate> updates )
