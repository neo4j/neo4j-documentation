/*
 * Copyright (c) 2002-2016 "Neo Technology,"
 * Network Engine for Objects in Lund AB [http://neotechnology.com]
 *
 * This file is part of Neo4j.
 *
 * Neo4j is free software: you can redistribute it and/or modify
 * it under the terms of the GNU General Public License as published by
 * the Free Software Foundation, either version 3 of the License, or
 * (at your option) any later version.
 *
 * This program is distributed in the hope that it will be useful,
 * but WITHOUT ANY WARRANTY; without even the implied warranty of
 * MERCHANTABILITY or FITNESS FOR A PARTICULAR PURPOSE.  See the
 * GNU General Public License for more details.
 *
 * You should have received a copy of the GNU General Public License
 * along with this program.  If not, see <http://www.gnu.org/licenses/>.
 */
package org.neo4j.kernel.impl.store;

import java.nio.charset.StandardCharsets;
import java.util.Arrays;

import org.neo4j.kernel.impl.store.record.PropertyBlock;
import org.neo4j.kernel.impl.util.Bits;
import org.neo4j.string.UTF8;
import org.neo4j.unsafe.impl.internal.dragons.UnsafeUtil;

/**
 * Supports encoding alphanumerical and <code>SP . - + , ' : / _</code>
 *
 * (This version assumes 14bytes property block, instead of 8bytes)
 *
 * @author Tobias Ivarsson <tobias.ivarsson@neotechnology.com>
 */
public enum LongerShortString
{
    /**
     * Binary coded decimal with punctuation.
     *
     * <pre>
     *    -0 -1 -2 -3 -4 -5 -6 -7   -8 -9 -A -B -C -D -E -F
     * 0-  0  1  2  3  4  5  6  7    8  9 SP  .  -  +  ,  '
     * </pre>
     */
    NUMERICAL( 1, 4 )
    {
        @Override
        int encTranslate( byte b )
        {
            if ( b >= '0' && b <= '9' ) return b - '0';
            switch ( b )
            {
            // interm.    encoded
            case 0: return 0xA;
            case 2: return 0xB;
            case 3: return 0xC;
            case 6: return 0xD;
            case 7: return 0xE;
            case 8: return 0xF;
            default: throw cannotEncode( b );
            }
        }

        @Override
        int encPunctuation( byte b )
        {
            throw cannotEncode( b );
        }

        @Override
        char decTranslate( byte codePoint )
        {
            if ( codePoint < 10 ) return (char) ( codePoint + '0' );
            return decPunctuation( codePoint - 10 + 6 );
        }
    },
    /**
     * Binary coded decimal with punctuation.
     *
     * <pre>
     *    -0 -1 -2 -3 -4 -5 -6 -7   -8 -9 -A -B -C -D -E -F
     * 0-  0  1  2  3  4  5  6  7    8  9 SP  -  :  /  +  ,
     * </pre>
     */
    DATE( 2, 4 )
    {
        @Override
        int encTranslate( byte b )
        {
            if ( b >= '0' && b <= '9' ) return b - '0';
            switch ( b )
            {
            case 0: return 0xA;
            case 3: return 0xB;
            case 4: return 0xC;
            case 5: return 0xD;
            case 6: return 0xE;
            case 7: return 0xF;
            default: throw cannotEncode( b );
            }
        }

        @Override
        int encPunctuation( byte b )
        {
            throw cannotEncode( b );
        }

        @Override
        char decTranslate( byte codePoint )
        {
            if ( codePoint < 0xA ) return (char) ( codePoint + '0' );
            switch ( codePoint )
            {
            case 0xA: return ' ';
            case 0xB: return '-';
            case 0xC: return ':';
            case 0xD: return '/';
            case 0xE: return '+';
            default: return ',';
            }
        }
    },
    /**
     * Upper-case characters with punctuation.
     *
     * <pre>
     *    -0 -1 -2 -3 -4 -5 -6 -7   -8 -9 -A -B -C -D -E -F
     * 0- SP  A  B  C  D  E  F  G    H  I  J  K  L  M  N  O
     * 1-  P  Q  R  S  T  U  V  W    X  Y  Z  _  .  -  :  /
     * </pre>
     */
    UPPER( 3, 5 )
    {
        @Override
        int encTranslate( byte b )
        {
            return super.encTranslate(b) - 0x40;
        }

        @Override
        int encPunctuation( byte b )
        {
            return b == 0 ? 0x40 : b + 0x5a;
        }

        @Override
        char decTranslate( byte codePoint )
        {
            if ( codePoint == 0 ) return ' ';
            if ( codePoint <= 0x1A ) return (char) ( codePoint + 'A' - 1 );
            return decPunctuation( codePoint - 0x1A );
        }
    },
    /**
     * Lower-case characters with punctuation.
     *
     * <pre>
     *    -0 -1 -2 -3 -4 -5 -6 -7   -8 -9 -A -B -C -D -E -F
     * 0- SP  a  b  c  d  e  f  g    h  i  j  k  l  m  n  o
     * 1-  p  q  r  s  t  u  v  w    x  y  z  _  .  -  :  /
     * </pre>
     */
    LOWER( 4, 5 )
    {
        @Override
        int encTranslate( byte b )
        {
            return super.encTranslate(b) - 0x60;
        }

        @Override
        int encPunctuation( byte b )
        {
            return b == 0 ? 0x60 : b + 0x7a;
        }

        @Override
        char decTranslate( byte codePoint )
        {
            if ( codePoint == 0 ) return ' ';
            if ( codePoint <= 0x1A ) return (char) ( codePoint + 'a' - 1 );
            return decPunctuation( codePoint - 0x1A );
        }
    },
    /**
     * Lower-case characters with punctuation.
     *
     * <pre>
     *    -0 -1 -2 -3 -4 -5 -6 -7   -8 -9 -A -B -C -D -E -F
     * 0-  ,  a  b  c  d  e  f  g    h  i  j  k  l  m  n  o
     * 1-  p  q  r  s  t  u  v  w    x  y  z  _  .  -  +  @
     * </pre>
     */
    EMAIL( 5, 5 )
    {
        @Override
        int encTranslate( byte b )
        {
            return super.encTranslate(b) - 0x60;
        }

        @Override
        int encPunctuation( byte b )
        {
            int encOffset = 0x60;
            if ( b == 7 ) return encOffset;

            int offset = encOffset + 0x1B;
            switch ( b )
            {
            case 1: return 0 + offset;
            case 2: return 1 + offset;
            case 3: return 2 + offset;
            case 6: return 3 + offset;
            case 9: return 4 + offset;
            default: throw cannotEncode( b );
            }
        }

        @Override
        char decTranslate( byte codePoint )
        {
            if ( codePoint == 0 ) return ',';
            if ( codePoint <= 0x1A ) return (char) ( codePoint + 'a' - 1 );
            switch ( codePoint )
            {
            case 0x1E: return '+';
            case 0x1F: return '@';
            default: return decPunctuation( codePoint - 0x1A );
            }
        }
    },
    /**
     * Lower-case characters, digits and punctuation and symbols.
     *
     * <pre>
     *    -0 -1 -2 -3 -4 -5 -6 -7   -8 -9 -A -B -C -D -E -F
     * 0- SP  a  b  c  d  e  f  g    h  i  j  k  l  m  n  o
     * 1-  p  q  r  s  t  u  v  w    x  y  z
     * 2-  0  1  2  3  4  5  6  7    8  9  _  .  -  :  /  +
     * 3-  ,  '  @  |  ;  *  ?  &    %  #  (  )  $  <  >  =
     * </pre>
     */
    URI( 6, 6 )
    {
        @Override
        int encTranslate( byte b )
        {
            if ( b == 0 ) return 0; // space
            if ( b >= 0x61 && b <= 0x7A ) return b - 0x60; // lower-case letters
            if ( b >= 0x30 && b <= 0x39 ) return b - 0x10; // digits
            if ( b >= 0x1 && b <= 0x16 ) return b + 0x29; // symbols
            throw cannotEncode( b );
        }

        @Override
        int encPunctuation( byte b )
        {
            // Handled by encTranslate
            throw cannotEncode( b );
        }

        @Override
        char decTranslate( byte codePoint )
        {
            if ( codePoint == 0 ) return ' ';
            if ( codePoint <= 0x1A ) return (char) ( codePoint + 'a' - 1 );
            if ( codePoint <= 0x29 ) return (char) (codePoint - 0x20 + '0');
            if ( codePoint <= 0x2E ) return decPunctuation( codePoint - 0x29 );
            return decPunctuation( codePoint - 0x2F + 9);
        }
    },
    /**
     * Alpha-numerical characters space and underscore.
     *
     * <pre>
     *    -0 -1 -2 -3 -4 -5 -6 -7   -8 -9 -A -B -C -D -E -F
     * 0- SP  A  B  C  D  E  F  G    H  I  J  K  L  M  N  O
     * 1-  P  Q  R  S  T  U  V  W    X  Y  Z  0  1  2  3  4
     * 2-  _  a  b  c  d  e  f  g    h  i  j  k  l  m  n  o
     * 3-  p  q  r  s  t  u  v  w    x  y  z  5  6  7  8  9
     * </pre>
     */
    ALPHANUM( 7, 6 )
    {
        @Override
        char decTranslate( byte codePoint )
        {
            return EUROPEAN.decTranslate( (byte) ( codePoint + 0x40 ) );
        }

        @Override
        int encTranslate( byte b )
        {
            // Punctuation is in the same places as European
            if ( b < 0x20 ) return encPunctuation( b ); // Punctuation
            // But the rest is transposed by 0x40
            return EUROPEAN.encTranslate( b ) - 0x40;
        }

        @Override
        int encPunctuation( byte b )
        {
            switch ( b )
            {
            case 0:
                return 0x00; // SPACE
            case 1:
                return 0x20; // UNDERSCORE
            default:
                throw cannotEncode( b );
            }
        }
    },
    /**
     * Alpha-numerical characters space and underscore.
     *
     * <pre>
     *    -0 -1 -2 -3 -4 -5 -6 -7   -8 -9 -A -B -C -D -E -F
     * 0- SP  A  B  C  D  E  F  G    H  I  J  K  L  M  N  O
     * 1-  P  Q  R  S  T  U  V  W    X  Y  Z  _  .  -  :  /
     * 2-  ;  a  b  c  d  e  f  g    h  i  j  k  l  m  n  o
     * 3-  p  q  r  s  t  u  v  w    x  y  z  +  ,  '  @  |
     * </pre>
     */
    ALPHASYM( 8, 6 )
    {
        @Override
        char decTranslate( byte codePoint )
        {
            if ( codePoint == 0x0 ) return ' ';
            if ( codePoint <= 0x1A ) return (char)('A' + codePoint - 0x1);
            if ( codePoint <= 0x1F ) return decPunctuation( codePoint - 0x1B + 1 );
            if ( codePoint == 0x20 ) return ';';
            if ( codePoint <= 0x3A ) return (char)('a' + codePoint - 0x21);
            return decPunctuation( codePoint - 0x3B + 9 );
        }

        @Override
        int encTranslate( byte b )
        {
            // Punctuation is in the same places as European
            if ( b < 0x20 ) return encPunctuation( b ); // Punctuation
            // But the rest is transposed by 0x40
//            return EUROPEAN.encTranslate( b ) - 0x40;
            return b - 0x40;
        }

        @Override
        int encPunctuation( byte b )
        {
            switch ( b )
            {
            case 0x0: return 0x0;
            case 0x1: return 0x1B;
            case 0x2: return 0x1C;
            case 0x3: return 0x1D;
            case 0x4: return 0x1E;
            case 0x5: return 0x1F;

            case 0x6: return 0x3B;
            case 0x7: return 0x3C;
            case 0x8: return 0x3D;
            case 0x9: return 0x3E;
            case 0xA: return 0x3F;

            case 0xB: return 0x20;
            default: throw cannotEncode( b );
            }
        }
    },
    /**
     * The most common European characters (latin-1 but with less punctuation).
     *
     * <pre>
     *    -0 -1 -2 -3 -4 -5 -6 -7   -8 -9 -A -B -C -D -E -F
     * 0-  À  Á  Â  Ã  Ä  Å  Æ  Ç    È  É  Ê  Ë  Ì  Í  Î  Ï
     * 1-  Ð  Ñ  Ò  Ó  Ô  Õ  Ö  .    Ø  Ù  Ú  Û  Ü  Ý  Þ  ß
     * 2-  à  á  â  ã  ä  å  æ  ç    è  é  ê  ë  ì  í  î  ï
     * 3-  ð  ñ  ò  ó  ô  õ  ö  -    ø  ù  ú  û  ü  ý  þ  ÿ
     * 4- SP  A  B  C  D  E  F  G    H  I  J  K  L  M  N  O
     * 5-  P  Q  R  S  T  U  V  W    X  Y  Z  0  1  2  3  4
     * 6-  _  a  b  c  d  e  f  g    h  i  j  k  l  m  n  o
     * 7-  p  q  r  s  t  u  v  w    x  y  z  5  6  7  8  9
     * </pre>
     */
    EUROPEAN( 9, 7 )
    {
        @Override
        char decTranslate( byte codePoint )
        {
            if ( codePoint < 0x40 )
            {
                if ( codePoint == 0x17 ) return '.';
                if ( codePoint == 0x37 ) return '-';
                return (char) ( codePoint + 0xC0 );
            }
            else
            {
                if ( codePoint == 0x40 ) return ' ';
                if ( codePoint == 0x60 ) return '_';
                if ( codePoint >= 0x5B && codePoint < 0x60 ) return (char) ( '0' + codePoint - 0x5B );
                if ( codePoint >= 0x7B && codePoint < 0x80 ) return (char) ( '5' + codePoint - 0x7B );
                return (char) codePoint;
            }
        }

        @Override
        int encPunctuation( byte b )
        {
            switch ( b )
            {
            case 0x00:
                return 0x40; // SPACE
            case 0x01:
                return 0x60; // UNDERSCORE
            case 0x02:
                return 0x17; // DOT
            case 0x03:
                return 0x37; // DASH
            case 0x07:
                // TODO
                return 0;
            default:
                throw cannotEncode( b );
            }
        }
    },
    // ENCODING_LATIN1 is 10th
    /**
     * Lower-case characters a-f and digits.
     *
     * <pre>
     *    -0 -1 -2 -3 -4 -5 -6 -7 -8 -9 -A -B -C -D -E -F
     * 0-  0  1  2  3  4  5  6  7  8  9  a  b  c  d  e  f
     * </pre>
     */
    LOWERHEX( 11, 4 )
    {
        @Override
        int encTranslate( byte b )
        {
            if ( b >= '0' && b <= '9' ) return b - '0';
            if ( b >= 'a' && b <= 'f' ) return b - 'a' + 10;
            throw cannotEncode( b );
        }

        @Override
        int encPunctuation( byte b )
        {
            throw cannotEncode( b );
        }

        @Override
        char decTranslate( byte codePoint )
        {
            if ( codePoint < 10 ) return (char) ( codePoint + '0' );
            return (char) ( codePoint + 'a' - 10 );
        }
    },
    /**
     * Upper-case characters A-F and digits.
     *
     * <pre>
     *    -0 -1 -2 -3 -4 -5 -6 -7 -8 -9 -A -B -C -D -E -F
     * 0-  0  1  2  3  4  5  6  7  8  9  A  B  C  D  E  F
     * </pre>
     */
    UPPERHEX( 12, 4 )
    {
        @Override
        int encTranslate( byte b )
        {
            if ( b >= '0' && b <= '9' ) return b - '0';
            if ( b >= 'A' && b <= 'F' ) return b - 'A' + 10;
            throw cannotEncode( b );
        }

        @Override
        int encPunctuation( byte b )
        {
            throw cannotEncode( b );
        }

        @Override
        char decTranslate( byte codePoint )
        {
            if ( codePoint < 10 ) return (char) ( codePoint + '0' );
            return (char) ( codePoint + 'A' - 10 );
        }
    };
    public static final int REMOVE_LARGE_ENCODINGS_MASK = invertedBitMask( ALPHANUM, ALPHASYM, URI, EUROPEAN );
    public static final LongerShortString[] ENCODINGS = values();
    public static final int ENCODING_COUNT = ENCODINGS.length;
    public static final int ALL_BIT_MASK = bitMask( LongerShortString.values() );
    public static final int ENCODING_UTF8 = 0;
    public static final int ENCODING_LATIN1 = 10;
    private static final int HEADER_SIZE = 39; // bits

    final int encodingHeader;
    final long mask;
    final int step;

    private LongerShortString( int encodingHeader, int step )
    {
        this.encodingHeader = encodingHeader;
        this.mask = Bits.rightOverflowMask( step );
        this.step = step;
    }

    int maxLength( int payloadSize )
    {
        // key-type-encoding-length
        return ((payloadSize << 3)-24-4-4-6)/step;
    }

    final IllegalArgumentException cannotEncode( byte b )
    {
        return new IllegalArgumentException( "Cannot encode as " + this.name() + ": " + b );
    }

    /** Lookup table for decoding punctuation */
    private static final char[] PUNCTUATION = {
        ' ', '_', '.', '-', ':', '/',
        ' ', '.', '-', '+', ',', '\'', '@', '|', ';', '*', '?', '&', '%', '#', '(', ')', '$', '<', '>', '=' };

    final char decPunctuation( int code )
    {
        return PUNCTUATION[code];
    }

    int encTranslate( byte b )
    {
        if ( b < 0 ) return ( 0xFF & b ) - 0xC0; // European chars
        if ( b < 0x20 ) return encPunctuation( b ); // Punctuation
        if ( b >= '0' && b <= '4' ) return 0x5B + b - '0'; // Numbers
        if ( b >= '5' && b <= '9' ) return 0x7B + b - '5'; // Numbers
        return b; // Alphabetical
    }

    abstract int encPunctuation( byte b );

    abstract char decTranslate( byte codePoint );

    /**
     * Encodes a short string.
     *
     * @param string the string to encode.
     * @param target the property record to store the encoded string in
     * @return <code>true</code> if the string could be encoded as a short
     *         string, <code>false</code> if it couldn't.
     */
    /*
     * Intermediate code table
     *    -0 -1 -2 -3 -4 -5 -6 -7   -8 -9 -A -B -C -D -E -F
     * 0- SP  _  .  -  :  /  +  ,    '  @  |  ;  *  ?  &  %
     * 1-  #  (  )  $  <  >  =
     * 2-
     * 3-  0  1  2  3  4  5  6  7    8  9
     * 4-     A  B  C  D  E  F  G    H  I  J  K  L  M  N  O
     * 5-  P  Q  R  S  T  U  V  W    X  Y  Z
     * 6-     a  b  c  d  e  f  g    h  i  j  k  l  m  n  o
     * 7-  p  q  r  s  t  u  v  w    x  y  z
     * 8-
     * 9-
     * A-
     * B-
     * C-  À  Á  Â  Ã  Ä  Å  Æ  Ç    È  É  Ê  Ë  Ì  Í  Î  Ï
     * D-  Ð  Ñ  Ò  Ó  Ô  Õ  Ö       Ø  Ù  Ú  Û  Ü  Ý  Þ  ß
     * E-  à  á  â  ã  ä  å  æ  ç    è  é  ê  ë  ì  í  î  ï
     * F-  ð  ñ  ò  ó  ô  õ  ö       ø  ù  ú  û  ü  ý  þ  ÿ
     */
    public static boolean encode( int keyId, String string,
                                  PropertyBlock target, int payloadSize )
    {
        // NUMERICAL can carry most characters, so compare to that
        int dataLength = string.length();
        // We only use 6 bits for storing the string length
        // TODO could be dealt with by having string length zero and go for null bytes,
        // at least for LATIN1 (that's what the ShortString implementation initially did)
        if ( dataLength > NUMERICAL.maxLength( payloadSize ) || dataLength > 63 )
        {
            return false; // Not handled by any encoding
        }

        // Allocate space for the intermediate representation
        // (using the intermediate representation table above)
        byte[] data = new byte[dataLength];

        // Keep track of the possible encodings that can be used for the string
        // 0 means none applies
        int encodings = determineEncoding( string, data, dataLength, payloadSize );
        if ( encodings != 0 && tryEncode( encodings, keyId, target, payloadSize, data, dataLength ) )
        {
            return true;
        }
        return encodeWithCharSet( keyId, string, target, payloadSize, dataLength );
    }

    private static boolean encodeWithCharSet(int keyId, String string, PropertyBlock target, int payloadSize, int stringLength)
    {
        int maxBytes = PropertyType.getPayloadSize();
        if ( stringLength <= maxBytes - 5 )
        {
            if ( encodeLatin1( keyId, string, target ) ) return true;
            if ( encodeUTF8( keyId, string, target, payloadSize ) ) return true;
        }
        return false;
    }

    private static boolean tryEncode( int encodings, int keyId, PropertyBlock target, int payloadSize, byte[] data, final int length )
    {
        // find encoders in order that are still selected and try to encode the data
        for ( LongerShortString encoding : ENCODINGS )
        {
            if ( (encoding.bitMask() & encodings) == 0 )
            {
                continue;
            }
            if ( encoding.doEncode( keyId, data, target, payloadSize, length ) )
            {
                return true;
            }
        }
        return false;
    }

    // inverted combined bit-mask for the encoders
    static int invertedBitMask( LongerShortString... encoders )
    {
        return ~bitMask( encoders );
    }

    // combined bit-mask for the encoders
    private static int bitMask( LongerShortString[] encoders )
    {
        int result = 0;
        for ( LongerShortString encoder : encoders )
        {
            result |= encoder.bitMask();
        }
        return result;
    }

    // translation lookup for each ascii character
    private static final int TRANSLATION_COUNT = 256;
    // transformation for the char to byte according to the default translation table
    private static final byte[] TRANSLATION = new byte[TRANSLATION_COUNT];
    // mask for encoders that are not applicable for this character
    private static final int[] REMOVE_MASK = new int[TRANSLATION_COUNT];

    private static void setUp( char pos, int value, LongerShortString... removeEncodings )
    {
        TRANSLATION[pos] = (byte) value;
        REMOVE_MASK[pos] = invertedBitMask( removeEncodings );
    }

    static
    {
        Arrays.fill( TRANSLATION, (byte) 0xFF );
        Arrays.fill( REMOVE_MASK, invertedBitMask( ENCODINGS ) );
        setUp( ' ', 0, EMAIL, LOWERHEX, UPPERHEX );
        setUp( '_', 1, NUMERICAL, DATE, LOWERHEX, UPPERHEX );
        setUp( '.', 2, DATE, ALPHANUM, LOWERHEX, UPPERHEX );
        setUp( '-', 3, ALPHANUM, LOWERHEX, UPPERHEX );
        setUp( ':', 4, ALPHANUM, NUMERICAL, EUROPEAN, EMAIL, LOWERHEX, UPPERHEX );
        setUp( '/', 5, ALPHANUM, NUMERICAL, EUROPEAN, EMAIL, LOWERHEX, UPPERHEX );
        setUp( '+', 6, UPPER, LOWER, ALPHANUM, EUROPEAN, LOWERHEX, UPPERHEX );
        setUp( ',', 7, UPPER, LOWER, ALPHANUM, EUROPEAN, LOWERHEX, UPPERHEX );
        setUp( '\'', 8, DATE, UPPER, LOWER, EMAIL, ALPHANUM, EUROPEAN, LOWERHEX, UPPERHEX );
        setUp( '@', 9, NUMERICAL, DATE, UPPER, LOWER, ALPHANUM, EUROPEAN, LOWERHEX, UPPERHEX );
        setUp( '|', 0xA, NUMERICAL, DATE, UPPER, LOWER, EMAIL, URI, ALPHANUM, EUROPEAN, LOWERHEX, UPPERHEX );
        final LongerShortString[] retainUri = {NUMERICAL, DATE, UPPER, LOWER, EMAIL, ALPHANUM, ALPHASYM, EUROPEAN, LOWERHEX, UPPERHEX};
        setUp( ';', 0xB, retainUri );
        setUp( '*', 0xC, retainUri );
        setUp( '?', 0xD, retainUri );
        setUp( '&', 0xE, retainUri );
        setUp( '%', 0xF, retainUri );
        setUp( '#', 0x10, retainUri );
        setUp( '(', 0x11, retainUri );
        setUp( ')', 0x12, retainUri );
        setUp( '$', 0x13, retainUri );
        setUp( '<', 0x14, retainUri );
        setUp( '>', 0x15, retainUri );
        setUp( '=', 0x16, retainUri );
        for ( char c = 'A'; c <= 'F'; c++ )
        {
            setUp( c, (byte) c, NUMERICAL, DATE, LOWER, EMAIL, URI, LOWERHEX );
        }
        for ( char c = 'G'; c <= 'Z'; c++ )
        {
            setUp( c, (byte) c, NUMERICAL, DATE, LOWER, EMAIL, URI, LOWERHEX, UPPERHEX );
        }
        for ( char c = 'a'; c <= 'f'; c++ )
        {
            setUp( c, (byte) c, NUMERICAL, DATE, UPPER, UPPERHEX );
        }
        for ( char c = 'g'; c <= 'z'; c++ )
        {
            setUp( c, (byte) c, NUMERICAL, DATE, UPPER, UPPERHEX, LOWERHEX );
        }
        for ( char c = '0'; c <= '9'; c++ )
        {
            setUp( c, (byte) c, UPPER, LOWER, EMAIL, ALPHASYM );
        }
        for ( char c = 'À'; c <= 'ÿ'; c++ )
        {
            if ( c != 0xD7 && c != 0xF7 )
            {
                setUp( c, (byte) c, NUMERICAL, DATE, UPPER, LOWER, EMAIL, URI, ALPHANUM, ALPHASYM, LOWERHEX, UPPERHEX );
            }
        }
    }

    private static int determineEncoding( String string, byte[] data, int length, int payloadSize )
    {
        if ( length == 0 )
        {
            return 0;
        }
        int encodings = ALL_BIT_MASK;
        // filter out larger encodings in one go
        if ( length > ALPHANUM.maxLength( payloadSize ) )
        {
            encodings &= REMOVE_LARGE_ENCODINGS_MASK;
        }
        for ( int i = 0; i < length; i++ )
        {
            char c = string.charAt( i );
            // non ASCII chars not supported
            if ( c >= TRANSLATION_COUNT )
            {
                return 0;
            }
            data[i] = TRANSLATION[c];
            // remove not matching encoders
            encodings &= REMOVE_MASK[c];
            if ( encodings == 0 )
            {
                return 0;
            }
        }
        return encodings;
    }

    int bitMask()
    {
        return 1 << ordinal();
    }

    private static void writeHeader( Bits bits, int keyId, int encoding, int stringLength )
    {
        // [][][][ lll,llle][eeee,tttt][kkkk,kkkk][kkkk,kkkk][kkkk,kkkk]
        bits.put( keyId, 24 ).put( PropertyType.SHORT_STRING.intValue(), 4 ).put( encoding, 5 ).put( stringLength, 6 );
    }

    /**
     * Decode a short string represented as a long[]
     *
     * @param block the value to decode to a short string.
     * @return the decoded short string
     */
    public static String decode( PropertyBlock block )
    {
        return decode( block.getValueBlocks(), 0, block.getValueBlocks().length );
    }

    public static String decode( long[] blocks, int offset, int length )
    {
        long firstLong = blocks[offset];
        if ( ( firstLong & 0xFFFFFF0FFFFFFFFFL ) == 0 ) return "";
        // key(24b) + type(4) = 28
        int encoding = (int) ((firstLong & 0x1F0000000L) >>> 28); // 5 bits of encoding
        int stringLength = (int) ((firstLong & 0x7E00000000L) >>> 33); // 6 bits of stringLength
        if ( encoding == LongerShortString.ENCODING_UTF8 ) return decodeUTF8( blocks, offset, stringLength );
        if ( encoding == ENCODING_LATIN1 ) return decodeLatin1( blocks, offset, stringLength );

        LongerShortString table = getEncodingTable( encoding );
        char[] result = new char[stringLength];
        // encode shifts in the bytes with the first char at the MSB, therefore
        // we must "unshift" in the reverse order
        decode( result, blocks, offset, table );

        // We know the char array is unshared, so use sharing constructor explicitly
        return UnsafeUtil.newSharedArrayString( result );
    }

    private static void decode( char[] result, long[] blocks, int offset, LongerShortString table )
    {
        int block = offset;
        int maskShift = HEADER_SIZE;
        long baseMask = table.mask;
        for ( int i = 0; i < result.length; i++ )
        {
            byte codePoint = (byte) ((blocks[block] >>> maskShift) & baseMask);
            maskShift += table.step;
            if ( maskShift >= 64 && block + 1 < blocks.length )
            {
                maskShift %= 64;
                codePoint |= (blocks[++block] & (baseMask >>> (table.step-maskShift))) << (table.step-maskShift);
            }
            result[i] = table.decTranslate( codePoint );
        }
    }

    // lookup table by encoding header
    // +2 because of ENCODING_LATIN1 gap and one based index
    private final static LongerShortString[] ENCODINGS_BY_ENCODING = new LongerShortString[ENCODING_COUNT + 2];

    static
    {
        for ( LongerShortString encoding : ENCODINGS )
        {
            ENCODINGS_BY_ENCODING[encoding.encodingHeader] = encoding;
        }
    }

    private static LongerShortString getEncodingTable( int encodingHeader )
    {
        final LongerShortString encoding = ENCODINGS_BY_ENCODING[encodingHeader];
        if (encoding==null) throw new IllegalArgumentException( "Invalid encoding '" + encoding + "'" );
        return encoding;
    }

    private static Bits newBits( LongerShortString encoding, int length )
    {
        return Bits.bits(calculateNumberOfBlocksUsed( encoding, length ) << 3 ); //*8
    }

    private static Bits newBitsForStep8(int length)
    {
        return Bits.bits(calculateNumberOfBlocksUsedForStep8(length) << 3 ); //*8
    }

    private static boolean encodeLatin1( int keyId, String string, PropertyBlock target )
    {
        int length = string.length();
        Bits bits = newBitsForStep8(length);
        writeHeader( bits, keyId, ENCODING_LATIN1, length );
        if ( !writeLatin1Characters( string, bits ) ) return false;
        target.setValueBlocks( bits.getLongs() );
        return true;
    }

    public static boolean writeLatin1Characters( String string, Bits bits )
    {
        int length = string.length();
        for ( int i = 0; i < length; i++ )
        {
            char c = string.charAt( i );
            if ( c < 0 || c >= 256 ) return false;
            bits.put( c, 8 ); // Just the lower byte
        }
        return true;
    }

    private static boolean encodeUTF8( int keyId, String string, PropertyBlock target, int payloadSize )
    {
        byte[] bytes = string.getBytes( StandardCharsets.UTF_8 );
        final int length = bytes.length;
        if ( length > payloadSize-3/*key*/-2/*enc+len*/ ) return false;
        Bits bits = newBitsForStep8(length);
        writeHeader( bits, keyId, ENCODING_UTF8, length); // In this case it isn't the string length, but the number of bytes
        for ( byte value : bytes )
        {
            bits.put( value );
        }
        target.setValueBlocks( bits.getLongs() );
        return true;
    }

    private boolean doEncode(int keyId, byte[] data, PropertyBlock target,
                             int payloadSize, final int length)
    {
        if ( length > maxLength( payloadSize ) ) return false;
        Bits bits = newBits( this, length);
        writeHeader( bits, keyId, encodingHeader, length);
        if (length >0) translateData(bits, data, length, step);
        target.setValueBlocks( bits.getLongs() );
        return true;
    }

    private void translateData(Bits bits, byte[] data, int length, final int step)
    {
        for (int i = 0; i < length; i++)
        {
            bits.put(encTranslate(data[i]), step);
        }
    }

    private static String decodeLatin1( long[] blocks, int offset, int stringLength )
    {
        char[] result = new char[stringLength];
        int block = offset;
        int maskShift = HEADER_SIZE;
        for ( int i = 0; i < result.length; i++ )
        {
            char codePoint = (char) ((blocks[block] >>> maskShift) & 0xFF);
            maskShift += 8;
            if ( maskShift >= 64 )
            {
                maskShift %= 64;
                codePoint |= (blocks[++block] & (0xFF >>> (8-maskShift))) << (8-maskShift);
            }
            result[i] = codePoint;
        }
        return UnsafeUtil.newSharedArrayString( result );
    }

    private static String decodeUTF8( long[] blocks, int offset, int stringLength )
    {
        byte[] result = new byte[stringLength];
        int block = offset;
        int maskShift = HEADER_SIZE;
        for ( int i = 0; i < result.length; i++ )
        {
            byte codePoint = (byte) (blocks[block] >>> maskShift);
            maskShift += 8;
            if ( maskShift >= 64 )
            {
                maskShift %= 64;
                codePoint |= (blocks[++block] & (0xFF >>> (8-maskShift))) << (8-maskShift);
            }
            result[i] = codePoint;
        }
        return UTF8.decode( result );
    }

    public static int calculateNumberOfBlocksUsed( long firstBlock )
    {
        /*
         * [ lll,llle][eeee,tttt][kkkk,kkkk][kkkk,kkkk][kkkk,kkkk]
         */
        int encoding = (int) ( ( firstBlock & 0x1F0000000L ) >> 28 );
        int length = (int) ( ( firstBlock & 0x7E00000000L ) >> 33 );
<<<<<<< HEAD
        /*
        Bits bits = Bits.bitsFromLongs( new long[] {firstBlock} );
        bits.getInt( 24 ); // key
        bits.getByte( 4 ); // type
        int encoding = bits.getByte( 5 );
        int length = bits.getByte( 6 );
        */
        if (encoding==ENCODING_UTF8 || encoding == ENCODING_LATIN1) return calculateNumberOfBlocksUsedForStep8(length);
        return calculateNumberOfBlocksUsed( getEncodingTable(encoding), length );
=======
        if ( encoding == ENCODING_UTF8 || encoding == ENCODING_LATIN1 )
        {
            return calculateNumberOfBlocksUsedForStep8(length);
        }

        LongerShortString encodingTable = getEncodingTable( encoding );
        if ( encodingTable == null )
        {
            // We probably did an inconsistent read of the first block
            return PropertyType.BLOCKS_USED_FOR_BAD_TYPE_OR_ENCODING;
        }
        return calculateNumberOfBlocksUsed( encodingTable, length );
>>>>>>> 6577e5a0
    }

    public static int calculateNumberOfBlocksUsedForStep8( int length )
    {
        return totalBits(length << 3); // * 8
    }
    public static int calculateNumberOfBlocksUsed( LongerShortString encoding, int length )
    {
        return totalBits(length * encoding.step);
    }

    private static int totalBits( int bitsForCharacters )
    {
        int bitsInTotal = 24 + 4 + 5 + 6 + bitsForCharacters;
        return ((bitsInTotal - 1) >> 6) + 1; // /64
    }
}<|MERGE_RESOLUTION|>--- conflicted
+++ resolved
@@ -934,41 +934,23 @@
         /*
          * [ lll,llle][eeee,tttt][kkkk,kkkk][kkkk,kkkk][kkkk,kkkk]
          */
-        int encoding = (int) ( ( firstBlock & 0x1F0000000L ) >> 28 );
-        int length = (int) ( ( firstBlock & 0x7E00000000L ) >> 33 );
-<<<<<<< HEAD
-        /*
-        Bits bits = Bits.bitsFromLongs( new long[] {firstBlock} );
-        bits.getInt( 24 ); // key
-        bits.getByte( 4 ); // type
-        int encoding = bits.getByte( 5 );
-        int length = bits.getByte( 6 );
-        */
-        if (encoding==ENCODING_UTF8 || encoding == ENCODING_LATIN1) return calculateNumberOfBlocksUsedForStep8(length);
-        return calculateNumberOfBlocksUsed( getEncodingTable(encoding), length );
-=======
+        int encoding = (int) ((firstBlock & 0x1F0000000L) >> 28);
+        int length = (int) ((firstBlock & 0x7E00000000L) >> 33);
         if ( encoding == ENCODING_UTF8 || encoding == ENCODING_LATIN1 )
         {
-            return calculateNumberOfBlocksUsedForStep8(length);
-        }
-
-        LongerShortString encodingTable = getEncodingTable( encoding );
-        if ( encodingTable == null )
-        {
-            // We probably did an inconsistent read of the first block
-            return PropertyType.BLOCKS_USED_FOR_BAD_TYPE_OR_ENCODING;
-        }
-        return calculateNumberOfBlocksUsed( encodingTable, length );
->>>>>>> 6577e5a0
+            return calculateNumberOfBlocksUsedForStep8( length );
+        }
+        return calculateNumberOfBlocksUsed( getEncodingTable( encoding ), length );
     }
 
     public static int calculateNumberOfBlocksUsedForStep8( int length )
     {
-        return totalBits(length << 3); // * 8
-    }
+        return totalBits( length << 3 ); // * 8
+    }
+
     public static int calculateNumberOfBlocksUsed( LongerShortString encoding, int length )
     {
-        return totalBits(length * encoding.step);
+        return totalBits( length * encoding.step );
     }
 
     private static int totalBits( int bitsForCharacters )
