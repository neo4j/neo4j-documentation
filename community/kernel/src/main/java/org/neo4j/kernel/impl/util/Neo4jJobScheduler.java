/**
 * Copyright (c) 2002-2014 "Neo Technology,"
 * Network Engine for Objects in Lund AB [http://neotechnology.com]
 *
 * This file is part of Neo4j.
 *
 * Neo4j is free software: you can redistribute it and/or modify
 * it under the terms of the GNU General Public License as published by
 * the Free Software Foundation, either version 3 of the License, or
 * (at your option) any later version.
 *
 * This program is distributed in the hope that it will be useful,
 * but WITHOUT ANY WARRANTY; without even the implied warranty of
 * MERCHANTABILITY or FITNESS FOR A PARTICULAR PURPOSE.  See the
 * GNU General Public License for more details.
 *
 * You should have received a copy of the GNU General Public License
 * along with this program.  If not, see <http://www.gnu.org/licenses/>.
 */
package org.neo4j.kernel.impl.util;

<<<<<<< HEAD
=======
import static java.util.concurrent.Executors.newCachedThreadPool;

import java.util.concurrent.ConcurrentHashMap;
import java.util.concurrent.ConcurrentMap;
>>>>>>> f0617201
import java.util.concurrent.ExecutorService;
import java.util.concurrent.Future;
import java.util.concurrent.ScheduledThreadPoolExecutor;
import java.util.concurrent.TimeUnit;

import org.neo4j.helpers.DaemonThreadFactory;
import org.neo4j.kernel.lifecycle.LifecycleAdapter;

public class Neo4jJobScheduler extends LifecycleAdapter implements JobScheduler
{
    private final String id;

    private ExecutorService executor;
    private ScheduledThreadPoolExecutor scheduledExecutor;

    public Neo4jJobScheduler()
    {
        this.id = getClass().getSimpleName();
    }

    public Neo4jJobScheduler( String id )
    {
        this.id = id;
    }

    @Override
    public void init()
    {
        this.executor = newCachedThreadPool( new DaemonThreadFactory( "Neo4j " + id ) );
        this.scheduledExecutor = new ScheduledThreadPoolExecutor( 2 );
    }

    @Override
    public JobHandle schedule( Group group, Runnable job )
    {
        return new Handle( this.executor.submit( job ) );
    }

    @Override
    public JobHandle scheduleRecurring( Group group, final Runnable runnable, long period, TimeUnit timeUnit )
    {
        return scheduleRecurring( group, runnable, 0, period, timeUnit );
    }

    @Override
    public JobHandle scheduleRecurring( Group group, final Runnable runnable, long initialDelay, long period,
                                        TimeUnit timeUnit )
    {
        return new Handle( scheduledExecutor.scheduleAtFixedRate( runnable, initialDelay, period, timeUnit ) );
    }

    @Override
    public void shutdown() throws Throwable
    {
        RuntimeException exception = null;
        try
        {
            if(executor != null)
            {
                executor.shutdownNow();
                executor.awaitTermination( 5, TimeUnit.SECONDS );
                executor = null;
            }
        } catch(RuntimeException e)
        {
            exception = e;
        }
        catch ( InterruptedException e )
        {
            exception = new RuntimeException(e);
        }

        try
        {
            if(scheduledExecutor != null)
            {
                scheduledExecutor.shutdown();
                scheduledExecutor.awaitTermination( 5, TimeUnit.SECONDS );
                scheduledExecutor = null;
            }
        } catch(RuntimeException e)
        {
            exception = e;
        }
        catch ( InterruptedException e )
        {
            exception = new RuntimeException(e);
        }

        if(exception != null)
        {
            throw new RuntimeException( "Unable to shut down job scheduler properly.", exception);
        }
    }

    private class Handle implements JobHandle
    {
        private final Future<?> job;

        public Handle( Future<?> job )
        {
            this.job = job;
        }

        @Override
        public void cancel( boolean mayInterruptIfRunning )
        {
            job.cancel( mayInterruptIfRunning );
        }
    }
}<|MERGE_RESOLUTION|>--- conflicted
+++ resolved
@@ -19,13 +19,6 @@
  */
 package org.neo4j.kernel.impl.util;
 
-<<<<<<< HEAD
-=======
-import static java.util.concurrent.Executors.newCachedThreadPool;
-
-import java.util.concurrent.ConcurrentHashMap;
-import java.util.concurrent.ConcurrentMap;
->>>>>>> f0617201
 import java.util.concurrent.ExecutorService;
 import java.util.concurrent.Future;
 import java.util.concurrent.ScheduledThreadPoolExecutor;
@@ -33,6 +26,8 @@
 
 import org.neo4j.helpers.DaemonThreadFactory;
 import org.neo4j.kernel.lifecycle.LifecycleAdapter;
+
+import static java.util.concurrent.Executors.newCachedThreadPool;
 
 public class Neo4jJobScheduler extends LifecycleAdapter implements JobScheduler
 {
@@ -78,7 +73,7 @@
     }
 
     @Override
-    public void shutdown() throws Throwable
+    public void shutdown()
     {
         RuntimeException exception = null;
         try
