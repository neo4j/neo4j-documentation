/**
 * Copyright (c) 2002-2014 "Neo Technology,"
 * Network Engine for Objects in Lund AB [http://neotechnology.com]
 *
 * This file is part of Neo4j.
 *
 * Neo4j is free software: you can redistribute it and/or modify
 * it under the terms of the GNU General Public License as published by
 * the Free Software Foundation, either version 3 of the License, or
 * (at your option) any later version.
 *
 * This program is distributed in the hope that it will be useful,
 * but WITHOUT ANY WARRANTY; without even the implied warranty of
 * MERCHANTABILITY or FITNESS FOR A PARTICULAR PURPOSE.  See the
 * GNU General Public License for more details.
 *
 * You should have received a copy of the GNU General Public License
 * along with this program.  If not, see <http://www.gnu.org/licenses/>.
 */
package org.neo4j.kernel.impl.nioneo.xa;

import java.io.File;
import java.io.IOException;
import java.util.Collections;
import java.util.Iterator;
import java.util.List;
import java.util.Properties;

import org.neo4j.graphdb.DependencyResolver;
import org.neo4j.graphdb.Label;
import org.neo4j.graphdb.Node;
import org.neo4j.graphdb.Relationship;
import org.neo4j.graphdb.RelationshipType;
import org.neo4j.graphdb.ResourceIterator;
import org.neo4j.graphdb.config.Setting;
import org.neo4j.graphdb.factory.GraphDatabaseSettings;
import org.neo4j.helpers.Exceptions;
import org.neo4j.helpers.Function;
import org.neo4j.helpers.Provider;
import org.neo4j.helpers.Thunk;
import org.neo4j.helpers.UTF8;
import org.neo4j.helpers.collection.Visitor;
import org.neo4j.kernel.InternalAbstractGraphDatabase;
import org.neo4j.kernel.TransactionEventHandlers;
import org.neo4j.kernel.TransactionInterceptorProviders;
import org.neo4j.kernel.api.KernelAPI;
import org.neo4j.kernel.api.TokenNameLookup;
import org.neo4j.kernel.api.index.SchemaIndexProvider;
import org.neo4j.kernel.api.labelscan.LabelScanStore;
import org.neo4j.kernel.configuration.Config;
import org.neo4j.kernel.impl.api.Kernel;
import org.neo4j.kernel.impl.api.KernelTransactionImplementation;
import org.neo4j.kernel.impl.api.SchemaWriteGuard;
import org.neo4j.kernel.impl.api.UpdateableSchemaState;
import org.neo4j.kernel.impl.api.index.IndexingService;
import org.neo4j.kernel.impl.api.scan.LabelScanStoreProvider;
import org.neo4j.kernel.impl.api.store.CacheLayer;
import org.neo4j.kernel.impl.api.store.DiskLayer;
import org.neo4j.kernel.impl.api.store.PersistenceCache;
import org.neo4j.kernel.impl.api.store.SchemaCache;
import org.neo4j.kernel.impl.cache.AutoLoadingCache;
import org.neo4j.kernel.impl.cache.BridgingCacheAccess;
import org.neo4j.kernel.impl.cache.Cache;
import org.neo4j.kernel.impl.core.CacheAccessBackDoor;
import org.neo4j.kernel.impl.core.GraphPropertiesImpl;
import org.neo4j.kernel.impl.core.LabelTokenHolder;
import org.neo4j.kernel.impl.core.NodeImpl;
import org.neo4j.kernel.impl.core.NodeManager;
import org.neo4j.kernel.impl.core.PropertyKeyTokenHolder;
import org.neo4j.kernel.impl.core.RelationshipImpl;
import org.neo4j.kernel.impl.core.RelationshipTypeTokenHolder;
import org.neo4j.kernel.impl.core.TransactionState;
import org.neo4j.kernel.impl.locking.LockService;
import org.neo4j.kernel.impl.locking.Locks;
import org.neo4j.kernel.impl.locking.ReentrantLockService;
import org.neo4j.kernel.impl.nioneo.store.FileSystemAbstraction;
import org.neo4j.kernel.impl.nioneo.store.IndexRule;
import org.neo4j.kernel.impl.nioneo.store.NeoStore;
import org.neo4j.kernel.impl.nioneo.store.PropertyKeyTokenRecord;
import org.neo4j.kernel.impl.nioneo.store.PropertyStore;
import org.neo4j.kernel.impl.nioneo.store.SchemaRule;
import org.neo4j.kernel.impl.nioneo.store.SchemaStorage;
import org.neo4j.kernel.impl.nioneo.store.Store;
import org.neo4j.kernel.impl.nioneo.store.StoreFactory;
import org.neo4j.kernel.impl.nioneo.store.StoreId;
import org.neo4j.kernel.impl.nioneo.store.WindowPoolStats;
import org.neo4j.kernel.impl.nioneo.xa.command.PhysicalLogNeoXaCommandWriter;
import org.neo4j.kernel.impl.persistence.IdGenerationFailedException;
import org.neo4j.kernel.impl.persistence.PersistenceManager;
import org.neo4j.kernel.impl.storemigration.StoreUpgrader;
import org.neo4j.kernel.impl.transaction.AbstractTransactionManager;
import org.neo4j.kernel.impl.transaction.TransactionStateFactory;
import org.neo4j.kernel.impl.transaction.xaframework.LogBackedXaDataSource;
import org.neo4j.kernel.impl.transaction.xaframework.LogBufferFactory;
import org.neo4j.kernel.impl.transaction.xaframework.LogEntry;
import org.neo4j.kernel.impl.transaction.xaframework.TransactionInterceptor;
import org.neo4j.kernel.impl.transaction.xaframework.XaConnection;
import org.neo4j.kernel.impl.transaction.xaframework.XaContainer;
import org.neo4j.kernel.impl.transaction.xaframework.XaFactory;
import org.neo4j.kernel.impl.transaction.xaframework.XaResource;
import org.neo4j.kernel.impl.transaction.xaframework.XaTransaction;
import org.neo4j.kernel.impl.transaction.xaframework.XaTransactionFactory;
import org.neo4j.kernel.impl.util.ArrayMap;
import org.neo4j.kernel.impl.util.JobScheduler;
import org.neo4j.kernel.impl.util.StringLogger;
import org.neo4j.kernel.info.DiagnosticsExtractor;
import org.neo4j.kernel.info.DiagnosticsManager;
import org.neo4j.kernel.info.DiagnosticsPhase;
import org.neo4j.kernel.lifecycle.LifeSupport;
import org.neo4j.kernel.logging.Logging;

/**
 * A <CODE>NeoStoreXaDataSource</CODE> is a factory for
 * {@link NeoStoreXaConnection NeoStoreXaConnections}.
 * <p>
 * The {@link NioNeoDbPersistenceSource} will create a <CODE>NeoStoreXaDataSoruce</CODE>
 * and then Neo4j kernel will use it to create {@link XaConnection XaConnections} and
 * {@link XaResource XaResources} when running transactions and performing
 * operations on the graph.
 */
public class NeoStoreXaDataSource extends LogBackedXaDataSource implements NeoStoreProvider
{
    public static final String DEFAULT_DATA_SOURCE_NAME = "nioneodb";
    private NeoStoreTransactionContextSupplier neoStoreTransactionContextSupplier;

    @SuppressWarnings("deprecation")
    public static abstract class Configuration extends LogBackedXaDataSource.Configuration
    {
        public static final Setting<Boolean> read_only= GraphDatabaseSettings.read_only;
        public static final Setting<File> store_dir = InternalAbstractGraphDatabase.Configuration.store_dir;
        public static final Setting<File> neo_store = InternalAbstractGraphDatabase.Configuration.neo_store;
        public static final Setting<File> logical_log = InternalAbstractGraphDatabase.Configuration.logical_log;
    }
    public static final byte BRANCH_ID[] = UTF8.encode( "414141" );

    public static final String LOGICAL_LOG_DEFAULT_NAME = "nioneo_logical.log";
    private final StringLogger msgLog;

    private final Logging logging;
    private final AbstractTransactionManager txManager;
    private final DependencyResolver dependencyResolver;
    private final TransactionStateFactory stateFactory;

    @SuppressWarnings("deprecation")
    private final TransactionInterceptorProviders providers;
    private final TokenNameLookup tokenNameLookup;
    private final PropertyKeyTokenHolder propertyKeyTokens;
    private final LabelTokenHolder labelTokens;
    private final RelationshipTypeTokenHolder relationshipTypeTokens;
    private final PersistenceManager persistenceManager;
    private final Locks lockManager;
    private final SchemaWriteGuard schemaWriteGuard;
    private final TransactionEventHandlers transactionEventHandlers;
    private final StoreFactory storeFactory;
    private final XaFactory xaFactory;
    private final JobScheduler scheduler;
    private final UpdateableSchemaState updateableSchemaState;
    private final Config config;
    private final LockService locks;

    private LifeSupport life;

    private KernelAPI kernel;

    private NeoStore neoStore;
    private IndexingService indexingService;
    private SchemaIndexProvider indexProvider;
    private XaContainer xaContainer;
    private ArrayMap<Class<?>,Store> idGenerators;
    private IntegrityValidator integrityValidator;
    private NeoStoreFileListing fileListing;

    private File storeDir;
    private boolean readOnly;

    private boolean logApplied = false;

    private CacheAccessBackDoor cacheAccess;
    private PersistenceCache persistenceCache;
    private SchemaCache schemaCache;

    private LabelScanStore labelScanStore;
    private final IndexingService.Monitor indexingServiceMonitor;
    private final FileSystemAbstraction fs;
<<<<<<< HEAD
    private Function<NeoStore, Function<List<LogEntry>, List<LogEntry>>> translatorFactory;
=======
    private final StoreUpgrader storeMigrationProcess;
>>>>>>> 1ba64471

    private enum Diagnostics implements DiagnosticsExtractor<NeoStoreXaDataSource>
    {
        NEO_STORE_VERSIONS( "Store versions:" )
        {
            @Override
            void dump( NeoStoreXaDataSource source, StringLogger.LineLogger log )
            {
                source.neoStore.logVersions( log );
            }
        },
        NEO_STORE_ID_USAGE( "Id usage:" )
        {
            @Override
            void dump( NeoStoreXaDataSource source, StringLogger.LineLogger log )
            {
                source.neoStore.logIdUsage( log );
            }
        },
        PERSISTENCE_WINDOW_POOL_STATS( "Persistence Window Pool stats:" )
        {
            @Override
            void dump( NeoStoreXaDataSource source, StringLogger.LineLogger log )
            {
                source.neoStore.logAllWindowPoolStats( log );
            }

            @Override
            boolean applicable( DiagnosticsPhase phase )
            {
                return phase.isExplicitlyRequested();
            }
        };

        private final String message;

        private Diagnostics( String message )
        {
            this.message = message;
        }

        @Override
        public void dumpDiagnostics( final NeoStoreXaDataSource source, DiagnosticsPhase phase, StringLogger log )
        {
            if ( applicable( phase ) )
            {
                log.logLongMessage( message, new Visitor<StringLogger.LineLogger, RuntimeException>()
                {
                    @Override
                    public boolean visit( StringLogger.LineLogger logger )
                    {
                        dump( source, logger );
                        return false;
                    }
                }, true );
            }
        }

        boolean applicable( DiagnosticsPhase phase )
        {
            return phase.isInitialization() || phase.isExplicitlyRequested();
        }

        abstract void dump( NeoStoreXaDataSource source, StringLogger.LineLogger log );
    }

    /**
     * Creates a <CODE>NeoStoreXaDataSource</CODE> using configuration from
     * <CODE>params</CODE>. First the map is checked for the parameter
     * <CODE>config</CODE>.
     * If that parameter exists a config file with that value is loaded (via
     * {@link Properties#load}). Any parameter that exist in the config file
     * and in the map passed into this constructor will take the value from the
     * map.
     * <p>
     * If <CODE>config</CODE> parameter is set but file doesn't exist an
     * <CODE>IOException</CODE> is thrown. If any problem is found with that
     * configuration file or Neo4j store can't be loaded an <CODE>IOException is
     * thrown</CODE>.
     *
     * Note that the tremendous number of dependencies for this class, clearly, is an architecture smell. It is part
     * of the ongoing work on introducing the Kernel API, where components that were previously spread throughout the
     * core API are now slowly accumulating in the Kernel implementation. Over time, these components should be
     * refactored into bigger components that wrap the very granular things we depend on here.
     */
    public NeoStoreXaDataSource( Config config, StoreFactory sf,
                                 StringLogger stringLogger, XaFactory xaFactory, TransactionStateFactory stateFactory,
                                 @SuppressWarnings("deprecation") TransactionInterceptorProviders providers,
                                 JobScheduler scheduler, Logging logging,
                                 UpdateableSchemaState updateableSchemaState,
                                 TokenNameLookup tokenNameLookup,
                                 DependencyResolver dependencyResolver, AbstractTransactionManager txManager,
                                 PropertyKeyTokenHolder propertyKeyTokens, LabelTokenHolder labelTokens,
                                 RelationshipTypeTokenHolder relationshipTypeTokens,
                                 PersistenceManager persistenceManager, Locks lockManager,
                                 SchemaWriteGuard schemaWriteGuard, TransactionEventHandlers transactionEventHandlers,
<<<<<<< HEAD
                                 IndexingService.Monitor indexingServiceMonitor, FileSystemAbstraction fs, Function
            <NeoStore, Function<List<LogEntry>, List<LogEntry>>> translatorFactory )
=======
                                 IndexingService.Monitor indexingServiceMonitor, FileSystemAbstraction fs,
                                 StoreUpgrader storeMigrationProcess )
>>>>>>> 1ba64471
    {
        super( BRANCH_ID, DEFAULT_DATA_SOURCE_NAME );
        this.config = config;
        this.stateFactory = stateFactory;
        this.tokenNameLookup = tokenNameLookup;
        this.dependencyResolver = dependencyResolver;
        this.providers = providers;
        this.scheduler = scheduler;
        this.logging = logging;
        this.txManager = txManager;
        this.propertyKeyTokens = propertyKeyTokens;
        this.labelTokens = labelTokens;
        this.relationshipTypeTokens = relationshipTypeTokens;
        this.persistenceManager = persistenceManager;
        this.lockManager = lockManager;
        this.schemaWriteGuard = schemaWriteGuard;
        this.transactionEventHandlers = transactionEventHandlers;
        this.indexingServiceMonitor = indexingServiceMonitor;
        this.fs = fs;
<<<<<<< HEAD
        this.translatorFactory = translatorFactory;
=======
        this.storeMigrationProcess = storeMigrationProcess;
>>>>>>> 1ba64471

        readOnly = config.get( Configuration.read_only );
        msgLog = stringLogger;
        this.storeFactory = sf;
        this.xaFactory = xaFactory;
        this.updateableSchemaState = updateableSchemaState;
        this.locks = new ReentrantLockService();
    }

    @Override
    public void init()
    {   // We do our own internal life management:
        // start() does life.init() and life.start(),
        // stop() does life.stop() and life.shutdown().
    }

    @Override
    public void start() throws IOException
    {
        life = new LifeSupport();

        readOnly = config.get( Configuration.read_only );

        storeDir = config.get( Configuration.store_dir );
        File store = config.get( Configuration.neo_store );
        storeFactory.ensureStoreExists();

        final TransactionFactory tf;
        if ( providers.shouldInterceptCommitting() )
        {
            tf = new InterceptingTransactionFactory();
        }
        else
        {
            tf = new TransactionFactory();
        }

        indexProvider = dependencyResolver.resolveDependency( SchemaIndexProvider.class,
                SchemaIndexProvider.HIGHEST_PRIORITIZED_OR_NONE );
        storeMigrationProcess.addParticipant( indexProvider.storeMigrationParticipant() );

        // TODO: Build a real provider map
        DefaultSchemaIndexProviderMap providerMap = new DefaultSchemaIndexProviderMap( indexProvider );

        storeMigrationProcess.migrateIfNeeded( store.getParentFile() );

        neoStore = storeFactory.newNeoStore( store );

        neoStoreTransactionContextSupplier = new NeoStoreTransactionContextSupplier( neoStore );

        schemaCache = new SchemaCache( Collections.<SchemaRule>emptyList() );

        final NodeManager nodeManager = dependencyResolver.resolveDependency( NodeManager.class );
        Iterator<? extends Cache<?>> caches = nodeManager.caches().iterator();
        persistenceCache = new PersistenceCache(
                (AutoLoadingCache<NodeImpl>)caches.next(),
                (AutoLoadingCache<RelationshipImpl>)caches.next(), new Thunk<GraphPropertiesImpl>()
        {
            @Override
            public GraphPropertiesImpl evaluate()
            {
                return nodeManager.getGraphProperties();
            }
        }, nodeManager );
        cacheAccess = new BridgingCacheAccess( nodeManager, schemaCache, updateableSchemaState, persistenceCache );

        try
        {
            indexingService = life.add(
                    new IndexingService(
                            scheduler,
                            providerMap,
                            new NeoStoreIndexStoreView( locks, neoStore ),
                            tokenNameLookup, updateableSchemaState,
                            logging, indexingServiceMonitor ) );

            integrityValidator = new IntegrityValidator( neoStore, indexingService );

            xaContainer = xaFactory.newXaContainer(this, config.get( Configuration.logical_log ),
                    XaCommandReaderFactory.DEFAULT,
                    new XaCommandWriterFactory()
                    {
                        @Override
                        public XaCommandWriter newInstance()
                        {
                            return new PhysicalLogNeoXaCommandWriter();
                        }
                    },
                    new NeoStoreInjectedTransactionValidator( integrityValidator ), tf,
                    stateFactory, providers, readOnly, translatorFactory.apply( neoStore )  );

            labelScanStore = life.add( dependencyResolver.resolveDependency( LabelScanStoreProvider.class,
                    LabelScanStoreProvider.HIGHEST_PRIORITIZED ).getLabelScanStore() );

            fileListing = new NeoStoreFileListing( xaContainer, storeDir, labelScanStore, indexingService );

            Provider<NeoStore> neoStoreProvider = new Provider<NeoStore>()
            {
                @Override
                public NeoStore instance()
                {
                    return getNeoStore();
                }
            };

            kernel = life.add( new Kernel( txManager, propertyKeyTokens, labelTokens, relationshipTypeTokens,
                    persistenceManager, updateableSchemaState, schemaWriteGuard,
                    indexingService, nodeManager, neoStoreProvider, persistenceCache, schemaCache, providerMap, fs, config, labelScanStore,
                    new CacheLayer(
                        new DiskLayer( propertyKeyTokens, labelTokens, relationshipTypeTokens,
                            new SchemaStorage( neoStore.getSchemaStore() ), neoStoreProvider, indexingService ),
                        persistenceCache, indexingService, schemaCache, nodeManager ),
                    scheduler,
                    readOnly ));

            kernel.registerTransactionHook( transactionEventHandlers );

            life.init();

            // TODO: Why isn't this done in the init() method of the indexing service?
            if ( !readOnly )
            {
                neoStore.setRecoveredStatus( true );
                try
                {
                    indexingService.initIndexes( loadIndexRules() );
                    xaContainer.openLogicalLog();
                }
                finally
                {
                    neoStore.setRecoveredStatus( false );
                }
            }
            if ( !xaContainer.getResourceManager().hasRecoveredTransactions() )
            {
                neoStore.makeStoreOk();
            }
            else
            {
                msgLog.debug( "Waiting for TM to take care of recovered " +
                        "transactions." );
            }
            idGenerators = new ArrayMap<>( (byte)5, false, false );
            this.idGenerators.put( Node.class, neoStore.getNodeStore() );
            this.idGenerators.put( Relationship.class, neoStore.getRelationshipStore() );
            this.idGenerators.put( RelationshipType.class, neoStore.getRelationshipTypeStore() );
            this.idGenerators.put( Label.class, neoStore.getLabelTokenStore() );
            this.idGenerators.put( PropertyStore.class, neoStore.getPropertyStore() );
            this.idGenerators.put( PropertyKeyTokenRecord.class,
                    neoStore.getPropertyStore().getPropertyKeyTokenStore() );
            setLogicalLogAtCreationTime( xaContainer.getLogicalLog() );

            // TODO Problem here is that we don't know if recovery has been performed at this point
            // if it hasn't then no index recovery will be performed since the node store is still in
            // "not ok" state and forceGetRecord will always return place holder node records that are not in use.
            // This issue will certainly introduce index inconsistencies.
            life.start();
        }
        catch ( Throwable e )
        {   // Something unexpected happened during startup
            try
            {   // Close the neostore, so that locks are released properly
                neoStore.close();
            }
            catch ( Exception closeException )
            {
                msgLog.logMessage( "Couldn't close neostore after startup failure" );
            }
            throw Exceptions.launderedException( e );
        }
    }

    public NeoStore getNeoStore()
    {
        return neoStore;
    }

    public IndexingService getIndexService()
    {
        return indexingService;
    }

    public SchemaIndexProvider getIndexProvider()
    {
        return indexProvider;
    }

    public LabelScanStore getLabelScanStore()
    {
        return labelScanStore;
    }

    public LockService getLockService()
    {
        return locks;
    }

    @Override
    public void stop()
    {
        super.stop();
        if ( !readOnly )
        {
            forceEverything();
        }
        life.shutdown();
        xaContainer.close();
        if ( logApplied )
        {
            neoStore.rebuildIdGenerators();
            logApplied = false;
        }
        neoStore.close();
        msgLog.info( "NeoStore closed" );
    }

    private void forceEverything()
    {
        neoStore.flushAll();
        indexingService.flushAll();
        labelScanStore.force();
    }

    @Override
    public void shutdown()
    {   // We do our own internal life management:
        // start() does life.init() and life.start(),
        // stop() does life.stop() and life.shutdown().
    }

    public StoreId getStoreId()
    {
        return neoStore.getStoreId();
    }

    @Override
    public NeoStoreXaConnection getXaConnection()
    {
        return new NeoStoreXaConnection( neoStore,
            xaContainer.getResourceManager(), getBranchId() );
    }

    private class TransactionFactory extends XaTransactionFactory
    {
        @Override
        public XaTransaction create( long lastCommittedTxWhenTransactionStarted, TransactionState state )
        {
            NeoStoreTransactionContext context = neoStoreTransactionContextSupplier.acquire();
            context.bind( state );
            return new NeoStoreTransaction( lastCommittedTxWhenTransactionStarted, getLogicalLog(),
                neoStore, cacheAccess, indexingService, labelScanStore, integrityValidator,
                (KernelTransactionImplementation)kernel.newTransaction(), locks, context );
        }

        @Override
        public void recoveryComplete()
        {
            msgLog.debug( "Recovery complete, "
                    + "all transactions have been resolved" );
            msgLog.debug( "Rebuilding id generators as needed. "
                    + "This can take a while for large stores..." );
            forceEverything();
            neoStore.makeStoreOk();
            neoStore.setVersion( xaContainer.getLogicalLog().getHighestLogVersion() );
            msgLog.debug( "Rebuild of id generators complete." );
        }

        @Override
        public long getCurrentVersion()
        {
            return neoStore.getVersion();
        }

        @Override
        public long getAndSetNewVersion()
        {
            return neoStore.incrementVersion();
        }

        @Override
        public void setVersion( long version )
        {
            neoStore.setVersion( version );
        }

        @Override
        public void flushAll()
        {
            forceEverything();
        }

        @Override
        public long getLastCommittedTx()
        {
            return neoStore.getLastCommittedTx();
        }
    }

    private class InterceptingTransactionFactory extends TransactionFactory
    {
        @Override
        public XaTransaction create( long lastCommittedTxWhenTransactionStarted, TransactionState state )
        {
            TransactionInterceptor first = providers.resolveChain( NeoStoreXaDataSource.this );
            NeoStoreTransactionContext context = neoStoreTransactionContextSupplier.acquire();
            context.bind( state );
            return new InterceptingWriteTransaction( lastCommittedTxWhenTransactionStarted, getLogicalLog(),
                    neoStore, cacheAccess, indexingService, labelScanStore, first, integrityValidator,
                    (KernelTransactionImplementation)kernel.newTransaction(), locks, context );
        }
    }

    public long nextId( Class<?> clazz )
    {
        Store store = idGenerators.get( clazz );

        if ( store == null )
        {
            throw new IdGenerationFailedException( "No IdGenerator for: "
                + clazz );
        }
        return store.nextId();
    }

    public long getHighestPossibleIdInUse( Class<?> clazz )
    {
        Store store = idGenerators.get( clazz );
        if ( store == null )
        {
            throw new IdGenerationFailedException( "No IdGenerator for: "
                + clazz );
        }
        return store.getHighestPossibleIdInUse();
    }

    public long getNumberOfIdsInUse( Class<?> clazz )
    {
        Store store = idGenerators.get( clazz );
        if ( store == null )
        {
            throw new IdGenerationFailedException( "No IdGenerator for: "
                + clazz );
        }
        return store.getNumberOfIdsInUse();
    }

    public String getStoreDir()
    {
        return storeDir.getPath();
    }

    @Override
    public long getCreationTime()
    {
        return neoStore.getCreationTime();
    }

    @Override
    public long getRandomIdentifier()
    {
        return neoStore.getRandomNumber();
    }

    @Override
    public long getCurrentLogVersion()
    {
        return neoStore.getVersion();
    }

    public long incrementAndGetLogVersion()
    {
        return neoStore.incrementVersion();
    }

    // used for testing, do not use.
    @Override
    public void setLastCommittedTxId( long txId )
    {
        neoStore.setRecoveredStatus( true );
        try
        {
            neoStore.setLastCommittedTx( txId );
        }
        finally
        {
            neoStore.setRecoveredStatus( false );
        }
    }

    public boolean isReadOnly()
    {
        return readOnly;
    }

    public List<WindowPoolStats> getWindowPoolStats()
    {
        return neoStore.getAllWindowPoolStats();
    }

    @Override
    public long getLastCommittedTxId()
    {
        return neoStore.getLastCommittedTx();
    }

    @Override
    public XaContainer getXaContainer()
    {
        return xaContainer;
    }

    public KernelAPI getKernel()
    {
        return kernel;
    }

    @Override
    public boolean setRecovered( boolean recovered )
    {
        boolean currentValue = neoStore.isInRecoveryMode();
        neoStore.setRecoveredStatus( true );
        return currentValue;
    }

    @Override
    public ResourceIterator<File> listStoreFiles( boolean includeLogicalLogs ) throws IOException
    {
        return fileListing.listStoreFiles( includeLogicalLogs );
    }

    @Override
    public ResourceIterator<File> listStoreFiles() throws IOException
    {
        return fileListing.listStoreFiles();
    }

    @Override
    public ResourceIterator<File> listLogicalLogs() throws IOException
    {
        return fileListing.listLogicalLogs();
    }

    public void registerDiagnosticsWith( DiagnosticsManager manager )
    {
        manager.registerAll( Diagnostics.class, this );
    }

    private Iterator<IndexRule> loadIndexRules()
    {
        return new SchemaStorage( neoStore.getSchemaStore() ).allIndexRules();
    }

    @Override
    public NeoStore evaluate()
    {
        return neoStore;
    }

    @Override
    public void recoveryCompleted() throws IOException
    {
        indexingService.startIndexes();
    }

    @Override
    public LogBufferFactory createLogBufferFactory()
    {
        return xaContainer.getLogicalLog().createLogWriter( new Function<Config, File>()
        {
            @Override
            public File apply( Config config )
            {
                return config.get( Configuration.logical_log );
            }
        } );
    }
}<|MERGE_RESOLUTION|>--- conflicted
+++ resolved
@@ -182,11 +182,8 @@
     private LabelScanStore labelScanStore;
     private final IndexingService.Monitor indexingServiceMonitor;
     private final FileSystemAbstraction fs;
-<<<<<<< HEAD
     private Function<NeoStore, Function<List<LogEntry>, List<LogEntry>>> translatorFactory;
-=======
     private final StoreUpgrader storeMigrationProcess;
->>>>>>> 1ba64471
 
     private enum Diagnostics implements DiagnosticsExtractor<NeoStoreXaDataSource>
     {
@@ -283,13 +280,8 @@
                                  RelationshipTypeTokenHolder relationshipTypeTokens,
                                  PersistenceManager persistenceManager, Locks lockManager,
                                  SchemaWriteGuard schemaWriteGuard, TransactionEventHandlers transactionEventHandlers,
-<<<<<<< HEAD
                                  IndexingService.Monitor indexingServiceMonitor, FileSystemAbstraction fs, Function
-            <NeoStore, Function<List<LogEntry>, List<LogEntry>>> translatorFactory )
-=======
-                                 IndexingService.Monitor indexingServiceMonitor, FileSystemAbstraction fs,
-                                 StoreUpgrader storeMigrationProcess )
->>>>>>> 1ba64471
+            <NeoStore, Function<List<LogEntry>, List<LogEntry>>> translatorFactory,StoreUpgrader storeMigrationProcess )
     {
         super( BRANCH_ID, DEFAULT_DATA_SOURCE_NAME );
         this.config = config;
@@ -309,11 +301,8 @@
         this.transactionEventHandlers = transactionEventHandlers;
         this.indexingServiceMonitor = indexingServiceMonitor;
         this.fs = fs;
-<<<<<<< HEAD
         this.translatorFactory = translatorFactory;
-=======
         this.storeMigrationProcess = storeMigrationProcess;
->>>>>>> 1ba64471
 
         readOnly = config.get( Configuration.read_only );
         msgLog = stringLogger;
