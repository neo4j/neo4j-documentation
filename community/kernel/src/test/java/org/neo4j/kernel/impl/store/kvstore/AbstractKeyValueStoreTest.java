/*
 * Copyright (c) 2002-2016 "Neo Technology,"
 * Network Engine for Objects in Lund AB [http://neotechnology.com]
 *
 * This file is part of Neo4j.
 *
 * Neo4j is free software: you can redistribute it and/or modify
 * it under the terms of the GNU General Public License as published by
 * the Free Software Foundation, either version 3 of the License, or
 * (at your option) any later version.
 *
 * This program is distributed in the hope that it will be useful,
 * but WITHOUT ANY WARRANTY; without even the implied warranty of
 * MERCHANTABILITY or FITNESS FOR A PARTICULAR PURPOSE.  See the
 * GNU General Public License for more details.
 *
 * You should have received a copy of the GNU General Public License
 * along with this program.  If not, see <http://www.gnu.org/licenses/>.
 */
package org.neo4j.kernel.impl.store.kvstore;

import org.junit.Rule;
import org.junit.Test;
import org.junit.rules.ExpectedException;
import org.junit.rules.RuleChain;

import java.io.File;
import java.io.IOException;
import java.nio.ByteBuffer;
import java.util.concurrent.ExecutionException;
import java.util.concurrent.Future;
import java.util.concurrent.TimeUnit;
import java.util.concurrent.TimeoutException;

import org.neo4j.function.IOFunction;
import org.neo4j.function.ThrowingConsumer;
import org.neo4j.helpers.collection.Pair;
import org.neo4j.io.fs.StoreChannel;
import org.neo4j.kernel.impl.transaction.log.TransactionIdStore;
import org.neo4j.kernel.lifecycle.Lifespan;
import org.neo4j.test.rule.Resources;
import org.neo4j.test.rule.concurrent.ThreadingRule;
import org.neo4j.time.Clocks;

import static java.util.concurrent.TimeUnit.SECONDS;
import static org.junit.Assert.assertEquals;
import static org.junit.Assert.assertFalse;
import static org.junit.Assert.assertNotNull;
import static org.mockito.Mockito.mock;
import static org.neo4j.kernel.impl.store.kvstore.DataProvider.EMPTY_DATA_PROVIDER;
import static org.neo4j.test.rule.Resources.InitialLifecycle.STARTED;
import static org.neo4j.test.rule.Resources.TestPath.FILE_IN_EXISTING_DIRECTORY;

public class AbstractKeyValueStoreTest
{

    private final ExpectedException expectedException = ExpectedException.none();
    private final Resources resourceManager = new Resources( FILE_IN_EXISTING_DIRECTORY );

    @Rule
    public final ThreadingRule threading = new ThreadingRule();
    @Rule
    public final RuleChain ruleChain = RuleChain.outerRule( expectedException )
            .around( resourceManager );

    private static final HeaderField<Long> TX_ID = new HeaderField<Long>()
    {
        @Override
        public Long read( ReadableBuffer header )
        {
            return header.getLong( header.size() - 8 );
        }

        @Override
        public void write( Long value, WritableBuffer header )
        {
            header.putLong( header.size() - 8, value );
        }

        @Override
        public String toString()
        {
            return "txId";
        }
    };

    @Test
    @Resources.Life( STARTED )
    public void retryLookupOnConcurrentStoreStateChange() throws IOException
    {
        Store testStore = resourceManager.managed( createTestStore( TimeUnit.DAYS.toMillis( 2 ) ) );
        ConcurrentMapState<String> newState = new ConcurrentMapState<>( testStore.state, mock( File.class ) );
        testStore.put( "test", "value" );

        CountingErroneousReader countingErroneousReader = new CountingErroneousReader( testStore, newState );

        assertEquals( "New state contains stored value", "value", testStore.lookup( "test", countingErroneousReader ) );
        assertEquals( "Should have 2 invocations: first throws exception, second re-read value.", 2,
                countingErroneousReader.getInvocationCounter() );
    }

    @Test
    @Resources.Life( STARTED )
    public void accessClosedStateCauseIllegalStateException() throws Exception
    {
        Store store = resourceManager.managed( new Store() );
        store.put( "test", "value" );
        store.prepareRotation( 0 ).rotate();
        ProgressiveState<String> lookupState = store.state;
        store.prepareRotation( 0 ).rotate();

        expectedException.expect( IllegalStateException.class );
        expectedException.expectMessage( "File has been unmapped" );

        lookupState.lookup( "test", new ValueSink()
        {
            @Override
            protected void value( ReadableBuffer value )
            {
                // empty
            }
        } );
    }

    @Test
    public void shouldStartAndStopStore() throws Exception
    {
        // given
        resourceManager.managed( new Store() );

        // when
        resourceManager.lifeStarts();
        resourceManager.lifeShutsDown();
    }

    @Test
    @Resources.Life( STARTED )
    public void shouldRotateStore() throws Exception
    {
        // given
        Store store = resourceManager.managed( new Store() );

        // when
        store.prepareRotation( 0 ).rotate();
    }

    @Test
    @Resources.Life( STARTED )
    public void shouldStoreEntries() throws Exception
    {
        // given
        Store store = resourceManager.managed( new Store() );

        // when
        store.put( "message", "hello world" );
        store.put( "age", "too old" );

        // then
        assertEquals( "hello world", store.get( "message" ) );
        assertEquals( "too old", store.get( "age" ) );

        // when
        store.prepareRotation( 0 ).rotate();

        // then
        assertEquals( "hello world", store.get( "message" ) );
        assertEquals( "too old", store.get( "age" ) );
    }

    @Test
    public void shouldPickFileWithGreatestTransactionId() throws Exception
    {
        try ( Lifespan life = new Lifespan() )
        {
            Store store = life.add( createTestStore() );

            // when
            for ( long txId = 2; txId <= 10; txId++ )
            {
                store.updater( txId ).get().close();
                store.prepareRotation( txId ).rotate();
            }
        }

        // then
        try ( Lifespan life = new Lifespan() )
        {
            Store store = life.add( createTestStore() );
            assertEquals( 10L, store.headers().get( TX_ID ).longValue() );
        }
    }

    @Test
    public void shouldNotPickCorruptStoreFile() throws Exception
    {
        // given
        Store store = createTestStore();
        RotationStrategy rotation = store.rotationStrategy;

        // when
        File[] files = new File[10];
        {
            Pair<File,KeyValueStoreFile> file = rotation.create( EMPTY_DATA_PROVIDER, 1 );
            files[0] = file.first();
            for ( int txId = 2, i = 1; i < files.length; txId <<= 1, i++ )
            {
                KeyValueStoreFile old = file.other();
                final int data = txId;
                file = rotation.next( file.first(), Headers.headersBuilder().put( TX_ID, (long) txId ).headers(), data(
                        new Entry()
                        {
                            @Override
                            public void write( WritableBuffer key, WritableBuffer value )
                            {
                                key.putByte( 0, (byte) 'f' );
                                key.putByte( 1, (byte) 'o' );
                                key.putByte( 2, (byte) 'o' );
                                value.putInt( 0, data );
                            }
                        }
                ) );
                old.close();
                files[i] = file.first();
            }
            file.other().close();
        }
        // Corrupt the last files
        try ( StoreChannel channel = resourceManager.fileSystem().open( files[9], "rw" ) )
        {   // ruin the header
            channel.position( 16 );
            ByteBuffer value = ByteBuffer.allocate( 16 );
            value.put( (byte) 0 );
            value.flip();
            channel.writeAll( value );
        }
        try ( StoreChannel channel = resourceManager.fileSystem().open( files[8], "rw" ) )
        {   // ruin the header
            channel.position( 32 );
            ByteBuffer value = ByteBuffer.allocate( 16 );
            value.put( (byte) 17 );
            value.flip();
            channel.writeAll( value );
        }
        try ( StoreChannel channel = resourceManager.fileSystem().open( files[7], "rw" ) )
        {   // ruin the header
            channel.position( 32 + 32 + 32 + 16 );
            ByteBuffer value = ByteBuffer.allocate( 16 );
            value.putLong( 0 );
            value.putLong( 0 );
            value.flip();
            channel.writeAll( value );
        }

        // then
        try ( Lifespan life = new Lifespan() )
        {
            life.add( store );

            assertEquals( 64L, store.headers().get( TX_ID ).longValue() );
        }
    }

    @Test
    public void shouldPickTheUncorruptedStoreWhenTruncatingAfterTheHeader() throws IOException
    {
        /*
         * The problem was that if we were succesfull in writing the header but failing immediately after, we would
         *  read 0 as counter for entry data and pick the corrupted store thinking that it was simply empty.
         */

        Store store = createTestStore();

        Pair<File,KeyValueStoreFile> file = store.rotationStrategy.create( EMPTY_DATA_PROVIDER, 1 );
        Pair<File,KeyValueStoreFile> next = store.rotationStrategy
                .next( file.first(), Headers.headersBuilder().put( TX_ID, (long) 42 ).headers(), data( new Entry()
                {
                    @Override
                    public void write( WritableBuffer key, WritableBuffer value )
                    {
                        key.putByte( 0, (byte) 'f' );
                        key.putByte( 1, (byte) 'o' );
                        key.putByte( 2, (byte) 'o' );
                        value.putInt( 0, 42 );
                    }
                } ) );
        file.other().close();
        File correct = next.first();

        Pair<File,KeyValueStoreFile> nextNext = store.rotationStrategy
                .next( correct, Headers.headersBuilder().put( TX_ID, (long) 43 ).headers(), data( new Entry()
                {
                    @Override
                    public void write( WritableBuffer key, WritableBuffer value )
                    {
                        key.putByte( 0, (byte) 'f' );
                        key.putByte( 1, (byte) 'o' );
                        key.putByte( 2, (byte) 'o' );
                        value.putInt( 0, 42 );
                    }
                }, new Entry()
                {
                    @Override
                    public void write( WritableBuffer key, WritableBuffer value )
                    {
                        key.putByte( 0, (byte) 'b' );
                        key.putByte( 1, (byte) 'a' );
                        key.putByte( 2, (byte) 'r' );
                        value.putInt( 0, 4242 );
                    }
                }) );
        next.other().close();
        File corrupted = nextNext.first();
        nextNext.other().close();

        try ( StoreChannel channel = resourceManager.fileSystem().open( corrupted, "rw" ) )
        {
            channel.truncate( 16*4 );
        }

        // then
        try ( Lifespan life = new Lifespan() )
        {
            life.add( store );

            assertNotNull( store.get( "foo" ) );
            assertEquals( 42L, store.headers().get( TX_ID ).longValue() );
        }
    }

    @Test
    @Resources.Life( STARTED )
    public void shouldRotateWithCorrectVersion() throws Exception
    {
        // given
        final Store store = resourceManager.managed( createTestStore() );
        updateStore( store, 1 );

        PreparedRotation rotation = store.prepareRotation( 2 );
        updateStore( store, 2 );
        rotation.rotate();

        // then
        assertEquals( 2, store.headers().get( TX_ID ).longValue() );
        store.prepareRotation( 2 ).rotate();
    }

    @Test
    @Resources.Life( STARTED )
    public void postStateUpdatesCountedOnlyForTransactionsGreaterThanRotationVersion()
            throws IOException, TimeoutException, InterruptedException, ExecutionException
    {
        final Store store = resourceManager.managed( createTestStore() );

        PreparedRotation rotation = store.prepareRotation( 2 );
        updateStore( store, 4 );
        updateStore( store, 3 );
        updateStore( store, 1 );
        updateStore( store, 2 );

        assertEquals( 2, rotation.rotate() );

        Future<Long> rotationFuture = threading.executeAndAwait( store.rotation, 5L,
                thread -> Thread.State.TIMED_WAITING == thread.getState(), 100, SECONDS );

        Thread.sleep( TimeUnit.SECONDS.toMillis( 1 ) );

        assertFalse( rotationFuture.isDone() );
        updateStore( store, 5 );

        assertEquals( 5, rotationFuture.get().longValue() );
    }

    @Test
    @Resources.Life( STARTED )
    public void shouldBlockRotationUntilRequestedTransactionsAreApplied() throws Exception
    {
        // given
        final Store store = resourceManager.managed( createTestStore() );

        // when
        updateStore( store, 1 );
        Future<Long> rotation = threading.executeAndAwait( store.rotation, 3L, thread -> {
            switch ( thread.getState() )
            {
            case BLOCKED:
            case WAITING:
            case TIMED_WAITING:
            case TERMINATED:
                return true;
            default:
                return false;
            }
        }, 100, SECONDS );
        // rotation should wait...
        assertFalse( rotation.isDone() );
        SECONDS.sleep( 1 );
        assertFalse( rotation.isDone() );
        // apply update
        updateStore( store, 3 );
        // rotation should still wait...
        assertFalse( rotation.isDone() );
        SECONDS.sleep( 1 );
        assertFalse( rotation.isDone() );
        // apply update
        updateStore( store, 4 );
        // rotation should still wait...
        assertFalse( rotation.isDone() );
        SECONDS.sleep( 1 );
        assertFalse( rotation.isDone() );
        // apply update
        updateStore( store, 2 );

        // then
        assertEquals( 3, rotation.get().longValue() );
        assertEquals( 3, store.headers().get( TX_ID ).longValue() );
        store.rotation.apply( 4L );
    }

    @Test( timeout = 2000 )
    @Resources.Life( STARTED )
    public void shouldFailRotationAfterTimeout() throws IOException
    {

        // GIVEN
        final Store store = resourceManager.managed( createTestStore( 0 ) );

        // THEN
        expectedException.expect( RotationTimeoutException.class );

        // WHEN
        store.prepareRotation( 10L ).rotate();
    }

    private Store createTestStore()
    {
        return createTestStore( TimeUnit.SECONDS.toMillis( 100 ) );
    }

    private Store createTestStore( long rotationTimeout )
    {
        return new Store( rotationTimeout, TX_ID )
        {
            @SuppressWarnings( "unchecked" )
            @Override
            <Value> Value initialHeader( HeaderField<Value> field )
            {
                if ( field == TX_ID )
                {
                    return (Value) (Object) 1L;
                }
                else
                {
                    return super.initialHeader( field );
                }
            }

            @Override
            protected void updateHeaders( Headers.Builder headers, long version )
            {
                headers.put( TX_ID, version );
            }

            @Override
            protected int compareHeaders( Headers lhs, Headers rhs )
            {
                return Long.compare( lhs.get( TX_ID ), rhs.get( TX_ID ) );
            }
        };
    }

    private void updateStore( final Store store, long transaction ) throws IOException
    {
        ThrowingConsumer<Long,IOException> update = u -> {
            try ( EntryUpdater<String> updater = store.updater( u ).get() )
            {
                updater.apply( "key " + u, store.value( "value " + u ) );
            }
        };
        update.accept( transaction );
    }

<<<<<<< HEAD
    static DataProvider data( final Entry... data )
=======

    private static DataProvider data( final Entry... data )
>>>>>>> 38f067e6
    {
        return new DataProvider()
        {
            int i;

            @Override
            public boolean visit( WritableBuffer key, WritableBuffer value ) throws IOException
            {
                if ( i < data.length )
                {
                    data[i++].write( key, value );
                    return true;
                }
                return false;
            }

            @Override
            public void close() throws IOException
            {
            }
        };
    }

    interface Entry
    {
        void write( WritableBuffer key, WritableBuffer value );
    }

    private static class CountingErroneousReader extends AbstractKeyValueStore.Reader<String>
    {
        private final Store testStore;
        private final ProgressiveState<String> newStoreState;
        private int invocationCounter;

        CountingErroneousReader( Store testStore, ProgressiveState<String> newStoreState )
        {
            this.testStore = testStore;
            this.newStoreState = newStoreState;
            invocationCounter = 0;
        }

        @Override
        protected String parseValue( ReadableBuffer value )
        {
            invocationCounter++;
            if ( invocationCounter == 1 )
            {
                testStore.state = newStoreState;
                throw new IllegalStateException( "Exception during state rotation." );
            }
            return testStore.readKey( value );
        }

        int getInvocationCounter()
        {
            return invocationCounter;
        }
    }

    @Rotation( Rotation.Strategy.INCREMENTING )
    class Store extends AbstractKeyValueStore<String>
    {
        private final HeaderField<?>[] headerFields;
        final IOFunction<Long,Long> rotation = version -> prepareRotation( version ).rotate();

        private Store( HeaderField<?>... headerFields )
        {
            this( TimeUnit.MINUTES.toMillis( 10 ), headerFields );
        }

        private Store( long rotationTimeout, HeaderField<?>... headerFields )
        {
            super( resourceManager.fileSystem(), resourceManager.pageCache(), resourceManager.testPath(), null,
                    new RotationTimerFactory( Clocks.systemClock(), rotationTimeout ), 16, 16, headerFields );
            this.headerFields = headerFields;
            setEntryUpdaterInitializer( new DataInitializer<EntryUpdater<String>>()
            {
                @Override
                public void initialize( EntryUpdater<String> stringEntryUpdater )
                {
                }

                @Override
                public long initialVersion()
                {
                    return 0;
                }
            } );
        }

        @Override
        protected Headers initialHeaders( long version )
        {
            Headers.Builder builder = Headers.headersBuilder();
            for ( HeaderField<?> field : headerFields )
            {
                putHeader( builder, field );
            }
            return builder.headers();
        }

        private <Value> void putHeader( Headers.Builder builder, HeaderField<Value> field )
        {
            builder.put( field, initialHeader( field ) );
        }

        <Value> Value initialHeader( HeaderField<Value> field )
        {
            return null;
        }

        @Override
        protected int compareHeaders( Headers lhs, Headers rhs )
        {
            return 0;
        }

        @Override
        protected void writeKey( String key, WritableBuffer buffer )
        {
            for ( int i = 0; i < key.length(); i++ )
            {
                char c = key.charAt( i );
                if ( c == 0 || c >= 128 )
                {
                    throw new IllegalArgumentException( "Only ASCII keys allowed." );
                }
                buffer.putByte( i, (byte) c );
            }
        }

        @Override
        protected String readKey( ReadableBuffer key )
        {
            StringBuilder result = new StringBuilder( 16 );
            for ( int i = 0; i < key.size(); i++ )
            {
                char c = (char) (0xFF & key.getByte( i ));
                if ( c == 0 )
                {
                    break;
                }
                result.append( c );
            }
            return result.toString();
        }

        @Override
        protected void updateHeaders( Headers.Builder headers, long version )
        {
            headers.put( TX_ID, version );
        }

        @Override
        protected long version( Headers headers )
        {
            Long transactionId = headers.get( TX_ID );
            return Math.max( TransactionIdStore.BASE_TX_ID,
                    transactionId != null ? transactionId.longValue() : TransactionIdStore.BASE_TX_ID );
        }

        @Override
        protected void writeFormatSpecifier( WritableBuffer formatSpecifier )
        {
            formatSpecifier.putByte( 0, (byte) 0xFF );
            formatSpecifier.putByte( formatSpecifier.size() - 1, (byte) 0xFF );
        }

        public void put( String key, final String value ) throws IOException
        {
            try ( EntryUpdater<String> updater = updater() )
            {
                updater.apply( key, value( value ) );
            }
        }

        ValueUpdate value( final String value )
        {
            return target -> writeKey( value, target );
        }

        public String get( String key ) throws IOException
        {
            return lookup( key, new Reader<String>()
            {
                @Override
                protected String parseValue( ReadableBuffer value )
                {
                    return readKey( value );
                }
            } );
        }
    }
}<|MERGE_RESOLUTION|>--- conflicted
+++ resolved
@@ -479,12 +479,7 @@
         update.accept( transaction );
     }
 
-<<<<<<< HEAD
-    static DataProvider data( final Entry... data )
-=======
-
     private static DataProvider data( final Entry... data )
->>>>>>> 38f067e6
     {
         return new DataProvider()
         {
