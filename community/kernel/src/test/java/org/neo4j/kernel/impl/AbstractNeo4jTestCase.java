/*
 * Copyright (c) 2002-2016 "Neo Technology,"
 * Network Engine for Objects in Lund AB [http://neotechnology.com]
 *
 * This file is part of Neo4j.
 *
 * Neo4j is free software: you can redistribute it and/or modify
 * it under the terms of the GNU General Public License as published by
 * the Free Software Foundation, either version 3 of the License, or
 * (at your option) any later version.
 *
 * This program is distributed in the hope that it will be useful,
 * but WITHOUT ANY WARRANTY; without even the implied warranty of
 * MERCHANTABILITY or FITNESS FOR A PARTICULAR PURPOSE.  See the
 * GNU General Public License for more details.
 *
 * You should have received a copy of the GNU General Public License
 * along with this program.  If not, see <http://www.gnu.org/licenses/>.
 */
package org.neo4j.kernel.impl;

import org.junit.After;
import org.junit.AfterClass;
import org.junit.Before;
import org.junit.ClassRule;
import org.junit.rules.TestRule;
import org.junit.runner.Description;
import org.junit.runners.model.Statement;

import java.io.File;
import java.io.IOException;
import java.lang.annotation.ElementType;
import java.lang.annotation.Inherited;
import java.lang.annotation.Retention;
import java.lang.annotation.RetentionPolicy;
import java.lang.annotation.Target;
<<<<<<< HEAD
import java.lang.reflect.Field;
=======
import java.util.zip.ZipEntry;
import java.util.zip.ZipInputStream;
>>>>>>> ff10b409

import org.neo4j.graphdb.GraphDatabaseService;
import org.neo4j.graphdb.Transaction;
import org.neo4j.io.fs.FileUtils;
import org.neo4j.kernel.internal.GraphDatabaseAPI;
import org.neo4j.kernel.impl.core.NodeManager;
<<<<<<< HEAD
import org.neo4j.kernel.impl.storageengine.impl.recordstorage.RecordStorageEngine;
import org.neo4j.kernel.impl.store.AbstractDynamicStore;
=======
import org.neo4j.kernel.impl.store.NeoStores;
>>>>>>> ff10b409
import org.neo4j.kernel.impl.store.PropertyStore;
import org.neo4j.kernel.impl.store.RecordStore;
import org.neo4j.kernel.impl.store.id.IdGenerator;
<<<<<<< HEAD
import org.neo4j.kernel.impl.store.id.IdGeneratorFactory;
import org.neo4j.kernel.impl.store.id.IdType;
=======
import org.neo4j.kernel.impl.store.record.AbstractBaseRecord;
import org.neo4j.kernel.impl.transaction.state.NeoStoresSupplier;
>>>>>>> ff10b409
import org.neo4j.test.TestGraphDatabaseFactory;

@AbstractNeo4jTestCase.RequiresPersistentGraphDatabase( false )
public abstract class AbstractNeo4jTestCase
{
    @Retention( RetentionPolicy.RUNTIME )
    @Target( ElementType.TYPE )
    @Inherited
    public @interface RequiresPersistentGraphDatabase
    {
        boolean value() default true;
    }

    protected static final File NEO4J_BASE_DIR = new File( "target", "var" );

    public static final @ClassRule TestRule START_GRAPHDB = new TestRule()
    {
        @Override
        public Statement apply( Statement base, Description description )
        {
            tearDownDb();
            setupGraphDatabase( description.getTestClass().getName(),
                    description.getTestClass().getAnnotation( RequiresPersistentGraphDatabase.class ).value() );
            return base;
        }
    };

    private static ThreadLocal<GraphDatabaseAPI> threadLocalGraphDb = new ThreadLocal<>();
    private static ThreadLocal<String> currentTestClassName = new ThreadLocal<>();
    private static ThreadLocal<Boolean> requiresPersistentGraphDatabase = new ThreadLocal<>();

    private GraphDatabaseAPI graphDb;

    private Transaction tx;

    protected AbstractNeo4jTestCase()
    {
        graphDb = threadLocalGraphDb.get();
    }

    public GraphDatabaseService getGraphDb()
    {
        return graphDb;
    }

    private static void setupGraphDatabase( String testClassName, boolean requiresPersistentGraphDatabase )
    {
        AbstractNeo4jTestCase.requiresPersistentGraphDatabase.set( requiresPersistentGraphDatabase );
        AbstractNeo4jTestCase.currentTestClassName.set( testClassName );
        if ( requiresPersistentGraphDatabase )
        {
            try
            {
                FileUtils.deleteRecursively( getStorePath( "neo-test" ) );
            }
            catch ( IOException e )
            {
                throw new RuntimeException( e );
            }
        }

        threadLocalGraphDb.set( (GraphDatabaseAPI) (requiresPersistentGraphDatabase ?
                                                    new TestGraphDatabaseFactory().newEmbeddedDatabase( getStorePath(
                                                            "neo-test" ) ) :
                                                    new TestGraphDatabaseFactory().newImpermanentDatabase()) );
    }

    public GraphDatabaseAPI getGraphDbAPI()
    {
        return graphDb;
    }

    protected boolean restartGraphDbBetweenTests()
    {
        return false;
    }

    public Transaction getTransaction()
    {
        return tx;
    }

    public static File getStorePath( String endPath )
    {
        return new File( NEO4J_BASE_DIR, currentTestClassName.get() + "-" + endPath ).getAbsoluteFile();
    }

    @Before
    public void setUpTest()
    {
        if ( restartGraphDbBetweenTests() && graphDb == null )
        {
            setupGraphDatabase( currentTestClassName.get(), requiresPersistentGraphDatabase.get() );
            graphDb = threadLocalGraphDb.get();
        }
        tx = graphDb.beginTx();
    }

    @After
    public void tearDownTest()
    {
        if ( tx != null )
        {
            tx.close();
        }

        if ( restartGraphDbBetweenTests() )
        {
            tearDownDb();
        }
    }

    @AfterClass
    public static void tearDownDb()
    {
        try
        {
            if ( threadLocalGraphDb.get() != null )
            {
                threadLocalGraphDb.get().shutdown();
            }
        }
        finally
        {
            threadLocalGraphDb.remove();
        }
    }

    public void setTransaction( Transaction tx )
    {
        this.tx = tx;
    }

    public Transaction newTransaction()
    {
        if ( tx != null )
        {
            tx.success();
            tx.close();
        }
        tx = graphDb.beginTx();
        return tx;
    }

    public void commit()
    {
        if ( tx != null )
        {
            try
            {
                tx.success();
                tx.close();
            }
            finally
            {
                tx = null;
            }
        }
    }

    public void finish()
    {
        if ( tx != null )
        {
            try
            {
                tx.close();
            }
            finally
            {
                tx = null;
            }
        }
    }

    public void rollback()
    {
        if ( tx != null )
        {
            try
            {
                tx.failure();
                tx.close();
            }
            finally
            {
                tx = null;
            }
        }
    }

    public NodeManager getNodeManager()
    {
        return graphDb.getDependencyResolver().resolveDependency( NodeManager.class );
    }

    public IdGenerator getIdGenerator( IdType idType )
    {
        return graphDb.getDependencyResolver().resolveDependency( IdGeneratorFactory.class ).get( idType );
    }

    public static void deleteFileOrDirectory( String dir )
    {
        deleteFileOrDirectory( new File( dir ) );
    }

    public static void deleteFileOrDirectory( File file )
    {
        if ( !file.exists() )
        {
            return;
        }

        if ( file.isDirectory() )
        {
            for ( File child : file.listFiles() )
            {
                deleteFileOrDirectory( child );
            }
        }
        else
        {
            file.delete();
        }
    }

    protected long propertyRecordsInUse()
    {
        return numberOfRecordsInUse( propertyStore() );
    }

    public static <RECORD extends AbstractBaseRecord> int numberOfRecordsInUse( RecordStore<RECORD> store )
    {
<<<<<<< HEAD
        return dynamicRecordsInUse( "stringStore" );
=======
        int inUse = 0;
        for ( long id = store.getNumberOfReservedLowIds(); id < store.getHighId(); id++ )
        {
            RECORD record = store.forceGetRecord( id );
            if ( record.inUse() )
            {
                inUse++;
            }
        }
        return inUse;
>>>>>>> ff10b409
    }

    protected long dynamicStringRecordsInUse()
    {
<<<<<<< HEAD
        return dynamicRecordsInUse( "arrayStore" );
=======
        return numberOfRecordsInUse( propertyStore().getStringStore() );
>>>>>>> ff10b409
    }

    protected long dynamicArrayRecordsInUse()
    {
        return numberOfRecordsInUse( propertyStore().getArrayStore() );
    }

    protected PropertyStore propertyStore()
    {
        return graphDb.getDependencyResolver().resolveDependency( RecordStorageEngine.class )
                .testAccessNeoStores().getPropertyStore();
    }
}<|MERGE_RESOLUTION|>--- conflicted
+++ resolved
@@ -34,34 +34,22 @@
 import java.lang.annotation.Retention;
 import java.lang.annotation.RetentionPolicy;
 import java.lang.annotation.Target;
-<<<<<<< HEAD
-import java.lang.reflect.Field;
-=======
-import java.util.zip.ZipEntry;
-import java.util.zip.ZipInputStream;
->>>>>>> ff10b409
 
 import org.neo4j.graphdb.GraphDatabaseService;
 import org.neo4j.graphdb.Transaction;
 import org.neo4j.io.fs.FileUtils;
+import org.neo4j.kernel.impl.store.record.RecordLoad;
 import org.neo4j.kernel.internal.GraphDatabaseAPI;
 import org.neo4j.kernel.impl.core.NodeManager;
-<<<<<<< HEAD
 import org.neo4j.kernel.impl.storageengine.impl.recordstorage.RecordStorageEngine;
 import org.neo4j.kernel.impl.store.AbstractDynamicStore;
-=======
 import org.neo4j.kernel.impl.store.NeoStores;
->>>>>>> ff10b409
 import org.neo4j.kernel.impl.store.PropertyStore;
 import org.neo4j.kernel.impl.store.RecordStore;
 import org.neo4j.kernel.impl.store.id.IdGenerator;
-<<<<<<< HEAD
 import org.neo4j.kernel.impl.store.id.IdGeneratorFactory;
 import org.neo4j.kernel.impl.store.id.IdType;
-=======
 import org.neo4j.kernel.impl.store.record.AbstractBaseRecord;
-import org.neo4j.kernel.impl.transaction.state.NeoStoresSupplier;
->>>>>>> ff10b409
 import org.neo4j.test.TestGraphDatabaseFactory;
 
 @AbstractNeo4jTestCase.RequiresPersistentGraphDatabase( false )
@@ -295,29 +283,22 @@
 
     public static <RECORD extends AbstractBaseRecord> int numberOfRecordsInUse( RecordStore<RECORD> store )
     {
-<<<<<<< HEAD
-        return dynamicRecordsInUse( "stringStore" );
-=======
         int inUse = 0;
         for ( long id = store.getNumberOfReservedLowIds(); id < store.getHighId(); id++ )
         {
-            RECORD record = store.forceGetRecord( id );
+            RECORD record = store.getRecord( id, store.newRecord(), RecordLoad.FORCE );
             if ( record.inUse() )
             {
                 inUse++;
             }
         }
         return inUse;
->>>>>>> ff10b409
     }
 
     protected long dynamicStringRecordsInUse()
     {
-<<<<<<< HEAD
-        return dynamicRecordsInUse( "arrayStore" );
-=======
+//        return dynamicRecordsInUse( "stringStore" ); xxx
         return numberOfRecordsInUse( propertyStore().getStringStore() );
->>>>>>> ff10b409
     }
 
     protected long dynamicArrayRecordsInUse()
