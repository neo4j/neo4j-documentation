/*
 * Copyright (c) 2002-2015 "Neo Technology,"
 * Network Engine for Objects in Lund AB [http://neotechnology.com]
 *
 * This file is part of Neo4j.
 *
 * Neo4j is free software: you can redistribute it and/or modify
 * it under the terms of the GNU General Public License as published by
 * the Free Software Foundation, either version 3 of the License, or
 * (at your option) any later version.
 *
 * This program is distributed in the hope that it will be useful,
 * but WITHOUT ANY WARRANTY; without even the implied warranty of
 * MERCHANTABILITY or FITNESS FOR A PARTICULAR PURPOSE.  See the
 * GNU General Public License for more details.
 *
 * You should have received a copy of the GNU General Public License
 * along with this program.  If not, see <http://www.gnu.org/licenses/>.
 */
package org.neo4j.kernel.impl.api.index.inmemory;

import java.io.IOException;
import java.util.ArrayList;
import java.util.List;
import java.util.Set;

import org.neo4j.collection.primitive.PrimitiveLongSet;
import org.neo4j.collection.primitive.PrimitiveLongVisitor;
import org.neo4j.kernel.api.index.IndexEntryConflictException;
import org.neo4j.kernel.api.index.IndexUpdater;
import org.neo4j.kernel.api.index.NodePropertyUpdate;
import org.neo4j.kernel.api.index.PreexistingIndexEntryConflictException;
import org.neo4j.kernel.api.index.PropertyAccessor;
import org.neo4j.kernel.api.index.Reservation;
import org.neo4j.kernel.api.properties.Property;
import org.neo4j.kernel.impl.api.index.IndexUpdateMode;
import org.neo4j.kernel.impl.api.index.UniquePropertyIndexUpdater;

class UniqueInMemoryIndex extends InMemoryIndex
{
    private final int propertyKeyId;

    private final PrimitiveLongVisitor<RuntimeException> removeFromIndex = new PrimitiveLongVisitor<RuntimeException>()
    {
        @Override
        public boolean visited( long nodeId )
        {
            UniqueInMemoryIndex.this.remove( nodeId );
            return false;
        }
    };

    public UniqueInMemoryIndex( int propertyKeyId )
    {
        this.propertyKeyId = propertyKeyId;
    }

    @Override
    protected IndexUpdater newUpdater( final IndexUpdateMode mode, final boolean populating )
    {
        return new UniquePropertyIndexUpdater()
        {
            @Override
            protected void flushUpdates( Iterable<NodePropertyUpdate> updates )
                    throws IOException, IndexEntryConflictException
            {
                for ( NodePropertyUpdate update : updates )
                {
                    switch ( update.getUpdateMode() )
                    {
                        case CHANGED:
                        case REMOVED:
                            UniqueInMemoryIndex.this.remove( update.getNodeId(), update.getValueBefore() );
                    }
                }
                for ( NodePropertyUpdate update : updates )
                {
                    switch ( update.getUpdateMode() )
                    {
                        case ADDED:
                        case CHANGED:
                            add( update.getNodeId(), update.getValueAfter(), IndexUpdateMode.ONLINE == mode );
                    }
                }
            }

            @Override
            public Reservation validate( Iterable<NodePropertyUpdate> updates ) throws IOException
            {
                return Reservation.EMPTY;
            }

            @Override
            public void remove( PrimitiveLongSet nodeIds )
            {
                nodeIds.visitKeys( removeFromIndex );
            }
        };
    }

    @Override
<<<<<<< HEAD
    public Long currentlyIndexedNode( Object value ) throws IOException
    {
        PrimitiveLongIterator nodes = indexSeek( value );
        return nodes.hasNext() ? nodes.next() : null;
    }

    @Override
=======
>>>>>>> 9dbd8067
    public void verifyDeferredConstraints( final PropertyAccessor accessor ) throws Exception
    {
        indexData.iterateAll( new InMemoryIndexImplementation.IndexEntryIterator()
        {
            @Override
            public void visitEntry( Object key, Set<Long> nodeIds ) throws Exception
            {
                List<Entry> entries = new ArrayList<>();
                for (long nodeId : nodeIds )
                {
                    Property property = accessor.getProperty( nodeId, propertyKeyId );
                    Object value = property.value();
                    for ( Entry current : entries )
                    {
                        if (current.property.valueEquals( value ))
                        {
                            throw new PreexistingIndexEntryConflictException( value, current.nodeId, nodeId );
                        }
                    }
                    entries.add( new Entry( nodeId, property) );
                }
            }
        } );
    }

    private static class Entry {
        long nodeId;
        Property property;

        private Entry( long nodeId, Property property )
        {
            this.nodeId = nodeId;
            this.property = property;
        }
    }
}<|MERGE_RESOLUTION|>--- conflicted
+++ resolved
@@ -99,16 +99,6 @@
     }
 
     @Override
-<<<<<<< HEAD
-    public Long currentlyIndexedNode( Object value ) throws IOException
-    {
-        PrimitiveLongIterator nodes = indexSeek( value );
-        return nodes.hasNext() ? nodes.next() : null;
-    }
-
-    @Override
-=======
->>>>>>> 9dbd8067
     public void verifyDeferredConstraints( final PropertyAccessor accessor ) throws Exception
     {
         indexData.iterateAll( new InMemoryIndexImplementation.IndexEntryIterator()
@@ -134,7 +124,8 @@
         } );
     }
 
-    private static class Entry {
+    private static class Entry
+    {
         long nodeId;
         Property property;
 
