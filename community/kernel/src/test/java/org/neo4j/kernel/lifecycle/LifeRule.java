/*
 * Copyright (c) 2002-2015 "Neo Technology,"
 * Network Engine for Objects in Lund AB [http://neotechnology.com]
 *
 * This file is part of Neo4j.
 *
 * Neo4j is free software: you can redistribute it and/or modify
 * it under the terms of the GNU General Public License as published by
 * the Free Software Foundation, either version 3 of the License, or
 * (at your option) any later version.
 *
 * This program is distributed in the hope that it will be useful,
 * but WITHOUT ANY WARRANTY; without even the implied warranty of
 * MERCHANTABILITY or FITNESS FOR A PARTICULAR PURPOSE.  See the
 * GNU General Public License for more details.
 *
 * You should have received a copy of the GNU General Public License
 * along with this program.  If not, see <http://www.gnu.org/licenses/>.
 */
package org.neo4j.kernel.lifecycle;

import org.junit.rules.TestRule;
import org.junit.runner.Description;
import org.junit.runners.model.Statement;

/**
 *  JUnit rule that allows you to manage lifecycle of a set of instances. Register instances
 *  and then use the init/start/stop/shutdown methods.
 */
public class LifeRule implements TestRule
{
<<<<<<< HEAD
    private LifeSupport life = new LifeSupport(  );
=======
    private final boolean autoStart;

    public LifeRule()
    {
        this( false );
    }

    public LifeRule( boolean autoStart )
    {
        this.autoStart = autoStart;
    }
>>>>>>> 82f2a41b

    @Override
    public Statement apply( final Statement base, Description description )
    {
        return new Statement()
        {
            @Override
            public void evaluate() throws Throwable
            {
                try
                {
                    if ( autoStart )
                    {
                        start();
                    }
                    base.evaluate();
                    life.shutdown();
                }
                catch ( Throwable failure )
                {
                    try
                    {
                        life.shutdown();
                    }
                    catch ( Throwable suppressed )
                    {
                        failure.addSuppressed( suppressed );
                    }
                    throw failure;
                } finally
                {
                    life = new LifeSupport(  );
                }
            }
        };
    }

    public <T> T add( T instance )
    {
        return life.add(instance);
    }


    public void init()
    {
        life.init();
    }

    public void start()
    {
        life.start();
    }

    public void stop()
    {
        life.stop();
    }

    public void shutdown()
    {
        life.shutdown();
    }
}<|MERGE_RESOLUTION|>--- conflicted
+++ resolved
@@ -29,9 +29,7 @@
  */
 public class LifeRule implements TestRule
 {
-<<<<<<< HEAD
     private LifeSupport life = new LifeSupport(  );
-=======
     private final boolean autoStart;
 
     public LifeRule()
@@ -43,7 +41,6 @@
     {
         this.autoStart = autoStart;
     }
->>>>>>> 82f2a41b
 
     @Override
     public Statement apply( final Statement base, Description description )
