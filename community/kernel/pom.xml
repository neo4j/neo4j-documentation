--- conflicted
+++ resolved
@@ -337,15 +337,6 @@
     </dependency>
 
     <dependency>
-<<<<<<< HEAD
-      <groupId>org.ow2.jotm</groupId>
-      <artifactId>jotm-core</artifactId>
-      <scope>test</scope>
-    </dependency>
-
-    <dependency>
-=======
->>>>>>> 1932e47e
       <groupId>geronimo-spec</groupId>
       <artifactId>geronimo-spec-j2ee</artifactId>
       <scope>test</scope>
