--- conflicted
+++ resolved
@@ -251,11 +251,7 @@
       type: 'cypher'
       matches: ['cypher', 'start', 'match', 'create', 'drop',
         'return', 'set', 'remove', 'delete', 'merge', 'optional',
-<<<<<<< HEAD
-        'where', 'foreach', 'with', 'load', 'using'
-=======
         'where', 'foreach', 'with', 'load', 'using', 'unwind'
->>>>>>> 77a2cef0
       ]
       templateUrl: 'views/frame-cypher.html'
       exec: ['Cypher', 'GraphModel', (Cypher, GraphModel) ->
