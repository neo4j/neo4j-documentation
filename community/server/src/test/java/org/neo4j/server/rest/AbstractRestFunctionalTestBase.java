--- conflicted
+++ resolved
@@ -132,16 +132,12 @@
         return server().getDatabase().getGraph();
     }
 
-<<<<<<< HEAD
     public <T> T resolveDependency( Class<T> cls )
     {
         return ((GraphDatabaseAPI)graphdb()).getDependencyResolver().resolveDependency( cls );
     }
 
-    protected String getDataUri()
-=======
     protected static String getDataUri()
->>>>>>> e27b12fe
     {
         return "http://localhost:7474/db/data/";
     }
