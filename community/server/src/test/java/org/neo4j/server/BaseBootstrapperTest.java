/*
 * Copyright (c) 2002-2016 "Neo Technology,"
 * Network Engine for Objects in Lund AB [http://neotechnology.com]
 *
 * This file is part of Neo4j.
 *
 * Neo4j is free software: you can redistribute it and/or modify
 * it under the terms of the GNU General Public License as published by
 * the Free Software Foundation, either version 3 of the License, or
 * (at your option) any later version.
 *
 * This program is distributed in the hope that it will be useful,
 * but WITHOUT ANY WARRANTY; without even the implied warranty of
 * MERCHANTABILITY or FITNESS FOR A PARTICULAR PURPOSE.  See the
 * GNU General Public License for more details.
 *
 * You should have received a copy of the GNU General Public License
 * along with this program.  If not, see <http://www.gnu.org/licenses/>.
 */
package org.neo4j.server;

import org.junit.After;
import org.junit.Before;
import org.junit.Rule;
import org.junit.Test;
import org.junit.rules.TemporaryFolder;

import java.io.File;
import java.io.IOException;
import java.util.ArrayList;
import java.util.List;
import java.util.Map;

import org.neo4j.server.configuration.ServerSettings;
import org.neo4j.test.server.ExclusiveServerTestBase;

import static org.hamcrest.Matchers.equalTo;
import static org.junit.Assert.assertEquals;
import static org.junit.Assert.assertNotNull;
import static org.junit.Assert.assertThat;
import static org.neo4j.graphdb.factory.GraphDatabaseSettings.forced_kernel_id;
import static org.neo4j.helpers.collection.MapUtil.store;
import static org.neo4j.helpers.collection.MapUtil.stringMap;
import static org.neo4j.server.CommunityBootstrapper.start;

public abstract class BaseBootstrapperTest extends ExclusiveServerTestBase
{
    @Rule
    public TemporaryFolder tempDir = new TemporaryFolder();

    protected Bootstrapper bootstrapper;

    protected String[] commandLineConfig( String... params )
    {
        ArrayList<String> config = new ArrayList<>();

        for ( String param : params )
        {
            config.add( param );
        }

        return config.toArray( new String[config.size()] );
    }

    @Before
    public void before() throws IOException
    {
        bootstrapper = newBootstrapper();
    }

    @After
    public void after()
    {
        if ( bootstrapper != null )
        {
            bootstrapper.stop();
        }
    }

    protected abstract Bootstrapper newBootstrapper() throws IOException;

    @Test
    public void shouldStartStopNeoServerWithoutAnyConfigFiles() throws IOException
    {
        // When
<<<<<<< HEAD
        int resultCode = start( bootstrapper, completeCommandLineConfig( "-c",
                configOption( ServerSettings.legacy_db_location.name(), tempDir.getRoot().getAbsolutePath() ) ) );
=======
        int resultCode = start( bootstrapper, commandLineConfig( "-c", configOption( legacy_db_location.name(), tempDir.getRoot().getAbsolutePath() ) ) );
>>>>>>> db1fc897

        // Then
        assertEquals( Bootstrapper.OK, resultCode );
        assertNotNull( bootstrapper.getServer() );
    }

    @Test
    public void canSpecifyConfigFile() throws Throwable
    {
        // Given
        File configFile = tempDir.newFile( "neo4j.config" );

        Map<String,String> properties = stringMap( forced_kernel_id.name(), "ourcustomvalue" );
        properties.putAll( ServerTestUtils.getDefaultRelativeProperties() );
        store( properties, configFile );

        // When
<<<<<<< HEAD
        start( bootstrapper, completeCommandLineConfig( "-C", configFile.getAbsolutePath() ) );
=======
        start( bootstrapper, commandLineConfig(
                "-C", configFile.getAbsolutePath(),
                "-c", configOption( legacy_db_location.name(), tempDir.getRoot().getAbsolutePath() ) ) );
>>>>>>> db1fc897

        // Then
        assertThat( bootstrapper.getServer().getConfig().get( forced_kernel_id ), equalTo( "ourcustomvalue" ) );
    }

    @Test
    public void canOverrideConfigValues() throws Throwable
    {
        // Given
        File configFile = tempDir.newFile( "neo4j.config" );

        Map<String,String> properties = stringMap( forced_kernel_id.name(), "thisshouldnotshowup" );
        properties.putAll( ServerTestUtils.getDefaultRelativeProperties() );
        store( properties, configFile );

        // When
        start( bootstrapper, commandLineConfig(
                "-C", configFile.getAbsolutePath(),
                "-c", configOption( forced_kernel_id.name(), "mycustomvalue" ) ) );

        // Then
        assertThat( bootstrapper.getServer().getConfig().get( forced_kernel_id ), equalTo( "mycustomvalue" ) );
    }

    private String[] getDefaultPropertiesArray() throws IOException
    {
        Map<String,String> properties = ServerTestUtils.getDefaultRelativeProperties();
        List<String> values = new ArrayList<>();
        for ( Map.Entry<String,String> entry : properties.entrySet() )
        {
            values.add( "-c" );
            values.add( configOption( entry.getKey(), entry.getValue() ) );
        }
        return values.toArray( new String[values.size()] );
    }

    protected String configOption( String key, String value )
    {
        return key + "=" + value;
    }
}<|MERGE_RESOLUTION|>--- conflicted
+++ resolved
@@ -83,12 +83,8 @@
     public void shouldStartStopNeoServerWithoutAnyConfigFiles() throws IOException
     {
         // When
-<<<<<<< HEAD
-        int resultCode = start( bootstrapper, completeCommandLineConfig( "-c",
+        int resultCode = start( bootstrapper, commandLineConfig( "-c",
                 configOption( ServerSettings.legacy_db_location.name(), tempDir.getRoot().getAbsolutePath() ) ) );
-=======
-        int resultCode = start( bootstrapper, commandLineConfig( "-c", configOption( legacy_db_location.name(), tempDir.getRoot().getAbsolutePath() ) ) );
->>>>>>> db1fc897
 
         // Then
         assertEquals( Bootstrapper.OK, resultCode );
@@ -106,13 +102,7 @@
         store( properties, configFile );
 
         // When
-<<<<<<< HEAD
-        start( bootstrapper, completeCommandLineConfig( "-C", configFile.getAbsolutePath() ) );
-=======
-        start( bootstrapper, commandLineConfig(
-                "-C", configFile.getAbsolutePath(),
-                "-c", configOption( legacy_db_location.name(), tempDir.getRoot().getAbsolutePath() ) ) );
->>>>>>> db1fc897
+        start( bootstrapper, commandLineConfig( "-C", configFile.getAbsolutePath() ) );
 
         // Then
         assertThat( bootstrapper.getServer().getConfig().get( forced_kernel_id ), equalTo( "ourcustomvalue" ) );
