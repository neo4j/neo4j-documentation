/*
 * Copyright (c) 2002-2016 "Neo Technology,"
 * Network Engine for Objects in Lund AB [http://neotechnology.com]
 *
 * This file is part of Neo4j.
 *
 * Neo4j is free software: you can redistribute it and/or modify
 * it under the terms of the GNU General Public License as published by
 * the Free Software Foundation, either version 3 of the License, or
 * (at your option) any later version.
 *
 * This program is distributed in the hope that it will be useful,
 * but WITHOUT ANY WARRANTY; without even the implied warranty of
 * MERCHANTABILITY or FITNESS FOR A PARTICULAR PURPOSE.  See the
 * GNU General Public License for more details.
 *
 * You should have received a copy of the GNU General Public License
 * along with this program.  If not, see <http://www.gnu.org/licenses/>.
 */
package org.neo4j.server.rest.repr;

import java.lang.annotation.ElementType;
import java.lang.annotation.Retention;
import java.lang.annotation.RetentionPolicy;
import java.lang.annotation.Target;
import java.lang.reflect.InvocationTargetException;
import java.lang.reflect.Method;
import java.util.HashMap;
import java.util.Map;
import java.util.concurrent.ConcurrentHashMap;

public abstract class ObjectRepresentation extends MappingRepresentation
{
    @Target( ElementType.METHOD )
    @Retention( RetentionPolicy.RUNTIME )
    protected @interface Mapping
    {
        String value();
    }

<<<<<<< HEAD
    private static final ConcurrentHashMap<Class<?>, Map<String, PropertyGetter>> serializations = new ConcurrentHashMap<Class<?>, Map<String, PropertyGetter>>();
=======
    private final static ConcurrentHashMap<Class<?>, Map<String, PropertyGetter>> serializations =
            new ConcurrentHashMap<>();
>>>>>>> 8866fd92

    private final Map<String, PropertyGetter> serialization = serialization( getClass() );

    ObjectRepresentation( RepresentationType type )
    {
        super( type );
    }

    public ObjectRepresentation( String type )
    {
        super( type );
    }

    private static Map<String, PropertyGetter> serialization( Class<? extends ObjectRepresentation> type )
    {
        Map<String, PropertyGetter> serialization = serializations.computeIfAbsent(
                type, ObjectRepresentation::buildSerialization );
        return serialization;
    }

    private static Map<String,PropertyGetter> buildSerialization( Class<?> type )
    {
        Map<String,PropertyGetter> serialization;
        serialization = new HashMap<>();
        for ( Method method : type.getMethods() )
        {
            Mapping property = method.getAnnotation( Mapping.class );
            if ( property != null )
            {
                serialization.put( property.value(), getter( method ) );
            }
        }
        return serialization;
    }

    private static PropertyGetter getter( final Method method )
    {
        // If this turns out to be a bottle neck we could use a byte code
        // generation library, such as ASM, instead of reflection.
        return new PropertyGetter( method )
        {
            @Override
            Object get( ObjectRepresentation object )
            {
                Throwable e;
                try
                {
                    return method.invoke( object );
                }
                catch ( InvocationTargetException ex )
                {
                    e = ex.getTargetException();
                    if ( e instanceof RuntimeException )
                    {
                        throw (RuntimeException) e;
                    }
                    else if ( e instanceof Error )
                    {
                        throw (Error) e;
                    }
                }
                catch ( Exception ex )
                {
                    e = ex;
                }
                throw new IllegalStateException( "Serialization failure", e );
            }
        };
    }

    private abstract static class PropertyGetter
    {
        PropertyGetter( Method method )
        {
            if ( method.getParameterTypes().length != 0 )
            {
                throw new IllegalStateException( "Property getter method may not have any parameters." );
            }
            if ( !Representation.class.isAssignableFrom( (Class<?>) method.getReturnType() ) )
            {
                throw new IllegalStateException( "Property getter must return Representation object." );
            }
        }

        void putTo( MappingSerializer serializer, ObjectRepresentation object, String key )
        {
            Object value = get( object );
            if ( value != null ) ( (Representation) value ).putTo( serializer, key );
        }

        abstract Object get( ObjectRepresentation object );
    }

    @Override
    protected final void serialize( MappingSerializer serializer )
    {
        for ( Map.Entry<String, PropertyGetter> property : serialization.entrySet() )
        {
            property.getValue()
                    .putTo( serializer, this, property.getKey() );
        }
        extraData( serializer );
    }

    void extraData( MappingSerializer serializer )
    {
    }
}<|MERGE_RESOLUTION|>--- conflicted
+++ resolved
@@ -38,12 +38,8 @@
         String value();
     }
 
-<<<<<<< HEAD
-    private static final ConcurrentHashMap<Class<?>, Map<String, PropertyGetter>> serializations = new ConcurrentHashMap<Class<?>, Map<String, PropertyGetter>>();
-=======
     private final static ConcurrentHashMap<Class<?>, Map<String, PropertyGetter>> serializations =
             new ConcurrentHashMap<>();
->>>>>>> 8866fd92
 
     private final Map<String, PropertyGetter> serialization = serialization( getClass() );
 
