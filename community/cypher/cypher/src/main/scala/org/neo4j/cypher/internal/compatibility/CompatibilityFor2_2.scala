/**
 * Copyright (c) 2002-2015 "Neo Technology,"
 * Network Engine for Objects in Lund AB [http://neotechnology.com]
 *
 * This file is part of Neo4j.
 *
 * Neo4j is free software: you can redistribute it and/or modify
 * it under the terms of the GNU General Public License as published by
 * the Free Software Foundation, either version 3 of the License, or
 * (at your option) any later version.
 *
 * This program is distributed in the hope that it will be useful,
 * but WITHOUT ANY WARRANTY; without even the implied warranty of
 * MERCHANTABILITY or FITNESS FOR A PARTICULAR PURPOSE.  See the
 * GNU General Public License for more details.
 *
 * You should have received a copy of the GNU General Public License
 * along with this program.  If not, see <http://www.gnu.org/licenses/>.
 */
package org.neo4j.cypher.internal.compatibility

import java.io.PrintWriter
import java.util

import org.neo4j.cypher.internal._
import org.neo4j.cypher.internal.compiler.v2_2
import org.neo4j.cypher.internal.compiler.v2_2.executionplan.{ExecutionPlan => ExecutionPlan_v2_2, InternalExecutionResult}
import org.neo4j.cypher.internal.compiler.v2_2.planDescription.InternalPlanDescription.Arguments.{DbHits, Planner, Rows, Version}
import org.neo4j.cypher.internal.compiler.v2_2.planDescription.{Argument, InternalPlanDescription, PlanDescriptionArgumentSerializer}
import org.neo4j.cypher.internal.compiler.v2_2.spi.MapToPublicExceptions
<<<<<<< HEAD
import org.neo4j.cypher.internal.compiler.v2_2.{CypherCompilerFactory, CypherException => CypherException_v2_2, _}
import org.neo4j.cypher.internal.compiler.v2_3.helpers.iteratorToVisitable
=======
import org.neo4j.cypher.internal.compiler.v2_2.tracing.rewriters.RewriterStepSequencer
import org.neo4j.cypher.internal.compiler.v2_2.{CypherException => CypherException_v2_2, _}
>>>>>>> eb5f1b8e
import org.neo4j.cypher.internal.spi.v2_2.{TransactionBoundGraphStatistics, TransactionBoundPlanContext, TransactionBoundQueryContext}
import org.neo4j.cypher.javacompat.ProfilerStatistics
import org.neo4j.cypher.{ArithmeticException, CypherTypeException, EntityNotFoundException, FailedIndexException, IncomparableValuesException, IndexHintException, InternalException, InvalidArgumentException, InvalidSemanticsException, LabelScanHintException, LoadCsvStatusWrapCypherException, LoadExternalResourceException, MergeConstraintConflictException, NodeStillHasRelationshipsException, ParameterNotFoundException, ParameterWrongTypeException, PatternException, PeriodicCommitInOpenTransactionException, ProfilerStatisticsNotReadyException, SyntaxException, UniquePathNotUniqueException, UnknownLabelException, _}
import org.neo4j.graphdb.Result.ResultVisitor
import org.neo4j.graphdb.{GraphDatabaseService, QueryExecutionType, ResourceIterator}
import org.neo4j.helpers.{Assertion, Clock}
import org.neo4j.kernel.GraphDatabaseAPI
import org.neo4j.kernel.api.{KernelAPI, Statement}
import org.neo4j.kernel.impl.query.{QueryExecutionMonitor, QuerySession}
import org.neo4j.kernel.impl.util.StringLogger
import org.neo4j.kernel.monitoring.{Monitors => KernelMonitors}

import scala.collection.JavaConverters._
import scala.util.Try

object helpers {
  implicit def monitorFailure(t: Throwable)(implicit monitor: QueryExecutionMonitor, session: QuerySession): Unit = {
    monitor.endFailure(session, t)
  }
}

object exceptionHandlerFor2_2 extends MapToPublicExceptions[CypherException] {
  def syntaxException(message: String, query: String, offset: Option[Int]) = new SyntaxException(message, query, offset)

  def arithmeticException(message: String, cause: Throwable) = new ArithmeticException(message, cause)

  def profilerStatisticsNotReadyException() = {
    throw new ProfilerStatisticsNotReadyException()
  }

  def incomparableValuesException(lhs: String, rhs: String) = new IncomparableValuesException(lhs, rhs)

  def unknownLabelException(s: String) = new UnknownLabelException(s)

  def patternException(message: String) = new PatternException(message)

  def invalidArgumentException(message: String, cause: Throwable) = new InvalidArgumentException(message, cause)

  def mergeConstraintConflictException(message: String) = new MergeConstraintConflictException(message)

  def internalException(message: String) = new InternalException(message)

  def missingConstraintException() = new MissingConstraintException

  def loadCsvStatusWrapCypherException(extraInfo: String, cause: CypherException_v2_2) =
    new LoadCsvStatusWrapCypherException(extraInfo, cause.mapToPublic(exceptionHandlerFor2_2))

  def loadExternalResourceException(message: String, cause: Throwable) = throw new LoadExternalResourceException(message, cause)

  def parameterNotFoundException(message: String, cause: Throwable) = throw new ParameterNotFoundException(message, cause)

  def uniquePathNotUniqueException(message: String) = throw new UniquePathNotUniqueException(message)

  def entityNotFoundException(message: String, cause: Throwable) = throw new EntityNotFoundException(message, cause)

  def cypherTypeException(message: String, cause: Throwable) = throw new CypherTypeException(message, cause)

  def labelScanHintException(identifier: String, label: String, message: String) = throw new LabelScanHintException(identifier, label, message)

  def invalidSemanticException(message: String) = throw new InvalidSemanticsException(message)

  def parameterWrongTypeException(message: String, cause: Throwable) = throw new ParameterWrongTypeException(message, cause)

  def outOfBoundsException(message: String) = throw new OutOfBoundsException(message)

  def nodeStillHasRelationshipsException(nodeId: Long, cause: Throwable) = throw new NodeStillHasRelationshipsException(nodeId, cause)

  def indexHintException(identifier: String, label: String, property: String, message: String) = throw new IndexHintException(identifier, label, property, message)

  def periodicCommitInOpenTransactionException() = throw new PeriodicCommitInOpenTransactionException

  def runSafely[T](body: => T)(implicit f: Throwable => Unit = (_) => ()) = {
    try {
      body
    }
    catch {
      case e: CypherException_v2_2 =>
        f(e)
        throw e.mapToPublic(exceptionHandlerFor2_2)
      case e: Throwable =>
        f(e)
        throw e
    }
  }

  def failedIndexException(indexName: String): CypherException = throw new FailedIndexException(indexName)
}

import scala.reflect.ClassTag

case class WrappedMonitors2_2(kernelMonitors: KernelMonitors) extends Monitors {
  def addMonitorListener[T](monitor: T, tags: String*) {
    kernelMonitors.addMonitorListener(monitor, tags: _*)
  }
  def newMonitor[T <: AnyRef : ClassTag](tags: String*): T = {
    val clazz = implicitly[ClassTag[T]].runtimeClass.asInstanceOf[Class[T]]
    kernelMonitors.newMonitor(clazz, tags: _*)
  }
}

trait CompatibilityFor2_2 {
  import org.neo4j.cypher.internal.compatibility.helpers._

  val graph: GraphDatabaseService
  val queryCacheSize: Int
  val kernelMonitors: KernelMonitors
  val kernelAPI: KernelAPI

  protected val createRewriterSequence: (String) => RewriterStepSequencer = {
    import Assertion._
    import RewriterStepSequencer._

    if (assertionsEnabled()) newValidating _ else newPlain _
  }

  protected val compiler: v2_2.CypherCompiler

  implicit val executionMonitor = kernelMonitors.newMonitor(classOf[QueryExecutionMonitor])

  def produceParsedQuery(statementAsText: String) = new ParsedQuery {
    val preparedQueryForV_2_2 = Try(compiler.prepareQuery(statementAsText))

    def isPeriodicCommit = preparedQueryForV_2_2.map(_.isPeriodicCommit).getOrElse(false)

    def plan(statement: Statement): (ExecutionPlan, Map[String, Any]) = exceptionHandlerFor2_2.runSafely {
      val planContext = new TransactionBoundPlanContext(statement, graph)
      val (planImpl, extractedParameters) = compiler.planPreparedQuery(preparedQueryForV_2_2.get, planContext)
      (new ExecutionPlanWrapper(planImpl), extractedParameters)
    }
  }

  class ExecutionPlanWrapper(inner: ExecutionPlan_v2_2) extends ExecutionPlan {

    private def queryContext(graph: GraphDatabaseAPI, txInfo: TransactionInfo) = {
      val ctx = new TransactionBoundQueryContext(graph, txInfo.tx, txInfo.isTopLevelTx, txInfo.statement)
      new ExceptionTranslatingQueryContextFor2_2(ctx)
    }

    def run(graph: GraphDatabaseAPI, txInfo: TransactionInfo, executionMode: ExecutionMode, params: Map[String, Any], session: QuerySession): ExtendedExecutionResult = {
      implicit val s = session
      exceptionHandlerFor2_2.runSafely {
        ExecutionResultWrapperFor2_2(inner.run(queryContext(graph, txInfo), executionMode, params), inner.plannerUsed)
      }
    }

    def isPeriodicCommit = inner.isPeriodicCommit

    def isStale(lastTxId: () => Long, statement: Statement) =
      inner.isStale(lastTxId, TransactionBoundGraphStatistics(statement))
  }
}

case class ExecutionResultWrapperFor2_2(inner: InternalExecutionResult, planner: PlannerName)(implicit monitor: QueryExecutionMonitor, session: QuerySession) extends ExtendedExecutionResult {

  self =>

  import org.neo4j.cypher.internal.compatibility.helpers._
  def planDescriptionRequested = exceptionHandlerFor2_2.runSafely {inner.planDescriptionRequested}

  private def endQueryExecution() = {
    monitor.endSuccess(session) // this method is expected to be idempotent
  }

  def javaIterator: ResourceIterator[util.Map[String, Any]] = {
    val innerJavaIterator = inner.javaIterator
    exceptionHandlerFor2_2.runSafely {
      if ( !innerJavaIterator.hasNext ) {
        endQueryExecution()
      }
    }
    new ResourceIterator[util.Map[String, Any]] {
      def close() = exceptionHandlerFor2_2.runSafely {
        endQueryExecution()
        innerJavaIterator.close()
      }
      def next() = exceptionHandlerFor2_2.runSafely {innerJavaIterator.next}
      def hasNext = exceptionHandlerFor2_2.runSafely{
        val next = innerJavaIterator.hasNext
        if (!next) {
          endQueryExecution()
        }
        next
      }
      def remove() =  exceptionHandlerFor2_2.runSafely{innerJavaIterator.remove()}
    }

  }

  def columnAs[T](column: String) = exceptionHandlerFor2_2.runSafely {
    inner.columnAs[T](column)
  }

  def columns = exceptionHandlerFor2_2.runSafely{inner.columns}

  def javaColumns = exceptionHandlerFor2_2.runSafely{inner.javaColumns}

  def queryStatistics() = exceptionHandlerFor2_2.runSafely {
    val i = inner.queryStatistics()
    QueryStatistics(nodesCreated = i.nodesCreated,
      relationshipsCreated = i.relationshipsCreated,
      propertiesSet = i.propertiesSet,
      nodesDeleted = i.nodesDeleted,
      relationshipsDeleted = i.relationshipsDeleted,
      labelsAdded = i.labelsAdded,
      labelsRemoved = i.labelsRemoved,
      indexesAdded = i.indexesAdded,
      indexesRemoved = i.indexesRemoved,
      constraintsAdded = i.constraintsAdded,
      constraintsRemoved = i.constraintsRemoved)
  }

  def dumpToString(writer: PrintWriter) = exceptionHandlerFor2_2.runSafely{inner.dumpToString(writer)}

  def dumpToString() = exceptionHandlerFor2_2.runSafely{inner.dumpToString()}

  def javaColumnAs[T](column: String) = exceptionHandlerFor2_2.runSafely{inner.javaColumnAs[T](column)}

  def executionPlanDescription(): ExtendedPlanDescription =
    exceptionHandlerFor2_2.runSafely {
      convert(
        inner.executionPlanDescription().
          addArgument(Version("CYPHER 2.2")).
          addArgument(Planner(planner.name))
    )
  }

  def close() = exceptionHandlerFor2_2.runSafely{ inner.close() }

  def next() = exceptionHandlerFor2_2.runSafely{ inner.next() }

  def hasNext = exceptionHandlerFor2_2.runSafely{ inner.hasNext }

  def convert(i: InternalPlanDescription): ExtendedPlanDescription = exceptionHandlerFor2_2.runSafely {
    CompatibilityPlanDescription(i, CypherVersion.v2_2, planner)
  }

  def executionType: QueryExecutionType = exceptionHandlerFor2_2.runSafely {inner.executionType}

  def notifications = Seq.empty

  def accept[EX <: Exception](visitor: ResultVisitor[EX]) = exceptionHandlerFor2_2.runSafely {iteratorToVisitable.accept(self, visitor)}
}

case class CompatibilityPlanDescription(inner: InternalPlanDescription, version: CypherVersion, planner: PlannerName)
  extends ExtendedPlanDescription {

  self =>
  def children = extendedChildren

  def extendedChildren = exceptionHandlerFor2_2.runSafely {
    inner.children.toSeq.map(CompatibilityPlanDescription.apply(_, version, planner))
  }

  def arguments: Map[String, AnyRef] = exceptionHandlerFor2_2.runSafely {
    inner.arguments.map { arg => arg.name -> PlanDescriptionArgumentSerializer.serialize(arg) }.toMap
  }

  def identifiers = exceptionHandlerFor2_2.runSafely { inner.orderedIdentifiers.toSet }

  def hasProfilerStatistics = exceptionHandlerFor2_2.runSafely { inner.arguments.exists(_.isInstanceOf[DbHits]) }

  def name = exceptionHandlerFor2_2.runSafely { inner.name }

  def asJava: javacompat.PlanDescription = exceptionHandlerFor2_2.runSafely { asJava(self) }

  override def toString: String = {
    val NL = System.lineSeparator()
    exceptionHandlerFor2_2.runSafely { s"Compiler CYPHER ${version.name}$NL${NL}Planner ${planner.name.toUpperCase}$NL$NL$inner" }
  }

  def asJava(in: ExtendedPlanDescription): javacompat.PlanDescription = new javacompat.PlanDescription {
    def getProfilerStatistics: ProfilerStatistics = new ProfilerStatistics {
      def getDbHits: Long = extract { case DbHits(count) => count}

      def getRows: Long = extract { case Rows(count) => count}

      private def extract(f: PartialFunction[Argument, Long]): Long =
        inner.arguments.collectFirst(f).getOrElse(throw new InternalException("Don't have profiler stats"))
    }

    def getName: String = name

    def hasProfilerStatistics: Boolean = self.hasProfilerStatistics

    def getArguments: util.Map[String, AnyRef] = arguments.asJava

    def getIdentifiers: util.Set[String] = identifiers.asJava

    def getChildren: util.List[javacompat.PlanDescription] = in.extendedChildren.toList.map(_.asJava).asJava

    override def toString: String = self.toString
  }
}

case class StringInfoLogger2_2(stringLogger: StringLogger) extends InfoLogger {
  def info(message: String) {
    stringLogger.info(message)
  }
}

case class CompatibilityFor2_2Cost(graph: GraphDatabaseService,
                                   queryCacheSize: Int,
                                   statsDivergenceThreshold: Double,
                                   queryPlanTTL: Long,
                                   clock: Clock,
                                   kernelMonitors: KernelMonitors,
                                   kernelAPI: KernelAPI,
                                   logger: StringLogger,
                                   plannerName: CostBasedPlannerName) extends CompatibilityFor2_2 {
  protected val compiler = CypherCompilerFactory.costBasedCompiler(
<<<<<<< HEAD
    graph, queryCacheSize, statsDivergenceThreshold, queryPlanTTL, clock, WrappedMonitors2_2(kernelMonitors), StringInfoLogger2_2(logger), plannerName
=======
    graph, queryCacheSize, statsDivergenceThreshold, queryPlanTTL, clock, new WrappedMonitors(kernelMonitors),
    new StringInfoLogger(logger), plannerName, createRewriterSequence
>>>>>>> eb5f1b8e
  )
}

case class CompatibilityFor2_2Rule(graph: GraphDatabaseService,
                                   queryCacheSize: Int,
                                   statsDivergenceThreshold: Double,
                                   queryPlanTTL: Long,
                                   clock: Clock,
                                   kernelMonitors: KernelMonitors,
                                   kernelAPI: KernelAPI) extends CompatibilityFor2_2 {
  protected val compiler = CypherCompilerFactory.ruleBasedCompiler(
<<<<<<< HEAD
    graph, queryCacheSize, statsDivergenceThreshold, queryPlanTTL, clock, WrappedMonitors2_2(kernelMonitors)
=======
    graph, queryCacheSize, statsDivergenceThreshold, queryPlanTTL, clock, new WrappedMonitors(kernelMonitors), createRewriterSequence
>>>>>>> eb5f1b8e
  )
}<|MERGE_RESOLUTION|>--- conflicted
+++ resolved
@@ -28,13 +28,9 @@
 import org.neo4j.cypher.internal.compiler.v2_2.planDescription.InternalPlanDescription.Arguments.{DbHits, Planner, Rows, Version}
 import org.neo4j.cypher.internal.compiler.v2_2.planDescription.{Argument, InternalPlanDescription, PlanDescriptionArgumentSerializer}
 import org.neo4j.cypher.internal.compiler.v2_2.spi.MapToPublicExceptions
-<<<<<<< HEAD
 import org.neo4j.cypher.internal.compiler.v2_2.{CypherCompilerFactory, CypherException => CypherException_v2_2, _}
 import org.neo4j.cypher.internal.compiler.v2_3.helpers.iteratorToVisitable
-=======
-import org.neo4j.cypher.internal.compiler.v2_2.tracing.rewriters.RewriterStepSequencer
-import org.neo4j.cypher.internal.compiler.v2_2.{CypherException => CypherException_v2_2, _}
->>>>>>> eb5f1b8e
+import org.neo4j.cypher.internal.compiler.v2_3.tracing.rewriters.RewriterStepSequencer
 import org.neo4j.cypher.internal.spi.v2_2.{TransactionBoundGraphStatistics, TransactionBoundPlanContext, TransactionBoundQueryContext}
 import org.neo4j.cypher.javacompat.ProfilerStatistics
 import org.neo4j.cypher.{ArithmeticException, CypherTypeException, EntityNotFoundException, FailedIndexException, IncomparableValuesException, IndexHintException, InternalException, InvalidArgumentException, InvalidSemanticsException, LabelScanHintException, LoadCsvStatusWrapCypherException, LoadExternalResourceException, MergeConstraintConflictException, NodeStillHasRelationshipsException, ParameterNotFoundException, ParameterWrongTypeException, PatternException, PeriodicCommitInOpenTransactionException, ProfilerStatisticsNotReadyException, SyntaxException, UniquePathNotUniqueException, UnknownLabelException, _}
@@ -143,11 +139,11 @@
   val kernelMonitors: KernelMonitors
   val kernelAPI: KernelAPI
 
-  protected val createRewriterSequence: (String) => RewriterStepSequencer = {
-    import Assertion._
-    import RewriterStepSequencer._
-
-    if (assertionsEnabled()) newValidating _ else newPlain _
+  protected val rewriterSequencer: (String) => RewriterStepSequencer = {
+    import org.neo4j.cypher.internal.compiler.v2_3.tracing.rewriters.RewriterStepSequencer._
+    import org.neo4j.helpers.Assertion._
+
+    if (assertionsEnabled()) newValidating else newPlain
   }
 
   protected val compiler: v2_2.CypherCompiler
@@ -344,13 +340,10 @@
                                    kernelAPI: KernelAPI,
                                    logger: StringLogger,
                                    plannerName: CostBasedPlannerName) extends CompatibilityFor2_2 {
+  // TODO: just add inherited rewriterSequencer here once 2.2.1 has been released
+
   protected val compiler = CypherCompilerFactory.costBasedCompiler(
-<<<<<<< HEAD
     graph, queryCacheSize, statsDivergenceThreshold, queryPlanTTL, clock, WrappedMonitors2_2(kernelMonitors), StringInfoLogger2_2(logger), plannerName
-=======
-    graph, queryCacheSize, statsDivergenceThreshold, queryPlanTTL, clock, new WrappedMonitors(kernelMonitors),
-    new StringInfoLogger(logger), plannerName, createRewriterSequence
->>>>>>> eb5f1b8e
   )
 }
 
@@ -361,11 +354,9 @@
                                    clock: Clock,
                                    kernelMonitors: KernelMonitors,
                                    kernelAPI: KernelAPI) extends CompatibilityFor2_2 {
+  // TODO: just add inherited rewriterSequencer here once 2.2.1 has been released
+
   protected val compiler = CypherCompilerFactory.ruleBasedCompiler(
-<<<<<<< HEAD
     graph, queryCacheSize, statsDivergenceThreshold, queryPlanTTL, clock, WrappedMonitors2_2(kernelMonitors)
-=======
-    graph, queryCacheSize, statsDivergenceThreshold, queryPlanTTL, clock, new WrappedMonitors(kernelMonitors), createRewriterSequence
->>>>>>> eb5f1b8e
   )
 }