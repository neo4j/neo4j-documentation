/*
 * Copyright (c) 2002-2015 "Neo Technology,"
 * Network Engine for Objects in Lund AB [http://neotechnology.com]
 *
 * This file is part of Neo4j.
 *
 * Neo4j is free software: you can redistribute it and/or modify
 * it under the terms of the GNU General Public License as published by
 * the Free Software Foundation, either version 3 of the License, or
 * (at your option) any later version.
 *
 * This program is distributed in the hope that it will be useful,
 * but WITHOUT ANY WARRANTY; without even the implied warranty of
 * MERCHANTABILITY or FITNESS FOR A PARTICULAR PURPOSE.  See the
 * GNU General Public License for more details.
 *
 * You should have received a copy of the GNU General Public License
 * along with this program.  If not, see <http://www.gnu.org/licenses/>.
 */
package org.neo4j.cypher

import org.neo4j.graphdb.QueryExecutionException
import collection.JavaConverters._

class SemanticErrorAcceptanceTest extends ExecutionEngineFunSuite {

  test("return node that's not there") {
    executeAndEnsureError(
      "match (n) where id(n) = 0 return bar",
      "bar not defined (line 1, column 34 (offset: 33))"
    )
  }

  test("define node and treat it as a relationship") {
    executeAndEnsureError(
      "match (r) where id(r) = 0 match a-[r]->b return r",
      "Type mismatch: r already defined with conflicting type Node (expected Relationship) (line 1, column 36 (offset: 35))"
    )
  }

  test("redefine symbol in match") {
    executeAndEnsureError(
      "match a-[r]->b-->r where id(a) = 0 return r",
      "Type mismatch: r already defined with conflicting type Relationship (expected Node) (line 1, column 18 (offset: 17))"
    )
  }

  test("cant use TYPE on nodes") {
    executeAndEnsureError(
      "match (r) where id(r) = 0 return type(r)",
      "Type mismatch: expected Relationship but was Node (line 1, column 39 (offset: 38))"
    )
  }

  test("cant use LENGTH on nodes") {
    executeAndEnsureError(
      "match (n) where id(n) = 0 return length(n)",
      "Type mismatch: expected Path, String or Collection<T> but was Node (line 1, column 41 (offset: 40))"
    )
  }

  test("cant re-use relationship identifier") {
    executeAndEnsureError(
      "match a-[r]->b-[r]->a where id(a) = 0 return r",
      "Cannot use the same relationship identifier 'r' for multiple patterns (line 1, column 17 (offset: 16))"
    )
  }

  test("should know not to compare strings and numbers") {
    executeAndEnsureError(
      "match (a) where a.age =~ 13 return a",
      "Type mismatch: expected String but was Integer (line 1, column 26 (offset: 25))"
    )
  }

  test("should complain about using not with a non-boolean") {
    executeAndEnsureError(
      "RETURN NOT 'foo'",
      "Type mismatch: expected Boolean but was String (line 1, column 12 (offset: 11))"
    )
  }

  test("should complain about unknown identifier") {
    executeAndEnsureError(
      "match (s) where s.name = Name and s.age = 10 return s",
      "Name not defined (line 1, column 26 (offset: 25))"
    )
  }

  test("should complain if var length rel in create") {
    executeAndEnsureError(
      "create (a)-[:FOO*2]->(b)",
      "Variable length relationships cannot be used in CREATE (line 1, column 11 (offset: 10))"
    )
  }

  test("should complain if var length rel in merge") {
    executeAndEnsureError(
      "MERGE (a)-[:FOO*2]->(b)",
      "Variable length relationships cannot be used in MERGE (line 1, column 10 (offset: 9))"
    )
  }

  test("should reject map param in match pattern") {
    executeAndEnsureError(
      "MATCH (n:Person {param}) RETURN n",
      "Parameter maps cannot be used in MATCH patterns (use a literal map instead, eg. \"{id: {param}.id}\") (line 1, column 17 (offset: 16))"
    )

    executeAndEnsureError(
      "MATCH (n:Person)-[:FOO {param}]->(m) RETURN n",
      "Parameter maps cannot be used in MATCH patterns (use a literal map instead, eg. \"{id: {param}.id}\") (line 1, column 24 (offset: 23))"
    )
  }

  test("should reject map param in merge pattern") {
    executeAndEnsureError(
      "MERGE (n:Person {param}) RETURN n",
      "Parameter maps cannot be used in MERGE patterns (use a literal map instead, eg. \"{id: {param}.id}\") (line 1, column 17 (offset: 16))"
    )

    executeAndEnsureError(
      "MATCH (n:Person) MERGE (n)-[:FOO {param}]->(m) RETURN n",
      "Parameter maps cannot be used in MERGE patterns (use a literal map instead, eg. \"{id: {param}.id}\") (line 1, column 34 (offset: 33))"
    )
  }

  test("should complain if shortest path has no relationship") {
    executeAndEnsureError(
      "match p=shortestPath(n) return p",
      "shortestPath(...) requires a pattern containing a single relationship (line 1, column 9 (offset: 8))"
    )

    executeAndEnsureError(
      "match p=allShortestPaths(n) return p",
      "allShortestPaths(...) requires a pattern containing a single relationship (line 1, column 9 (offset: 8))"
    )
  }

  test("should complain if shortest path has multiple relationships") {
    executeAndEnsureError(
      "match p=shortestPath(a--()--b) where id(a) = 0 and id(b) = 1 return p",
      "shortestPath(...) requires a pattern containing a single relationship (line 1, column 9 (offset: 8))"
    )
    executeAndEnsureError(
      "match p=allShortestPaths(a--()--b) where id(a) = 0 and id(b) = 1 return p",
      "allShortestPaths(...) requires a pattern containing a single relationship (line 1, column 9 (offset: 8))"
    )
  }

  test("should complain if shortest path has a minimal length different from 0 or 1") {
    executeAndEnsureError(
      "match p=shortestPath(a-[*2..3]->b) where id(a) = 0 and id(b) = 1 return p",
      "shortestPath(...) does not support a minimal length different from 0 or 1 (line 1, column 9 (offset: 8))"
    )
    executeAndEnsureError(
      "match p=allShortestPaths(a-[*2..3]->b) where id(a) = 0 and id(b) = 1 return p",
      "allShortestPaths(...) does not support a minimal length different from 0 or 1 (line 1, column 9 (offset: 8))"
    )
  }

  test("should be semantically incorrect to refer to unknown identifier in create constraint") {
    executeAndEnsureError(
<<<<<<< HEAD
      "create constraint on (foo:Foo) bar.name is unique",
      "bar not defined (line 1, column 32 (offset: 31))"
=======
      "create constraint on (foo:Foo) assert bar.name is unique",
      "bar not defined (line 1, column 39)"
>>>>>>> 75d6452a
    )
  }

  test("should be semantically incorrect to refer to nexted property in create constraint") {
    executeAndEnsureError(
<<<<<<< HEAD
      "create constraint on (foo:Foo) foo.bar.name is unique",
      "Cannot index nested properties (line 1, column 40 (offset: 39))"
=======
      "create constraint on (foo:Foo) assert foo.bar.name is unique",
      "Cannot index nested properties (line 1, column 47)"
>>>>>>> 75d6452a
    )
  }

  test("should be semantically incorrect to refer to unknown identifier in drop constraint") {
    executeAndEnsureError(
<<<<<<< HEAD
      "drop constraint on (foo:Foo) bar.name is unique",
      "bar not defined (line 1, column 30 (offset: 29))"
=======
      "drop constraint on (foo:Foo) assert bar.name is unique",
      "bar not defined (line 1, column 37)"
>>>>>>> 75d6452a
    )
  }

  test("should be semantically incorrect to refer to nested property in drop constraint") {
    executeAndEnsureError(
<<<<<<< HEAD
      "drop constraint on (foo:Foo) foo.bar.name is unique",
      "Cannot index nested properties (line 1, column 38 (offset: 37))"
=======
      "drop constraint on (foo:Foo) assert foo.bar.name is unique",
      "Cannot index nested properties (line 1, column 45)"
>>>>>>> 75d6452a
    )
  }

  test("should fail type check when deleting") {
    //TODO: Why does the error message claim an error at column 36, but it looks like it should be column 34?
    executeAndEnsureError(
      "match (a) where id(a) = 0 delete 1 + 1",
      "Type mismatch: expected Node, Path or Relationship but was Integer (line 1, column 36 (offset: 35))"
    )
  }

  test("should not allow identifier to be overwritten by create") {
    executeAndEnsureError(
      "match (a) where id(a) = 0 create (a)",
      "a already declared (line 1, column 35 (offset: 34))"
    )
  }

  test("should not allow identifier to be overwritten by merge") {
    executeAndEnsureError(
      "match (a) where id(a) = 0 merge (a)",
      "a already declared (line 1, column 34 (offset: 33))"
    )
  }

  test("should not allow identifier to be overwritten by create relationship") {
    executeAndEnsureError(
      "match (a), ()-[r]-() where id(a) = 0 and id(r) = 1 create (a)-[r:TYP]->()",
      "r already declared (line 1, column 64 (offset: 63))"
    )
  }

  test("should not allow identifier to be overwritten by merge relationship") {
    executeAndEnsureError(
      "match (a), ()-[r]-() where id(a) = 0 and id(r) = 1 merge (a)-[r:TYP]->()",
      "r already declared (line 1, column 63 (offset: 62))"
    )
  }

  test("should not allow identifier to be introduced in pattern expression") {
    executeAndEnsureError(
      "match (n) return (n)-[:TYP]->(b)",
      "b not defined (line 1, column 31 (offset: 30))"
    )

    executeAndEnsureError(
      "match (n) return (n)-[r:TYP]->()",
      "r not defined (line 1, column 23 (offset: 22))"
    )
  }

  test("should fail when trying to create shortest paths") {
    executeAndEnsureError(
      "match a, b create shortestPath((a)-[:T]->(b))",
      "shortestPath(...) cannot be used to CREATE (line 1, column 19 (offset: 18))"
    )
    executeAndEnsureError(
      "match a, b create allShortestPaths((a)-[:T]->(b))",
      "allShortestPaths(...) cannot be used to CREATE (line 1, column 19 (offset: 18))"
    )
  }

  test("should fail when trying to merge shortest paths") {
    executeAndEnsureError(
      "match a, b MERGE shortestPath((a)-[:T]->(b))",
      "shortestPath(...) cannot be used to MERGE (line 1, column 18 (offset: 17))"
    )
    executeAndEnsureError(
      "match a, b MERGE allShortestPaths((a)-[:T]->(b))",
      "allShortestPaths(...) cannot be used to MERGE (line 1, column 18 (offset: 17))"
    )
  }

  test("should fail when trying to uniquely create shortest paths") {
    executeAndEnsureError(
      "match a, b create unique shortestPath((a)-[:T]->(b))",
      "shortestPath(...) cannot be used to CREATE (line 1, column 26 (offset: 25))"
    )
    executeAndEnsureError(
      "match a, b create unique allShortestPaths((a)-[:T]->(b))",
      "allShortestPaths(...) cannot be used to CREATE (line 1, column 26 (offset: 25))"
    )
  }

  test("should fail when reduce used with wrong separator") {
    executeAndEnsureError("""MATCH topRoute = (s)<-[:CONNECTED_TO*1..3]-(e)
                            |WHERE id(s) = 1 AND id(e) = 2
                            |RETURN reduce(weight=0, r in relationships(topRoute) : weight+r.cost) AS score
                            |ORDER BY score ASC LIMIT 1
                          """.stripMargin,
      "reduce(...) requires '| expression' (an accumulation expression) (line 3, column 8 (offset: 84))"
    )
  }

  test("should fail if old iterable separator") {
    executeAndEnsureError(
      "match (a) where id(a) = 0 return filter(x in a.collection : x.prop = 1)",
      "filter(...) requires a WHERE predicate (line 1, column 34 (offset: 33))"
    )

    executeAndEnsureError(
      "match (a) where id(a) = 0 return extract(x in a.collection : x.prop)",
      "extract(...) requires '| expression' (an extract expression) (line 1, column 34 (offset: 33))"
    )

    executeAndEnsureError(
      "match (a) where id(a) = 0 return reduce(i = 0, x in a.collection : i + x.prop)",
      "reduce(...) requires '| expression' (an accumulation expression) (line 1, column 34 (offset: 33))"
    )

    executeAndEnsureError(
      "match (a) where id(a) = 0 return any(x in a.collection : x.prop = 1)",
      "any(...) requires a WHERE predicate (line 1, column 34 (offset: 33))"
    )

    executeAndEnsureError(
      "match (a) where id(a) = 0 return all(x in a.collection : x.prop = 1)",
      "all(...) requires a WHERE predicate (line 1, column 34 (offset: 33))"
    )

    executeAndEnsureError(
      "match (a) where id(a) = 0 return single(x in a.collection : x.prop = 1)",
      "single(...) requires a WHERE predicate (line 1, column 34 (offset: 33))"
    )

    executeAndEnsureError(
      "match (a) where id(a) = 0 return none(x in a.collection : x.prop = 1)",
      "none(...) requires a WHERE predicate (line 1, column 34 (offset: 33))"
    )
  }

  test("should fail if using an hint with an unknown identifier") {
    executeAndEnsureError(
      "match (n:Person)-->() using index m:Person(name) where n.name = \"kabam\" return n",
      "m not defined (line 1, column 35 (offset: 34))"
    )
  }

  test("should fail if using an hint with property equality comparison") {
    executeAndEnsureError(
      "match (n:Person)-->(m:Person) using index n:Person(name) where n.name = m.name return n",
      "Cannot use index hint in this context. Index hints require using an equality comparison or IN condition in " +
        "WHERE (either directly or as part of a top-level AND). The comparison cannot be between two property " +
        "values. Note that the label and property comparison must be specified on a non-optional node (line 1, " +
        "column 31 (offset: 30))"
    )
  }

  test("should fail if no parens around node") {
    executeAndEnsureError(
      "match n:Person return n",
      "Parentheses are required to identify nodes in patterns (line 1, column 7 (offset: 6))"
    )
    executeAndEnsureError(
      "match n {foo: 'bar'} return n",
      "Parentheses are required to identify nodes in patterns (line 1, column 7 (offset: 6))"
    )
  }

  test("should fail if unknown identifier in merge action set clause") {
    executeAndEnsureError(
      "MERGE (n:Person) ON CREATE SET x.foo = 1",
      "x not defined (line 1, column 32 (offset: 31))"
    )
    executeAndEnsureError(
      "MERGE (n:Person) ON MATCH SET x.foo = 1",
      "x not defined (line 1, column 31 (offset: 30))")
  }

  test("should fail if using legacy optionals match") {
    executeAndEnsureError(
      "match (n)-[?]->(m) where id(n) = 0 return n",
      "Question mark is no longer used for optional patterns - use OPTIONAL MATCH instead (line 1, column 10 (offset: 9))"
    )
  }

  test("should fail if using legacy optionals match2") {
    executeAndEnsureError(
      "match (n)-[?*]->(m) where id(n) = 0 return n",
      "Question mark is no longer used for optional patterns - use OPTIONAL MATCH instead (line 1, column 10 (offset: 9))"
    )
  }

  test("should fail if using legacy optionals match3") {
    executeAndEnsureError(
      "match shortestPath((n)-[?*]->(m)) where id(n) = 0 return n",
      "Question mark is no longer used for optional patterns - use OPTIONAL MATCH instead (line 1, column 23 (offset: 22))"
    )
  }

  test("should require with after optional match") {
    executeAndEnsureError(
      "OPTIONAL MATCH (a)-->(b) MATCH (c)-->(d) return d",
      "MATCH cannot follow OPTIONAL MATCH (perhaps use a WITH clause between them) (line 1, column 26 (offset: 25))"
    )
  }

  test("should warn on over sized integer") {
    executeAndEnsureError(
      "RETURN 1766384027365849394756747201203756",
      "integer is too large (line 1, column 8 (offset: 7))"
    )
  }

  test("should warn on over sized double") {
    executeAndEnsureError(
      "RETURN 1.34E999",
      "floating point number is too large (line 1, column 8 (offset: 7))"
    )
  }

  test("should give type error for actions on mixed collection") {
    executeAndEnsureError(
      "RETURN (['a', 1][0]).prop",
      "Type mismatch: expected Map, Node or Relationship but was Any (line 1, column 19 (offset: 18))"
    )
  }

  test("should fail if using non update clause inside foreach") {
    executeAndEnsureError(
      "FOREACH (n in [1] | WITH foo RETURN bar)",
      "Invalid use of WITH inside FOREACH (line 1, column 21 (offset: 20))"
    )
  }

  test("should fail on non prop or pattern to exists") {
    executeAndEnsureError(
      "MATCH (n) RETURN exists(n.prop + 1)",
      "Argument to exists(...) is not a property or pattern (line 1, column 32 (offset: 31))"
    )
  }

  test("should return custom type error for reduce") {
    executeAndEnsureError(
      "RETURN reduce(x = 0, y IN [1,2,3] | x + y^2)",
      "Type mismatch: accumulator is Integer but expression has type Float (line 1, column 39 (offset: 38))"
    )
  }

  test("should return custom type when accessing a property of a non-map") {
    createNode("prop"->42)

    executeAndEnsureError(
      "MATCH n WITH n.prop AS n2 RETURN n2.prop",
      "Type mismatch: expected a map but was 42"
    )
  }

  test("Range error check") {
    executeAndEnsureError(
      "WITH range(2, 8, 0) AS r RETURN r",
      "step argument to range() cannot be zero"
    )
  }

  test("should reject properties on shortest path relationships") {
    executeAndEnsureError(
      "MATCH (a), (b), shortestPath( (a)-[r* {x: 1}]->(b) ) RETURN *",
      "shortestPath(...) contains properties MapExpression(List((PropertyKeyName(x),SignedDecimalIntegerLiteral(1)))). This is currently not supported. (line 1, column 17 (offset: 16))"
    )
  }

  test("should reject properties on all shortest paths relationships") {
    executeAndEnsureError(
      "MATCH (a), (b), allShortestPaths( (a)-[r* {x: 1}]->(b) ) RETURN *",
      "allShortestPaths(...) contains properties MapExpression(List((PropertyKeyName(x),SignedDecimalIntegerLiteral(1)))). This is currently not supported. (line 1, column 17 (offset: 16))"
    )
  }

  test("should reject unicode versions of hyphens") {
    executeAndEnsureError(
      "RETURN 42 — 41",
      "Invalid input '—': expected whitespace, comment, '.', node labels, '[', \"=~\", IN, IS, '^', '*', '/', '%', '+', '-', '<', '>', \"<=\", \">=\", '=', \"<>\", \"!=\", AND, XOR, OR, AS, ',', ORDER, SKIP, LIMIT, LOAD CSV, START, MATCH, UNWIND, MERGE, CREATE, SET, DELETE, REMOVE, FOREACH, WITH, RETURN, UNION, ';' or end of input (line 1, column 11 (offset: 10))")
  }

  test("fail when parsing larger than 64 bit integers") {
    executeAndEnsureError(
      "RETURN toInt('10508455564958384115')",
      "integer, 10508455564958384115, is too large")
  }

  test("aggregation inside looping queries is not allowed") {

    val mess = "Can't use aggregating expressions inside of expressions executing over collections"
    executeAndEnsureError(
      "MATCH n RETURN [x in [1,2,3,4,5] | count(*)]",
      s"$mess (line 1, column 22 (offset: 21))")

    executeAndEnsureError(
      "MATCH n RETURN ALL(x in [1,2,3,4,5] WHERE count(*) = 0)",
      s"$mess (line 1, column 25 (offset: 24))")

    executeAndEnsureError(
      "MATCH n RETURN ANY(x in [1,2,3,4,5] WHERE count(*) = 0)",
      s"$mess (line 1, column 25 (offset: 24))")

    executeAndEnsureError(
      "MATCH n RETURN NONE(x in [1,2,3,4,5] WHERE count(*) = 0)",
      s"$mess (line 1, column 26 (offset: 25))")

    executeAndEnsureError(
      "MATCH n RETURN SINGLE(x in [1,2,3,4,5] WHERE count(*) = 0)",
      s"$mess (line 1, column 28 (offset: 27))")

    executeAndEnsureError(
      "MATCH n RETURN EXTRACT(x in [1,2,3,4,5] | count(*) = 0)",
      s"$mess (line 1, column 29 (offset: 28))")

    executeAndEnsureError(
      "MATCH n RETURN FILTER(x in [1,2,3,4,5] WHERE count(*) = 0)",
      s"$mess (line 1, column 28 (offset: 27))")

    executeAndEnsureError(
      "MATCH n RETURN REDUCE(acc = 0, x in [1,2,3,4,5] | acc + count(*))",
      s"$mess (line 1, column 55 (offset: 54))")
  }

  test("error message should contain full query") {
    val query = "EXPLAIN MATCH m, n RETURN m, n, o LIMIT 25"
    val error = intercept[QueryExecutionException](graph.execute(query))

    val first :: second :: third :: Nil = error.getMessage.lines.toList
    first should equal("o not defined (line 1, column 33 (offset: 32))")
    second should equal(s""""$query"""")
    third should startWith(" "*33 + "^")
  }

  test("positions should not be cached") {
    executeAndEnsureError("EXPLAIN MATCH m, n RETURN m, n, o LIMIT 25",
      "o not defined (line 1, column 33 (offset: 32))")
    executeAndEnsureError("MATCH m, n RETURN m, n, o LIMIT 25",
      "o not defined (line 1, column 25 (offset: 24))")

  }

  def executeAndEnsureError(query: String, expected: String) {
    import org.neo4j.cypher.internal.compiler.v2_2.commands.expressions.StringHelper._

    val fixedExpected = expected.fixPosition
    try {
      graph.execute(query).asScala.size
      fail(s"Did not get the expected syntax error, expected: $fixedExpected")
    } catch {
      case x: QueryExecutionException =>
        val actual = x.getMessage.lines.next().trim
        actual should equal(fixedExpected)
    }
  }
}<|MERGE_RESOLUTION|>--- conflicted
+++ resolved
@@ -161,49 +161,29 @@
 
   test("should be semantically incorrect to refer to unknown identifier in create constraint") {
     executeAndEnsureError(
-<<<<<<< HEAD
-      "create constraint on (foo:Foo) bar.name is unique",
-      "bar not defined (line 1, column 32 (offset: 31))"
-=======
       "create constraint on (foo:Foo) assert bar.name is unique",
-      "bar not defined (line 1, column 39)"
->>>>>>> 75d6452a
+      "bar not defined (line 1, column 39 (offset: 38))"
     )
   }
 
   test("should be semantically incorrect to refer to nexted property in create constraint") {
     executeAndEnsureError(
-<<<<<<< HEAD
-      "create constraint on (foo:Foo) foo.bar.name is unique",
-      "Cannot index nested properties (line 1, column 40 (offset: 39))"
-=======
       "create constraint on (foo:Foo) assert foo.bar.name is unique",
-      "Cannot index nested properties (line 1, column 47)"
->>>>>>> 75d6452a
+      "Cannot index nested properties (line 1, column 47 (offset: 46))"
     )
   }
 
   test("should be semantically incorrect to refer to unknown identifier in drop constraint") {
     executeAndEnsureError(
-<<<<<<< HEAD
-      "drop constraint on (foo:Foo) bar.name is unique",
-      "bar not defined (line 1, column 30 (offset: 29))"
-=======
       "drop constraint on (foo:Foo) assert bar.name is unique",
-      "bar not defined (line 1, column 37)"
->>>>>>> 75d6452a
+      "bar not defined (line 1, column 37 (offset: 36))"
     )
   }
 
   test("should be semantically incorrect to refer to nested property in drop constraint") {
     executeAndEnsureError(
-<<<<<<< HEAD
-      "drop constraint on (foo:Foo) foo.bar.name is unique",
-      "Cannot index nested properties (line 1, column 38 (offset: 37))"
-=======
       "drop constraint on (foo:Foo) assert foo.bar.name is unique",
-      "Cannot index nested properties (line 1, column 45)"
->>>>>>> 75d6452a
+      "Cannot index nested properties (line 1, column 45 (offset: 44))"
     )
   }
 
