--- conflicted
+++ resolved
@@ -417,6 +417,7 @@
       "Type mismatch: accumulator is Integer but expression has type Float (line 1, column 39)"
     )
   }
+
   test("should return custom type when accessing a property of a non-map") {
     createNode("prop"->42)
 
@@ -426,30 +427,28 @@
     )
   }
 
-<<<<<<< HEAD
-  def executeAndEnsureError(query: String, message: String) {
-=======
-  @Test def shouldRejectPropertiesOnShortestPathRelationships() {
-    test(
+  test("should reject properties on shortest path relationships") {
+    executeAndEnsureError(
       "MATCH (a), (b), shortestPath( (a)-[r* {x: 1}]->(b) ) RETURN *",
-      "shortestPath(...) contains properties MapExpression(List((Identifier(x),SignedDecimalIntegerLiteral(1)))). This is currently not supported. (line 1, column 17)"
-    )
-  }
-
-  @Test def shouldRejectPropertiesOnAllShortestPathsRelationships() {
-    test(
+      "shortestPath(...) contains properties MapExpression(List((PropertyKeyName(x),SignedDecimalIntegerLiteral(1)))). This is currently not supported. (line 1, column 17)"
+    )
+  }
+
+  test("should reject properties on all shortest paths relationships") {
+    executeAndEnsureError(
       "MATCH (a), (b), allShortestPaths( (a)-[r* {x: 1}]->(b) ) RETURN *",
-      "allShortestPaths(...) contains properties MapExpression(List((Identifier(x),SignedDecimalIntegerLiteral(1)))). This is currently not supported. (line 1, column 17)"
-    )
-  }
-
-  def test(query: String, message: String) {
->>>>>>> 8208e1df
+      "allShortestPaths(...) contains properties MapExpression(List((PropertyKeyName(x),SignedDecimalIntegerLiteral(1)))). This is currently not supported. (line 1, column 17)"
+    )
+  }
+
+  def executeAndEnsureError(query: String, expected: String) {
     try {
       execute(query).toList
-      fail(s"Did not get the expected syntax error, expected: $message")
+      fail(s"Did not get the expected syntax error, expected: $expected")
     } catch {
-      case x: CypherException => x.getMessage.lines.next().trim should equal(message)
+      case x: CypherException =>
+        val actual = x.getMessage.lines.next().trim
+        actual should equal(expected)
     }
   }
 }