/**
 * Copyright (c) 2002-2013 "Neo Technology,"
 * Network Engine for Objects in Lund AB [http://neotechnology.com]
 *
 * This file is part of Neo4j.
 *
 * Neo4j is free software: you can redistribute it and/or modify
 * it under the terms of the GNU General Public License as published by
 * the Free Software Foundation, either version 3 of the License, or
 * (at your option) any later version.
 *
 * This program is distributed in the hope that it will be useful,
 * but WITHOUT ANY WARRANTY; without even the implied warranty of
 * MERCHANTABILITY or FITNESS FOR A PARTICULAR PURPOSE.  See the
 * GNU General Public License for more details.
 *
 * You should have received a copy of the GNU General Public License
 * along with this program.  If not, see <http://www.gnu.org/licenses/>.
 */
package org.neo4j.cypher.docgen

import org.junit.Test
import org.junit.Assert._
import org.neo4j.graphdb.Node
import org.neo4j.cypher.ExecutionResult

class FunctionsTest extends DocumentingTestBase {
  def graphDescription = List(
    "A:foo:bar KNOWS B",
    "A KNOWS C",
    "B KNOWS D",
    "C KNOWS D",
    "B MARRIED E:Spouse")

  override val properties = Map(
    "A" -> Map("name" -> "Alice", "age" -> 38, "eyes" -> "brown"),
    "B" -> Map("name" -> "Bob", "age" -> 25, "eyes" -> "blue"),
    "C" -> Map("name" -> "Charlie", "age" -> 53, "eyes" -> "green"),
    "D" -> Map("name" -> "Daniel", "age" -> 54, "eyes" -> "brown"),
    "E" -> Map("name" -> "Eskil", "age" -> 41, "eyes" -> "blue", "array" -> Array("one", "two", "three"))
  )

  def section = "functions"

  val common_arguments = List(
    "collection" -> "An expression that returns a collection",
    "identifier" -> "This is the identifier that can be used from the predicate.",
    "predicate" -> "A predicate that is tested against all items in the collection."
  )

  @Test def all() {
    testThis(
      title = "ALL",
      syntax = "ALL(identifier in collection WHERE predicate)",
      arguments = common_arguments,
      text = """Tests whether a predicate holds for all element of this collection collection.""",
      queryText = """match p=a-[*1..3]->b where a.name='Alice' and b.name='Daniel' and all(x in nodes(p) WHERE x.age > 30) return p""",
      returns = """All nodes in the returned paths will have an `age` property of at least 30.""",
      assertions = (p) => assertEquals(1, p.toSeq.length))
  }

  @Test def any() {
    testThis(
      title = "ANY",
      syntax = "ANY(identifier in collection WHERE predicate)",
      arguments = common_arguments,
      text = """Tests whether a predicate holds for at least one element in the collection.""",
      queryText = """match a where a.name='Eskil' and any(x in a.array WHERE x = "one") return a""",
      returns = """All nodes in the returned paths has at least one `one` value set in the array property named `array`.""",
      assertions = (p) => assertEquals(List(Map("a"->node("E"))), p.toList))
  }

  @Test def none() {
    testThis(
      title = "NONE",
      syntax = "NONE(identifier in collection WHERE predicate)",
      arguments = common_arguments,
      text = """Returns true if the predicate holds for no element in the collection.""",
      queryText = """match p=n-[*1..3]->b where n.name='Alice' and NONE(x in nodes(p) WHERE x.age = 25) return p""",
      returns = """No nodes in the returned paths has a `age` property set to `25`.""",
      assertions = (p) => assertEquals(2, p.toSeq.length))
  }

  @Test def single() {
    testThis(
      title = "SINGLE",
      syntax = "SINGLE(identifier in collection WHERE predicate)",
      arguments = common_arguments,
      text = """Returns true if the predicate holds for exactly one of the elements in the collection.""",
      queryText = """match p=n-->b where n.name='Alice' and SINGLE(var in nodes(p) WHERE var.eyes = "blue") return p""",
      returns = """Exactly one node in every returned path will have the `eyes` property set to `"blue"`.""",
      assertions = (p) => assertEquals(1, p.toSeq.length))
  }

  @Test def relationship_type() {
    testThis(
      title = "TYPE",
      syntax = "TYPE( relationship )",
      arguments = List("relationship" -> "A relationship."),
      text = """Returns a string representation of the relationship type.""",
      queryText = """match (n)-[r]->() where n.name='Alice' return type(r)""",
      returns = """The relationship type of `r` is returned by the query.""",
      assertions = (p) => assertEquals("KNOWS", p.columnAs[String]("type(r)").toList.head))
  }

  @Test def length() {
    testThis(
      title = "LENGTH",
      syntax = "LENGTH( collection )",
      arguments = List("collection" -> "An expression that returns a collection"),
      text = """To return or filter on the length of a collection, use the `LENGTH()` function.""",
      queryText = """match p=a-->b-->c where a.name='Alice' return length(p)""",
      returns = """The length of the path `p` is returned by the query.""",
      assertions = (p) => assertEquals(2, p.columnAs[Int]("length(p)").toList.head))
  }

  @Test def labels() {
    testThis(
      title = "LABELS",
      syntax = "LABELS( node )",
      arguments = List("node" -> "Any expression that returns a single node"),
      text = """Returns a collection of string representations for the labels attached to a node.""",
      queryText = """match a where a.name='Alice' return labels(a)""",
      returns = """The labels of `n` is returned by the query.""",
      assertions = {
        (p) =>
          val iter: Iterable[String] = p.columnAs[Iterable[String]]("labels(a)").next()
          assert(iter.toList === List("foo", "bar"))
      }
    )
  }

  @Test def extract() {
    testThis(
      title = "EXTRACT",
      syntax = "EXTRACT( identifier in collection : expression )",
      arguments = List(
        "collection" -> "An expression that returns a collection",
        "identifier" -> "The closure will have an identifier introduced in it's context. Here you decide which identifier to use.",
        "expression" -> "This expression will run once per value in the collection, and produces the result collection."
      ),
      text = """To return a single property, or the value of a function from a collection of nodes or relationships,
 you can use `EXTRACT`. It will go through a collection, run an expression on every element, and return the results
 in an collection with these values. It works like the `map` method in functional languages such as Lisp and Scala.""",
      queryText = """match p=a-->b-->c where a.name='Alice' and b.name='Bob' and c.name='Daniel' return extract(n in nodes(p) : n.age)""",
      returns = """The age property of all nodes in the path are returned.""",
      assertions = (p) => assertEquals(List(Map("extract(n in nodes(p) : n.age)" -> List(38, 25, 54))), p.toList))
  }

  @Test def reduce() {
    testThis(
      title = "REDUCE",
      syntax = "REDUCE( accumulator = initial,  identifier in collection : expression )",
      arguments = List(
        "accumulator" -> "An identifier that will hold the result and the partial results as the collection is iterated",
        "initial"    -> "An expression that runs once to give a starting value to the accumulator",
        "collection" -> "An expression that returns a collection",
        "identifier" -> "The closure will have an identifier introduced in it's context. Here you decide which identifier to use.",
        "expression" -> "This expression will run once per value in the collection, and produces the result value."
      ),
      text = """To run an expression against individual elements of a collection, and store the result of the expression in
 an accumulator, you can use `REDUCE`. It will go through a collection, run an expression on every element, storing the partial result 
 in the accumulator. It works like the `fold` or `reduce` method in functional languages such as Lisp and Scala.""",
      queryText = """match p=a-->b-->c where a.name='Alice' and b.name='Bob' and c.name='Daniel' return reduce(totalAge = 0, n in nodes(p) : totalAge + n.age)""",
      returns = """The age property of all nodes in the path are summed and returned as a single value.""",
      assertions = (p) => assertEquals(List(Map("reduce(totalAge = 0, n in nodes(p) : totalAge + n.age)" -> 117)), p.toList))
  }

  @Test def head() {
    testThis(
      title = "HEAD",
      syntax = "HEAD( expression )",
      arguments = List(
        "expression" -> "This expression should return a collection of some kind."
      ),
      text = "`HEAD` returns the first element in a collection.",
      queryText = """match a where a.name='Eskil' return a.array, head(a.array)""",
      returns = "The first node in the path is returned.",
      assertions = (p) => assertEquals(List("one"), p.columnAs[List[_]]("head(a.array)").toList))
  }

  @Test def last() {
    testThis(
      title = "LAST",
      syntax = "LAST( expression )",
      arguments = List(
        "expression" -> "This expression should return a collection of some kind."
      ),
      text = "`LAST` returns the last element in a collection.",
      queryText = """match a where a.name='Eskil' return a.array, last(a.array)""",
      returns = "The last node in the path is returned.",
      assertions = (p) => assertEquals(List("three"), p.columnAs[List[_]]("last(a.array)").toList))
  }

  @Test def tail() {
    testThis(
      title = "TAIL",
      syntax = "TAIL( expression )",
      arguments = List(
        "expression" -> "This expression should return a collection of some kind."
      ),
      text = "`TAIL` returns all but the first element in a collection.",
      queryText = """match a where a.name='Eskil' return a.array, tail(a.array)""",
      returns = "This returns the property named `array` and all elements of that property except the first one.",
      assertions = (p) => {
        val toList = p.columnAs[Iterable[_]]("tail(a.array)").toList.head.toList
        assert(toList === List("two","three"))
      })
  }

  @Test def filter() {
    testThis(
      title = "FILTER",
      syntax = "FILTER(identifier in collection : predicate)",
      arguments = common_arguments,
      text = "`FILTER` returns all the elements in a collection that comply to a predicate.",
      queryText = """match a where a.name='Eskil' return a.array, filter(x in a.array : length(x) = 3)""",
      returns = "This returns the property named `array` and a list of values in it, which have the length `3`.",
      assertions = (p) => {
        val array = p.columnAs[Iterable[_]]("filter(x in a.array : length(x) = 3)").toList.head
        assert(List("one","two") === array.toList)
      })
  }

  @Test def nodes_in_path() {
    testThis(
      title = "NODES",
      syntax = "NODES( path )",
      arguments = List("path" -> "A path."),
      text = """Returns all nodes in a path.""",
      queryText = """match p=a-->b-->c where a.name='Alice' and c.name='Eskil' return NODES(p)""",
      returns = """All the nodes in the path `p` are returned by the example query.""",
      assertions = (p) => assert(List(node("A"), node("B"), node("E")) === p.columnAs[List[Node]]("NODES(p)").toList.head)
    )
  }

  @Test def rels_in_path() {
    testThis(
      title = "RELATIONSHIPS",
      syntax = "RELATIONSHIPS( path )",
      arguments = List("path" -> "A path."),
      text = """Returns all relationships in a path.""",
      queryText = """match p=a-->b-->c where a.name='Alice' and c.name='Eskil' return RELATIONSHIPS(p)""",
      returns = """All the relationships in the path `p` are returned.""",
      assertions = (p) => assert(2 === p.columnAs[Seq[Node]]("RELATIONSHIPS(p)").toSeq.head.length)
    )
  }

  @Test def id() {
    testThis(
      title = "ID",
      syntax = "ID( property-container )",
      arguments = List("property-container" -> "A node or a relationship."),
      text = """Returns the id of the relationship or node.""",
      queryText = """match a return ID(a)""",
      returns = """This returns the node id for three nodes.""",
      assertions = (p) => assert(Seq(1,2,3,4,5) === p.columnAs[Int]("ID(a)").toSeq)
    )
  }

  @Test def coalesce() {
    testThis(
      title = "COALESCE",
      syntax = "COALESCE( expression [, expression]* )",
      arguments = List("expression" -> "The expression that might return null."),
      text = """Returns the first non-+null+ value in the list of expressions passed to it.""",
      queryText = """match a where a.name='Alice' return coalesce(a.hairColour?, a.eyes?)""",
      returns = """""",
      assertions = (p) => assert(Seq("brown") === p.columnAs[String]("coalesce(a.hairColour?, a.eyes?)").toSeq)
    )
  }

  @Test def abs() {
    testThis(
      title = "ABS",
      syntax = "ABS( expression )",
      arguments = List("expression" -> "A numeric expression."),
      text = "`ABS` returns the absolute value of a number.",
      queryText = """match a, e where a.name = 'Alice' and e.name = 'Eskil' return a.age, e.age, abs(a.age - e.age)""",
      returns = "The absolute value of the age difference is returned.",
      assertions = (p) => assert(List(Map("abs(a.age - e.age)"->3.0, "a.age"->38, "e.age"->41)) === p.toList)
    )
  }

  @Test def round() {
    testThis(
      title = "ROUND",
      syntax = "ROUND( expression )",
      arguments = List("expression" -> "A numerical expression."),
      text = "`ROUND` returns the numerical expression, rounded to the nearest integer.",
      queryText = """match a return round(3.141592) limit 1""",
      returns = "",
      assertions = (p) => assert(List(Map("round(3.141592)"->3)) === p.toList)
    )
  }

  @Test def sqrt() {
    testThis(
      title = "SQRT",
      syntax = "SQRT( expression )",
      arguments = List("expression" -> "A numerical expression"),
      text = "`SQRT` returns the square root of a number.",
      queryText = """match n return sqrt(256) limit 1""",
      returns = "",
      assertions = (p) => assert(List(Map("sqrt(256)"->16))=== p.toList)
    )
  }

  @Test def sign() {
    testThis(
      title = "SIGN",
      syntax = "SIGN( expression )",
      arguments = List("expression" -> "A numerical expression"),
      text = "`SIGN` returns the signum of a number -- zero if the expression is zero, `-1` for any negative number, and `1` for any positive number.",
      queryText = "match n return sign(-17), sign(0.1) limit 1",
      returns = "",
      assertions = (p) => assert(List(Map("sign(-17)"-> -1, "sign(0.1)"->1)) === p.toList)
    )
  }

  @Test def range() {
    testThis(
      title = "RANGE",
      syntax = "RANGE( start, end [, step] )",
      arguments = List(
        "start" -> "A numerical expression.",
        "end" -> "A numerical expression.",
        "step" -> "A numerical expression."
      ),
      text = "Returns numerical values in a range with a non-zero step value step. Range is inclusive in both ends.",
      queryText = "match n return range(0,10), range(2,18,3) limit 1",
      returns = "Two lists of numbers are returned.",
      assertions = (p) => assert(List(Map(
        "range(0,10)"-> List(0,1,2,3,4,5,6,7,8,9,10),
        "range(2,18,3)"->List(2,5,8,11,14,17)
      )) === p.toList)
    )
  }

  @Test def replace() {
    testThis(
      title = "REPLACE",
      syntax = "REPLACE( original, search, replace )",
      arguments = List("original" -> "An expression that returns a string",
                       "search" -> "An expression that returns a string to search for",
                       "replace" -> "An expression that returns the string to replace the search string with"),
      text = "`REPLACE` returns a string with the search string replaced by the replace string. It replaces all occurrences.",
      queryText = "match a return replace(\"hello\", \"l\", \"w\") limit 1",
      returns = "A string.",
      assertions = (p) => assert(Seq("hewwo") === p.columnAs[String]("replace(\"hello\", \"l\", \"w\")").toSeq)
    )
  }

  @Test def left() {
    testThis(
      title = "LEFT",
      syntax = "LEFT( original, length )",
      arguments = List("original" -> "An expression that returns a string",
                       "n" -> "An expression that returns a positive number"),
      text = "`LEFT` returns a string containing the left n characters of the original string.",
      queryText = "match n return left(\"hello\", 3) limit 1",
      returns = "A String.",
      assertions = (p) => assert(Seq("hel") === p.columnAs[String]("left(\"hello\", 3)").toSeq)
    )
  }

  @Test def right() {
    testThis(
      title = "RIGHT",
      syntax = "RIGHT( original, length )",
      arguments = List("original" -> "An expression that returns a string",
                       "n" -> "An expression that returns a positive number"),
      text = "`RIGHT` returns a string containing the right n characters of the original string.",
      queryText = "match n return right(\"hello\", 3) limit 1",
      returns = "A string.",
      assertions = (p) => assert(Seq("llo") === p.columnAs[String]("right(\"hello\", 3)").toSeq)
    )
  }

  @Test def substring() {
    testThis(
      title = "SUBSTRING",
      syntax = "SUBSTRING( original, start [, length] )",
      arguments = List("original" -> "An expression that returns a string",
                       "start" -> "An expression that returns a positive number",
                       "length" -> "An expression that returns a positive number"),
      text = "`SUBSTRING` returns a substring of the original, with a 0-based index start and length. If length is omitted, it returns a substring from start until the end of the string.",
      queryText = "match n return substring(\"hello\", 1, 3), substring(\"hello\", 2) limit 1",
      returns = "A string.",
      assertions = (p) => assert(List(Map("substring(\"hello\", 1, 3)" -> "ell", "substring(\"hello\", 2)" -> "llo")) === p.toList)
    )
  }

  @Test def lower() {
    testThis(
      title = "LOWER",
      syntax = "LOWER( original )",
      arguments = List("original" -> "An expression that returns a string"),
      text = "`LOWER` returns the original string in lowercase.",
      queryText = "match n return lower(\"HELLO\") limit 1",
      returns = "A string.",
      assertions = (p) => assert(List(Map("lower(\"HELLO\")" -> "hello")) === p.toList)
    )
  }

  @Test def upper() {
    testThis(
      title = "UPPER",
      syntax = "UPPER( original )",
      arguments = List("original" -> "An expression that returns a string"),
      text = "`UPPER` returns the original string in uppercase.",
      queryText = "match a return upper(\"hello\") limit 1",
      returns = "A string.",
      assertions = (p) => assert(List(Map("upper(\"hello\")" -> "HELLO")) === p.toList)
    )
  }

  @Test def ltrim() {
    testThis(
      title = "LTRIM",
      syntax = "LTRIM( original )",
      arguments = List("original" -> "An expression that returns a string"),
      text = "`LTRIM` returns the original string with whitespace removed from the left side.",
      queryText = "match n return ltrim(\"   hello\") limit 1",
      returns = "A string.",
      assertions = (p) => assert(List(Map("ltrim(\"   hello\")" -> "hello")) === p.toList)
    )
  }

  @Test def rtrim() {
    testThis(
      title = "RTRIM",
      syntax = "RTRIM( original )",
      arguments = List("original" -> "An expression that returns a string"),
      text = "`RTRIM` returns the original string with whitespace removed from the right side.",
      queryText = "match n return rtrim(\"hello   \") limit 1",
      returns = "A string.",
      assertions = (p) => assert(List(Map("rtrim(\"hello   \")" -> "hello")) === p.toList)
    )
  }

  @Test def trim() {
    testThis(
      title = "TRIM",
      syntax = "TRIM( original )",
      arguments = List("original" -> "An expression that returns a string"),
      text = "`TRIM` returns the original string with whitespace removed from both sides.",
      queryText = "match n return trim(\"   hello   \") limit 1",
      returns = "A string.",
      assertions = (p) => assert(List(Map("trim(\"   hello   \")" -> "hello")) === p.toList)
    )
  }

  @Test def str() {
    testThis(
      title = "STR",
      syntax = "STR( expression )",
      arguments = List("expression" -> "An expression that returns anything"),
      text = "`STR` returns a string representation of the expression.",
      queryText = "match a return str(1) limit 1",
      returns = "A string.",
      assertions = (p) => assert(List(Map("str(1)" -> "1")) === p.toList)
    )
  }

<<<<<<< HEAD
  @Test def simple_case() {
    testThis(
      title = "Simple CASE",
      syntax = """+CASE+ in
    +WHEN+ value +THEN+ result
    [+WHEN+ ...]
    [+ELSE+ default]
+END+""",

      arguments = List(
        "in" -> "A valid expression",
        "value" -> "An expression whose result will be compared to expression",
        "result" -> "This is the result expression used if the value expression matches the in expression",
        "default" -> "The expression to use if no match is found."
      ),
      text = "The expression is calculated, and compared in order with the +WHEN+ clauses until a match is found. " +
             "If no match is found\nthe expression in the +ELSE+ clause is used, or null, if no +ELSE+ case exists.",
      queryText =
        """match n return CASE n.eyes
    WHEN 'blue'  THEN 1
    WHEN 'brown' THEN 2
                 ELSE 3
END as result""",
      returns = "A string.",
      assertions = (p) => assert(List(Map("result" -> 2), Map("result" -> 1), Map("result" -> 2), Map("result" -> 1), Map("result" -> 3)) === p.toList)
    )
  }

  @Test def generic_case() {
    testThis(
      title = "Generic CASE",
      syntax = """+CASE+
     +WHEN+ predicate +THEN+ result
     [+WHEN+ ...]
     [+ELSE+ result]
+END+""",

      arguments = List(
        "predicate" -> "A predicate that is tested to find a valid alternative",
        "result" -> "This is the result expression used if the predicate matches",
        "default" -> "The expression to use if no match is found."
      ),
      text = "The predicates are evaluated in order until a true value is found, and the result value is used.If no " +
        "match is found the expression in the +ELSE + clause is used, or null, if no + ELSE + case exists.",
      queryText =
        """match n return CASE
    WHEN n.eyes = 'blue'  THEN 1
    WHEN n.age < 40       THEN 2
                          ELSE 3
END as result""",
      returns = "A string.",
      assertions = (p) => assert(List(Map("result" -> 3), Map("result" -> 1), Map("result" -> 2), Map("result" -> 1), Map("result" -> 3)) === p.toList)
=======
  @Test def now() {
    testThis(
      title = "TIMESTAMP",
      syntax = "TIMESTAMP()",
      arguments = List.empty,
      text = "`TIMESTAMP` returns the difference, measured in milliseconds, between the current time and midnight, " +
        "January 1, 1970 UTC. It will return the same value during the whole one query, even if the query is a long " +
        "running one.",
      queryText = "start n=node(1) return timestamp()",
      returns = "The time in milliseconds.",
      assertions = (p) => assert(
        p.toList.head("timestamp()") match {
          // this should pass unless your machine is really slow
          case x: Long => System.currentTimeMillis - x < 100000
          case _       => false
        })
>>>>>>> e99f5aff
    )
  }

  private def testThis(title: String, syntax: String, arguments: List[(String, String)], text: String, queryText: String, returns: String, assertions: (ExecutionResult => Unit)*) {
    val argsText = arguments.map(x => "* _" + x._1 + ":_ " + x._2).mkString("\r\n\r\n")
    val fullText = String.format("""%s

*Syntax:* `%s`

*Arguments:*

%s""", text, syntax, argsText)
    testQuery(title, fullText, queryText, returns, assertions: _*)
  }
}<|MERGE_RESOLUTION|>--- conflicted
+++ resolved
@@ -463,7 +463,6 @@
     )
   }
 
-<<<<<<< HEAD
   @Test def simple_case() {
     testThis(
       title = "Simple CASE",
@@ -516,7 +515,9 @@
 END as result""",
       returns = "A string.",
       assertions = (p) => assert(List(Map("result" -> 3), Map("result" -> 1), Map("result" -> 2), Map("result" -> 1), Map("result" -> 3)) === p.toList)
-=======
+    )
+  }
+
   @Test def now() {
     testThis(
       title = "TIMESTAMP",
@@ -533,7 +534,6 @@
           case x: Long => System.currentTimeMillis - x < 100000
           case _       => false
         })
->>>>>>> e99f5aff
     )
   }
 
