--- conflicted
+++ resolved
@@ -1126,18 +1126,7 @@
   def testQuery(query: String, expectedQuery: Query) {
     val parser = new CypherParser()
 
-<<<<<<< HEAD
-    val ast = try {
-      parser.parse(query)
-    } catch {
-      case exception: SyntaxException => {
-        println(exception.toString(query))
-        throw exception
-      }
-    }
-=======
     val ast = parser.parse(query)
->>>>>>> 7b2a6ca2
 
     assert(expectedQuery === ast)
   }
