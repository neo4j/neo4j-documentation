/**
 * Copyright (c) 2002-2012 "Neo Technology,"
 * Network Engine for Objects in Lund AB [http://neotechnology.com]
 *
 * This file is part of Neo4j.
 *
 * Neo4j is free software: you can redistribute it and/or modify
 * it under the terms of the GNU General Public License as published by
 * the Free Software Foundation, either version 3 of the License, or
 * (at your option) any later version.
 *
 * This program is distributed in the hope that it will be useful,
 * but WITHOUT ANY WARRANTY; without even the implied warranty of
 * MERCHANTABILITY or FITNESS FOR A PARTICULAR PURPOSE.  See the
 * GNU General Public License for more details.
 *
 * You should have received a copy of the GNU General Public License
 * along with this program.  If not, see <http://www.gnu.org/licenses/>.
 */
package org.neo4j.cypher.internal.executionplan.builders

import org.neo4j.cypher.internal.executionplan.{ExecutionPlanInProgress, PlanBuilder}
import org.neo4j.graphdb.GraphDatabaseService
import org.neo4j.cypher.internal.pipes.{Pipe, ExecuteUpdateCommandsPipe, TransactionStartPipe}
<<<<<<< HEAD
import org.neo4j.cypher.internal.mutation.{GraphElementPropertyFunctions, ForeachAction, UpdateAction}
import org.neo4j.cypher.internal.symbols.{AnyCollectionType, NodeType, SymbolTable}
=======
import org.neo4j.cypher.internal.mutation.{CreateRelationship, CreateNode, UpdateAction}
import org.neo4j.cypher.internal.symbols.{NodeType, SymbolTable}
>>>>>>> fcf1276c
import org.neo4j.cypher.internal.commands._
import collection.Map
import collection.mutable
import expressions.{Identifier, Expression}
import org.neo4j.cypher.SyntaxException
import org.neo4j.helpers.ThisShouldNotHappenError

class CreateNodesAndRelationshipsBuilder(db: GraphDatabaseService) extends PlanBuilder with UpdateCommandExpander with GraphElementPropertyFunctions {
  def apply(plan: ExecutionPlanInProgress) = {
    val q = plan.query
    val mutatingQueryTokens = q.start.filter(applicableTo(plan.pipe))

    val commands = mutatingQueryTokens.map(_.token.asInstanceOf[UpdatingStartItem].updateAction)
    val allCommands = expandCommands(commands, plan.pipe.symbols)

    val p = if (plan.containsTransaction) {
      plan.pipe
    } else {
      new TransactionStartPipe(plan.pipe, db)
    }

    val resultPipe = new ExecuteUpdateCommandsPipe(p, db, allCommands)
    val resultQuery = q.start.filterNot(mutatingQueryTokens.contains) ++ mutatingQueryTokens.map(_.solve)

    plan.copy(query = q.copy(start = resultQuery), pipe = resultPipe, containsTransaction = true)
  }

<<<<<<< HEAD
=======
  private def expandCommands(commands: Seq[UpdateAction], symbols: SymbolTable): Seq[UpdateAction] = {
    val missingCreateNodeActions = commands.flatMap {
      case createRel: CreateRelationship =>
        alsoCreateNode(createRel.from, symbols, commands) ++
        alsoCreateNode(createRel.to, symbols, commands)
      case _                                      => Seq()
    }.distinct
>>>>>>> fcf1276c

  def applicableTo(pipe: Pipe)(start: QueryToken[StartItem]): Boolean = start match {
    case Unsolved(x: CreateNodeStartItem)         => x.symbolDependenciesMet(pipe.symbols)
    case Unsolved(x: CreateRelationshipStartItem) => x.symbolDependenciesMet(pipe.symbols)
    case _                                        => false
  }

  override def missingDependencies(plan: ExecutionPlanInProgress): Seq[String] = plan.query.start.flatMap {
    case Unsolved(x: CreateNodeStartItem)         => plan.pipe.symbols.missingSymbolTableDependencies(x)
    case Unsolved(x: CreateRelationshipStartItem) => plan.pipe.symbols.missingSymbolTableDependencies(x)
    case _                                        => Seq()
  }

<<<<<<< HEAD
  def canWorkWith(plan: ExecutionPlanInProgress) = plan.query.start.exists(applicableTo(plan.pipe))

  def priority = PlanBuilder.Mutation
}

trait UpdateCommandExpander {
  def expandCommands(commands: Seq[UpdateAction], symbols: SymbolTable): Seq[UpdateAction] = {
    def distinctify(nodes: Seq[UpdateAction]): Seq[UpdateAction] = {
      val createdNodes = mutable.Set[String]()

      nodes.flatMap {
        case CreateNodeStartItem(key, props)
          if createdNodes.contains(key) && props.nonEmpty =>
          throw new SyntaxException("Node `%s` has already been created. Can't assign properties to it again.".format(key))

        case CreateNodeStartItem(key, _) if createdNodes.contains(key) => None

        case x@CreateNodeStartItem(key, _) =>
          createdNodes += key
          Some(x)

        case x => Some(x)
=======
  private def distinctify(nodes: Seq[CreateNode]): Seq[CreateNode] = {
    val createdNodes = mutable.Set[String]()
    nodes.flatMap {
      case CreateNode(key, props)
        if createdNodes.contains(key) && props.nonEmpty              =>
        throw new SyntaxException("Node `%s` has already been created. Can't assign properties to it again.".format(key))

      case CreateNode(key, _) if createdNodes.contains(key) => None

      case x@CreateNode(key, _)                             =>
        createdNodes += key
        Some(x)
    }
  }

  private def alsoCreateNode(e: (Expression, Map[String, Expression]), symbols: SymbolTable, commands: Seq[UpdateAction]): Seq[CreateNode] = e._1 match {
    case Identifier(name) =>
      val nodeFromUnderlyingPipe = symbols.checkType(name, NodeType())

      val nodeFromOtherCommand = commands.exists {
        case CreateNode(n, _) => n == name
        case _                         => false
>>>>>>> fcf1276c
      }
    }

<<<<<<< HEAD
    def alsoCreateNode(e: (Expression, Map[String, Expression]), symbols: SymbolTable, commands: Seq[UpdateAction]): Seq[CreateNodeStartItem] = e._1 match {
      case Identifier(name) =>
        val nodeFromUnderlyingPipe = symbols.checkType(name, NodeType())
=======
      if (!nodeFromUnderlyingPipe && !nodeFromOtherCommand)
        Seq(CreateNode(name, e._2))
      else
        Seq()
>>>>>>> fcf1276c

        val nodeFromOtherCommand = commands.exists {
          case CreateNodeStartItem(n, _) => n == name
          case _                         => false
        }

        if (!nodeFromUnderlyingPipe && !nodeFromOtherCommand)
          Seq(CreateNodeStartItem(name, e._2))
        else
          Seq()

      case _ => Seq()
    }

    val missingCreateNodeActions = commands.flatMap {
      case ForeachAction(coll, id, actions) =>
        val expandedCommands = expandCommands(actions, symbols.add(id, coll.evaluateType(AnyCollectionType(), symbols)))
        Seq(ForeachAction(coll, id, expandedCommands))

      case createRel: CreateRelationshipStartItem =>
        alsoCreateNode(createRel.from, symbols, commands) ++
        alsoCreateNode(createRel.to, symbols, commands) ++ commands
      case _                                      => commands
    }.distinct

    new SortedUpdateActionIterator(distinctify(missingCreateNodeActions), symbols).toSeq
  }

  class SortedUpdateActionIterator(var commandsLeft: Seq[UpdateAction], var symbols: SymbolTable)
    extends Iterator[UpdateAction] {
    def hasNext = commandsLeft.nonEmpty

    def next() = {
      if (commandsLeft.isEmpty)
        Iterator.empty.next()
      else {

        //Let's get all the commands that are ready to run, and sort them so node creation happens before
        //relationship creation
        val nextCommands = commandsLeft.filter(action => action.symbolDependenciesMet(symbols)).sortWith {
          case (a: CreateNodeStartItem, _) => true
          case (_, a: CreateNodeStartItem) => false
          case _                           => false
        }

        if (nextCommands.isEmpty) {
          throw new ThisShouldNotHappenError("Andres", "This query should never have been built in the first place")
        }

        val head = nextCommands.head

        commandsLeft = commandsLeft.filterNot(_ == head)
        symbols = symbols.add(head.identifiers.toMap)
        head
      }
    }
  }

}<|MERGE_RESOLUTION|>--- conflicted
+++ resolved
@@ -22,19 +22,19 @@
 import org.neo4j.cypher.internal.executionplan.{ExecutionPlanInProgress, PlanBuilder}
 import org.neo4j.graphdb.GraphDatabaseService
 import org.neo4j.cypher.internal.pipes.{Pipe, ExecuteUpdateCommandsPipe, TransactionStartPipe}
-<<<<<<< HEAD
-import org.neo4j.cypher.internal.mutation.{GraphElementPropertyFunctions, ForeachAction, UpdateAction}
-import org.neo4j.cypher.internal.symbols.{AnyCollectionType, NodeType, SymbolTable}
-=======
-import org.neo4j.cypher.internal.mutation.{CreateRelationship, CreateNode, UpdateAction}
-import org.neo4j.cypher.internal.symbols.{NodeType, SymbolTable}
->>>>>>> fcf1276c
+import org.neo4j.cypher.internal.mutation._
+import org.neo4j.cypher.internal.symbols.{TypeSafe, AnyCollectionType, NodeType, SymbolTable}
 import org.neo4j.cypher.internal.commands._
 import collection.Map
 import collection.mutable
 import expressions.{Identifier, Expression}
 import org.neo4j.cypher.SyntaxException
 import org.neo4j.helpers.ThisShouldNotHappenError
+import org.neo4j.cypher.internal.commands.CreateNodeStartItem
+import org.neo4j.cypher.internal.commands.CreateRelationshipStartItem
+import org.neo4j.cypher.internal.executionplan.ExecutionPlanInProgress
+import org.neo4j.cypher.internal.mutation.CreateNode
+import org.neo4j.cypher.internal.mutation.ForeachAction
 
 class CreateNodesAndRelationshipsBuilder(db: GraphDatabaseService) extends PlanBuilder with UpdateCommandExpander with GraphElementPropertyFunctions {
   def apply(plan: ExecutionPlanInProgress) = {
@@ -56,17 +56,6 @@
     plan.copy(query = q.copy(start = resultQuery), pipe = resultPipe, containsTransaction = true)
   }
 
-<<<<<<< HEAD
-=======
-  private def expandCommands(commands: Seq[UpdateAction], symbols: SymbolTable): Seq[UpdateAction] = {
-    val missingCreateNodeActions = commands.flatMap {
-      case createRel: CreateRelationship =>
-        alsoCreateNode(createRel.from, symbols, commands) ++
-        alsoCreateNode(createRel.to, symbols, commands)
-      case _                                      => Seq()
-    }.distinct
->>>>>>> fcf1276c
-
   def applicableTo(pipe: Pipe)(start: QueryToken[StartItem]): Boolean = start match {
     case Unsolved(x: CreateNodeStartItem)         => x.symbolDependenciesMet(pipe.symbols)
     case Unsolved(x: CreateRelationshipStartItem) => x.symbolDependenciesMet(pipe.symbols)
@@ -79,7 +68,6 @@
     case _                                        => Seq()
   }
 
-<<<<<<< HEAD
   def canWorkWith(plan: ExecutionPlanInProgress) = plan.query.start.exists(applicableTo(plan.pipe))
 
   def priority = PlanBuilder.Mutation
@@ -91,62 +79,31 @@
       val createdNodes = mutable.Set[String]()
 
       nodes.flatMap {
-        case CreateNodeStartItem(key, props)
+        case CreateNode(key, props)
           if createdNodes.contains(key) && props.nonEmpty =>
           throw new SyntaxException("Node `%s` has already been created. Can't assign properties to it again.".format(key))
 
-        case CreateNodeStartItem(key, _) if createdNodes.contains(key) => None
+        case CreateNode(key, _) if createdNodes.contains(key) => None
 
-        case x@CreateNodeStartItem(key, _) =>
+        case x@CreateNode(key, _) =>
           createdNodes += key
           Some(x)
 
         case x => Some(x)
-=======
-  private def distinctify(nodes: Seq[CreateNode]): Seq[CreateNode] = {
-    val createdNodes = mutable.Set[String]()
-    nodes.flatMap {
-      case CreateNode(key, props)
-        if createdNodes.contains(key) && props.nonEmpty              =>
-        throw new SyntaxException("Node `%s` has already been created. Can't assign properties to it again.".format(key))
-
-      case CreateNode(key, _) if createdNodes.contains(key) => None
-
-      case x@CreateNode(key, _)                             =>
-        createdNodes += key
-        Some(x)
-    }
-  }
-
-  private def alsoCreateNode(e: (Expression, Map[String, Expression]), symbols: SymbolTable, commands: Seq[UpdateAction]): Seq[CreateNode] = e._1 match {
-    case Identifier(name) =>
-      val nodeFromUnderlyingPipe = symbols.checkType(name, NodeType())
-
-      val nodeFromOtherCommand = commands.exists {
-        case CreateNode(n, _) => n == name
-        case _                         => false
->>>>>>> fcf1276c
       }
     }
 
-<<<<<<< HEAD
-    def alsoCreateNode(e: (Expression, Map[String, Expression]), symbols: SymbolTable, commands: Seq[UpdateAction]): Seq[CreateNodeStartItem] = e._1 match {
+    def alsoCreateNode(e: (Expression, Map[String, Expression]), symbols: SymbolTable, commands: Seq[UpdateAction]): Seq[CreateNode] = e._1 match {
       case Identifier(name) =>
         val nodeFromUnderlyingPipe = symbols.checkType(name, NodeType())
-=======
-      if (!nodeFromUnderlyingPipe && !nodeFromOtherCommand)
-        Seq(CreateNode(name, e._2))
-      else
-        Seq()
->>>>>>> fcf1276c
 
         val nodeFromOtherCommand = commands.exists {
-          case CreateNodeStartItem(n, _) => n == name
+          case CreateNode(n, _) => n == name
           case _                         => false
         }
 
         if (!nodeFromUnderlyingPipe && !nodeFromOtherCommand)
-          Seq(CreateNodeStartItem(name, e._2))
+          Seq(CreateNode(name, e._2))
         else
           Seq()
 
@@ -158,7 +115,7 @@
         val expandedCommands = expandCommands(actions, symbols.add(id, coll.evaluateType(AnyCollectionType(), symbols)))
         Seq(ForeachAction(coll, id, expandedCommands))
 
-      case createRel: CreateRelationshipStartItem =>
+      case createRel: CreateRelationship =>
         alsoCreateNode(createRel.from, symbols, commands) ++
         alsoCreateNode(createRel.to, symbols, commands) ++ commands
       case _                                      => commands
@@ -179,8 +136,8 @@
         //Let's get all the commands that are ready to run, and sort them so node creation happens before
         //relationship creation
         val nextCommands = commandsLeft.filter(action => action.symbolDependenciesMet(symbols)).sortWith {
-          case (a: CreateNodeStartItem, _) => true
-          case (_, a: CreateNodeStartItem) => false
+          case (a: CreateNode, _) => true
+          case (_, a: CreateNode) => false
           case _                           => false
         }
 
