/*
 * Copyright (c) 2002-2015 "Neo Technology,"
 * Network Engine for Objects in Lund AB [http://neotechnology.com]
 *
 * This file is part of Neo4j.
 *
 * Neo4j is free software: you can redistribute it and/or modify
 * it under the terms of the GNU General Public License as published by
 * the Free Software Foundation, either version 3 of the License, or
 * (at your option) any later version.
 *
 * This program is distributed in the hope that it will be useful,
 * but WITHOUT ANY WARRANTY; without even the implied warranty of
 * MERCHANTABILITY or FITNESS FOR A PARTICULAR PURPOSE.  See the
 * GNU General Public License for more details.
 *
 * You should have received a copy of the GNU General Public License
 * along with this program.  If not, see <http://www.gnu.org/licenses/>.
 */
package org.neo4j.tooling;

import java.io.File;
import java.io.IOException;
import java.io.PrintStream;
import java.lang.Thread.UncaughtExceptionHandler;
import java.nio.charset.Charset;
import java.util.Arrays;
import java.util.Collection;
import java.util.Map.Entry;

import org.neo4j.csv.reader.IllegalMultilineFieldException;
import org.neo4j.function.BiFunction;
import org.neo4j.function.Function;
import org.neo4j.helpers.Args;
import org.neo4j.helpers.Args.Option;
import org.neo4j.helpers.ArrayUtil;
import org.neo4j.helpers.Exceptions;
import org.neo4j.helpers.Strings;
import org.neo4j.helpers.collection.IterableWrapper;
import org.neo4j.helpers.collection.Iterables;
import org.neo4j.io.fs.DefaultFileSystemAbstraction;
import org.neo4j.io.fs.FileSystemAbstraction;
import org.neo4j.kernel.Version;
import org.neo4j.kernel.impl.logging.LogService;
import org.neo4j.kernel.impl.logging.StoreLogService;
import org.neo4j.kernel.impl.storemigration.FileOperation;
import org.neo4j.kernel.impl.storemigration.StoreFile;
import org.neo4j.kernel.impl.storemigration.StoreFileType;
import org.neo4j.kernel.impl.util.Converters;
import org.neo4j.kernel.impl.util.Validator;
import org.neo4j.kernel.impl.util.Validators;
import org.neo4j.kernel.lifecycle.LifeSupport;
import org.neo4j.unsafe.impl.batchimport.BatchImporter;
import org.neo4j.unsafe.impl.batchimport.ParallelBatchImporter;
import org.neo4j.unsafe.impl.batchimport.cache.idmapping.string.DuplicateInputIdException;
import org.neo4j.unsafe.impl.batchimport.input.Input;
import org.neo4j.unsafe.impl.batchimport.input.InputNode;
import org.neo4j.unsafe.impl.batchimport.input.InputRelationship;
import org.neo4j.unsafe.impl.batchimport.input.MissingRelationshipDataException;
import org.neo4j.unsafe.impl.batchimport.input.csv.Configuration;
import org.neo4j.unsafe.impl.batchimport.input.csv.CsvInput;
import org.neo4j.unsafe.impl.batchimport.input.csv.DataFactory;
import org.neo4j.unsafe.impl.batchimport.input.csv.IdType;
import org.neo4j.unsafe.impl.batchimport.staging.ExecutionMonitors;

import static java.nio.charset.Charset.defaultCharset;

import static org.neo4j.helpers.Exceptions.launderedException;
import static org.neo4j.helpers.Format.bytes;
import static org.neo4j.helpers.Strings.TAB;
import static org.neo4j.kernel.impl.util.Converters.withDefault;
import static org.neo4j.unsafe.impl.batchimport.Configuration.BAD_FILE_NAME;
import static org.neo4j.unsafe.impl.batchimport.cache.AvailableMemoryCalculator.RUNTIME;
import static org.neo4j.unsafe.impl.batchimport.input.Collectors.badCollector;
import static org.neo4j.unsafe.impl.batchimport.input.Collectors.collect;
import static org.neo4j.unsafe.impl.batchimport.input.InputEntityDecorators.NO_NODE_DECORATOR;
import static org.neo4j.unsafe.impl.batchimport.input.InputEntityDecorators.additiveLabels;
import static org.neo4j.unsafe.impl.batchimport.input.InputEntityDecorators.defaultRelationshipType;
import static org.neo4j.unsafe.impl.batchimport.input.csv.Configuration.COMMAS;
import static org.neo4j.unsafe.impl.batchimport.input.csv.DataFactories.data;
import static org.neo4j.unsafe.impl.batchimport.input.csv.DataFactories.defaultFormatNodeFileHeader;
import static org.neo4j.unsafe.impl.batchimport.input.csv.DataFactories.defaultFormatRelationshipFileHeader;

/**
 * User-facing command line tool around a {@link BatchImporter}.
 */
public class ImportTool
{
    enum Options
    {
        STORE_DIR( "into", null,
                "<store-dir>",
                "Database directory to import into. " + "Must not contain existing database." ),
        NODE_DATA( "nodes", null,
                "[:Label1:Label2] \"<file1>" + MULTI_FILE_DELIMITER + "<file2>" + MULTI_FILE_DELIMITER + "...\"",
                "Node CSV header and data. Multiple files will be logically seen as one big file "
                        + "from the perspective of the importer. "
                        + "The first line must contain the header. "
                        + "Multiple data sources like these can be specified in one import, "
                        + "where each data source has its own header. "
                        + "Note that file groups must be enclosed in quotation marks.",
                        true ),
        RELATIONSHIP_DATA( "relationships", null,
                "[:RELATIONSHIP_TYPE] \"<file1>" + MULTI_FILE_DELIMITER + "<file2>" +
                MULTI_FILE_DELIMITER + "...\"",
                "Relationship CSV header and data. Multiple files will be logically seen as one big file "
                        + "from the perspective of the importer. "
                        + "The first line must contain the header. "
                        + "Multiple data sources like these can be specified in one import, "
                        + "where each data source has its own header. "
                        + "Note that file groups must be enclosed in quotation marks.",
                        true ),
        DELIMITER( "delimiter", null,
                "<delimiter-character>",
                "Delimiter character, or 'TAB', between values in CSV data. The default option is `" + COMMAS.delimiter() + "`." ),
        ARRAY_DELIMITER( "array-delimiter", null,
                "<array-delimiter-character>",
                "Delimiter character, or 'TAB', between array elements within a value in CSV data. The default option is `" + COMMAS.arrayDelimiter() + "`." ),
        QUOTE( "quote", null,
                "<quotation-character>",
                "Character to treat as quotation character for values in CSV data. "
                        + "The default option is `" + COMMAS.quotationCharacter() + "`. "
                        + "Quotes inside quotes escaped like `\"\"\"Go away\"\", he said.\"` and "
                        + "`\"\\\"Go away\\\", he said.\"` are supported. "
                        + "If you have set \"`'`\" to be used as the quotation character, "
                        + "you could write the previous example like this instead: " + "`'\"Go away\", he said.'`" ),
        MULTILINE_FIELDS( "multiline-fields", org.neo4j.csv.reader.Configuration.DEFAULT.multilineFields(),
                "<true/false>",
                "Whether or not fields from input source can span multiple lines, i.e. contain newline characters." ),

        INPUT_ENCODING( "input-encoding", null,
                "<character set>",
                "Character set that input data is encoded in. Provided value must be one out of the available "
                        + "character sets in the JVM, as provided by Charset#availableCharsets(). "
                        + "If no input encoding is provided, the default character set of the JVM will be used." ),
        IGNORE_EMPTY_STRINGS( "ignore-empty-strings", org.neo4j.csv.reader.Configuration.DEFAULT.emptyQuotedStringsAsNull(),
                "<true/false>",
                "Whether or not empty string fields, i.e. \"\" from input source are ignored, i.e. treated as null." ),
        ID_TYPE( "id-type", IdType.STRING,
                "<id-type>",
                "One out of " + Arrays.toString( IdType.values() )
                        + " and specifies how ids in node/relationship "
                        + "input files are treated.\n"
                        + IdType.STRING + ": arbitrary strings for identifying nodes.\n"
                        + IdType.INTEGER + ": arbitrary integer values for identifying nodes.\n"
                        + IdType.ACTUAL + ": (advanced) actual node ids. The default option is `" + IdType.STRING  + "`." ),
        PROCESSORS( "processors", null,
                "<max processor count>",
                "(advanced) Max number of processors used by the importer. Defaults to the number of "
                        + "available processors reported by the JVM"
                        + availableProcessorsHint()
                        + ". There is a certain amount of minimum threads needed so for that reason there "
                        + "is no lower bound for this value. For optimal performance this value shouldn't be "
                        + "greater than the number of available processors." ),
        STACKTRACE( "stacktrace", null,
                "<true/false>",
                "Enable printing of error stack traces." ),
        BAD_TOLERANCE( "bad-tolerance", 1000,
                "<max number of bad entries>",
                "Number of bad entries before the import is considered failed. This tolerance threshold is "
                        + "about relationships refering to missing nodes. Format errors in input data are "
                        + "still treated as errors" ),
        SKIP_BAD_RELATIONSHIPS( "skip-bad-relationships", Boolean.TRUE,
                "<true/false>",
                "Whether or not to skip importing relationships that refers to missing node ids, i.e. either "
                        + "start or end node id/group referring to node that wasn't specified by the "
                        + "node input data. "
                        + "Skipped nodes will be logged"
                        + ", containing at most number of entites specified by " + BAD_TOLERANCE.key() + "." ),
        SKIP_DUPLICATE_NODES( "skip-duplicate-nodes", Boolean.FALSE,
                "<true/false>",
                "Whether or not to skip importing nodes that have the same id/group. In the event of multiple "
                        + "nodes within the same group having the same id, the first encountered will be imported "
                        + "whereas consecutive such nodes will be skipped. "
                        + "Skipped nodes will be logged"
                        + ", containing at most number of entites specified by " + BAD_TOLERANCE.key() + "." );

        private final String key;
        private final Object defaultValue;
        private final String usage;
        private final String description;
        private final boolean keyAndUsageGoTogether;

        Options( String key, Object defaultValue, String usage, String description )
        {
            this( key, defaultValue, usage, description, false );
        }

        Options( String key, Object defaultValue, String usage, String description, boolean keyAndUsageGoTogether )
        {
            this.key = key;
            this.defaultValue = defaultValue;
            this.usage = usage;
            this.description = description;
            this.keyAndUsageGoTogether = keyAndUsageGoTogether;
        }

        String key()
        {
            return key;
        }

        String argument()
        {
            return "--" + key();
        }

        void printUsage( PrintStream out )
        {
            out.println( argument() + spaceInBetweenArgumentAndUsage() + usage );
            for ( String line : Args.splitLongLine( descriptionWithDefaultValue().replace( "`", "" ), 80 ) )
            {
                out.println( "\t" + line );
            }
        }

        private String spaceInBetweenArgumentAndUsage()
        {
            return keyAndUsageGoTogether ? "" : " ";
        }

        String descriptionWithDefaultValue()
        {
            String result = description;
            if ( defaultValue != null )
            {
                if ( !result.endsWith( "." ) )
                {
                    result += ".";
                }
                result += " Default value: " + defaultValue;
            }
            return result;
        }

        String manPageEntry()
        {
            String filteredDescription = descriptionWithDefaultValue().replace( availableProcessorsHint(), "" );
            String usageString = (usage.length() > 0) ? spaceInBetweenArgumentAndUsage() + usage : "";
            return "*" + argument() + usageString + "*::\n" + filteredDescription + "\n\n";
        }

        String manualEntry()
        {
            return "[[import-tool-option-" + key() + "]]\n" + manPageEntry() + "//^\n\n";
        }

        Object defaultValue()
        {
            return defaultValue;
        }

        private static String availableProcessorsHint()
        {
            return " (in your case " + Runtime.getRuntime().availableProcessors() + ")";
        }
    }

    /**
     * Delimiter used between files in an input group.
     */
    static final String MULTI_FILE_DELIMITER = ",";

    /**
     * Runs the import tool given the supplied arguments.
     *
     * @param incomingArguments arguments for specifying input and configuration for the import.
     */
    public static void main( String[] incomingArguments ) throws IOException
    {
        main( incomingArguments, false );
    }

    /**
     * Runs the import tool given the supplied arguments.
     *
     * @param incomingArguments arguments for specifying input and configuration for the import.
     * @param defaultSettingsSuitableForTests default configuration geared towards unit/integration
     * test environments, for example lower default buffer sizes.
     */
    public static void main( String[] incomingArguments, boolean defaultSettingsSuitableForTests ) throws IOException
    {
        Args args = Args.parse( incomingArguments );
        if ( ArrayUtil.isEmpty( incomingArguments ) || asksForUsage( args ) )
        {
            printUsage( System.out );
            return;
        }

        FileSystemAbstraction fs = new DefaultFileSystemAbstraction();
        File storeDir;
        Collection<Option<File[]>> nodesFiles, relationshipsFiles;
        boolean enableStacktrace;
        Number processors = null;
        Input input = null;
        int badTolerance;
        Charset inputEncoding;
        boolean skipBadRelationships, skipDuplicateNodes;

        try
        {
            storeDir = args.interpretOption( Options.STORE_DIR.key(), Converters.<File>mandatory(),
                    Converters.toFile(), Validators.DIRECTORY_IS_WRITABLE, Validators.CONTAINS_NO_EXISTING_DATABASE );
            nodesFiles = INPUT_FILES_EXTRACTOR.apply( args, Options.NODE_DATA.key() );
            relationshipsFiles = INPUT_FILES_EXTRACTOR.apply( args, Options.RELATIONSHIP_DATA.key() );
            validateInputFiles( nodesFiles, relationshipsFiles );
            enableStacktrace = args.getBoolean( Options.STACKTRACE.key(), Boolean.FALSE, Boolean.TRUE );
            processors = args.getNumber( Options.PROCESSORS.key(), null );
            IdType idType = args.interpretOption( Options.ID_TYPE.key(),
                    withDefault( (IdType)Options.ID_TYPE.defaultValue() ), TO_ID_TYPE );
            badTolerance = args.getNumber( Options.BAD_TOLERANCE.key(),
                    (Number) Options.BAD_TOLERANCE.defaultValue() ).intValue();
            inputEncoding = Charset.forName( args.get( Options.INPUT_ENCODING.key(), defaultCharset().name() ) );
            skipBadRelationships = args.getBoolean( Options.SKIP_BAD_RELATIONSHIPS.key(),
                    (Boolean)Options.SKIP_BAD_RELATIONSHIPS.defaultValue(), true );
            skipDuplicateNodes = args.getBoolean( Options.SKIP_DUPLICATE_NODES.key(),
                    (Boolean)Options.SKIP_DUPLICATE_NODES.defaultValue(), true );
            input = new CsvInput(
                    nodeData( inputEncoding, nodesFiles ), defaultFormatNodeFileHeader(),
                    relationshipData( inputEncoding, relationshipsFiles ), defaultFormatRelationshipFileHeader(),
                    idType, csvConfiguration( args, defaultSettingsSuitableForTests ),
                    badCollector( badTolerance, collect( skipBadRelationships, skipDuplicateNodes ) ) );
        }
        catch ( IllegalArgumentException e )
        {
            throw andPrintError( "Input error", e, false );
        }

        LifeSupport life = new LifeSupport();

        LogService logService = life.add( StoreLogService.inStoreDirectory( fs, storeDir ) );

        life.start();
        org.neo4j.unsafe.impl.batchimport.Configuration configuration =
                importConfiguration( processors, defaultSettingsSuitableForTests );
        BatchImporter importer = new ParallelBatchImporter( storeDir,
                configuration,
                logService,
                ExecutionMonitors.defaultVisible() );
        printOverview( storeDir, nodesFiles, relationshipsFiles );
        boolean success = false;
        try
        {
            importer.doImport( input );
            success = true;
        }
        catch ( Exception e )
        {
            throw andPrintError( "Import error", e, enableStacktrace );
        }
        finally
        {
            File badFile = new File( storeDir, BAD_FILE_NAME );
            if ( badFile.exists() )
            {
                System.out.println( "There were bad entries which were skipped and logged into " +
                        badFile.getAbsolutePath() );
            }

            life.shutdown();
            if ( !success )
            {
                try
                {
                    StoreFile.fileOperation( FileOperation.DELETE, fs, storeDir, null,
                            Iterables.<StoreFile,StoreFile>iterable( StoreFile.values() ),
                            false, false, StoreFileType.values() );
                }
                catch ( IOException e )
                {
                    System.err.println( "Unable to delete store files after an aborted import " + e );
                    if ( enableStacktrace )
                    {
                        e.printStackTrace();
                    }
                }
            }
        }
    }

    private static void printOverview( File storeDir, Collection<Option<File[]>> nodesFiles,
            Collection<Option<File[]>> relationshipsFiles )
    {
        System.out.println( "Importing the contents of these files into " + storeDir + ":" );
        printInputFiles( "Nodes", nodesFiles );
        printInputFiles( "Relationships", relationshipsFiles );
        System.out.println();
        System.out.println( "Available memory:" );
        printIndented( "Free machine memory: " + bytes( RUNTIME.availableOffHeapMemory() ) );
        printIndented( "Max heap memory : " + bytes( Runtime.getRuntime().maxMemory() ) );
        System.out.println();
    }

    private static void printInputFiles( String name, Collection<Option<File[]>> files )
    {
        if ( files.isEmpty() )
        {
            return;
        }

        System.out.println( name + ":" );
        int i = 0;
        for ( Option<File[]> group : files )
        {
            if ( i++ > 0 )
            {
                System.out.println();
            }
            if ( group.metadata() != null )
            {
                printIndented( ":" + group.metadata() );
            }
            for ( File file : group.value() )
            {
                printIndented( file );
            }
        }
    }

    private static void printIndented( Object value )
    {
        System.out.println( "  " + value );
    }

    private static void validateInputFiles( Collection<Option<File[]>> nodesFiles,
            Collection<Option<File[]>> relationshipsFiles )
    {
        if ( nodesFiles.isEmpty() )
        {
            if ( relationshipsFiles.isEmpty() )
            {
                throw new IllegalArgumentException( "No input specified, nothing to import" );
            }
            throw new IllegalArgumentException( "No node input specified, cannot import relationships without nodes" );
        }
    }

    private static org.neo4j.unsafe.impl.batchimport.Configuration importConfiguration( final Number processors,
            final boolean defaultSettingsSuitableForTests )
    {
        return new org.neo4j.unsafe.impl.batchimport.Configuration.Default()
        {
            private static final int WRITE_BUFFER_SIZE_FOR_TEST = 1024 * 1024 * 8; // 8 MiB

            @Override
            public int writeBufferSize()
            {
                return defaultSettingsSuitableForTests? WRITE_BUFFER_SIZE_FOR_TEST : super.writeBufferSize();
            }

            @Override
            public int maxNumberOfProcessors()
            {
                return processors != null ? processors.intValue() : super.maxNumberOfProcessors();
            }
        };
    }

    private static String manualReference( ManualPage page, Anchor anchor )
    {
        return " http://neo4j.com/docs/" + Version.getKernel().getVersion() + "/" + page.getReference( anchor );
    }



    /**
     * Method name looks strange, but look at how it's used and you'll see why it's named like that.
     * @param stackTrace whether or not to also print the stack trace of the error.
     */
    private static RuntimeException andPrintError( String typeOfError, Exception e, boolean stackTrace )
    {
        // List of common errors that can be explained to the user
        if ( DuplicateInputIdException.class.equals( e.getClass() ) )
        {
            printErrorMessage( "Duplicate input ids that would otherwise clash can be put into separate id space, " +
                               "read more about how to use id spaces in the manual:" +
                               manualReference( ManualPage.IMPORT_TOOL_FORMAT, Anchor.ID_SPACES ), e, stackTrace );
        }
        else if ( MissingRelationshipDataException.class.equals( e.getClass() ) )
        {
            printErrorMessage( "Relationship missing mandatory field '" +
                               ((MissingRelationshipDataException) e).getFieldType() + "', read more about " +
                               "relationship format in the manual: " +
                               manualReference( ManualPage.IMPORT_TOOL_FORMAT, Anchor.RELATIONSHIP ), e, stackTrace );
        }
<<<<<<< HEAD
        else if ( IllegalMultilineFieldException.class.equals( e.getClass() ) )
=======
        // This type of exception is wrapped since our input code throws InputException consistently,
        // and so IllegalMultilineFieldException comes from the csv component, which has no access to InputException
        // therefore it's wrapped.
        else if ( Exceptions.contains( e, IllegalMultilineFieldException.class ) )
>>>>>>> c2219959
        {
            printErrorMessage( "Detected field which spanned multiple lines for an import where " +
                               Options.MULTILINE_FIELDS.argument() + "=false. If you know that your input data " +
                               "include fields containing new-line characters then import with this option set to " +
                               "true.", e, stackTrace );
        }
        // Fallback to printing generic error and stack trace
        else
        {
            printErrorMessage( typeOfError + ": " + e.getMessage(), e, true );
        }
        System.err.println();

        // Mute the stack trace that the default exception handler would have liked to print.
        // Calling System.exit( 1 ) or similar would be convenient on one hand since we can set
        // a specific exit code. On the other hand It's very inconvenient to have any System.exit
        // call in code that is tested.
        Thread.currentThread().setUncaughtExceptionHandler( new UncaughtExceptionHandler()
        {
            @Override
            public void uncaughtException( Thread t, Throwable e )
            {   // Shhhh
            }
        } );
        return launderedException( e ); // throw in order to have process exit with !0
    }

    private static void printErrorMessage( String string, Exception e, boolean stackTrace )
    {
        System.err.println( string );
        System.err.println( "Caused by:" + e.getMessage() );
        if ( stackTrace )
        {
            e.printStackTrace( System.err );
        }
    }

    private static Iterable<DataFactory<InputRelationship>>
            relationshipData( final Charset encoding, Collection<Option<File[]>> relationshipsFiles )
    {
        return new IterableWrapper<DataFactory<InputRelationship>,Option<File[]>>( relationshipsFiles )
        {
            @Override
            protected DataFactory<InputRelationship> underlyingObjectToObject( Option<File[]> group )
            {
                return data( defaultRelationshipType( group.metadata() ), encoding, group.value() );
            }
        };
    }

    private static Iterable<DataFactory<InputNode>> nodeData( final Charset encoding,
            Collection<Option<File[]>> nodesFiles )
    {
        return new IterableWrapper<DataFactory<InputNode>,Option<File[]>>( nodesFiles )
        {
            @Override
            protected DataFactory<InputNode> underlyingObjectToObject( Option<File[]> input )
            {
                Function<InputNode,InputNode> decorator = input.metadata() != null
                        ? additiveLabels( input.metadata().split( ":" ) )
                        : NO_NODE_DECORATOR;
                return data( decorator, encoding, input.value() );
            }
        };
    }

    private static void printUsage( PrintStream out )
    {
        out.println( "Neo4j Import Tool" );
        for ( String line : Args.splitLongLine( "neo4j-import is used to create a new Neo4j database "
                                                + "from data in CSV files. "
                                                +
                                                "See the chapter \"Import Tool\" in the Neo4j Manual for details on the CSV file format "
                                                + "- a special kind of header is required.", 80 ) )
        {
            out.println( "\t" + line );
        }
        out.println( "Usage:" );
        for ( Options option : Options.values() )
        {
            option.printUsage( out );
        }

        out.println( "Example:");
        out.print( Strings.joinAsLines(
                TAB + "bin/neo4j-import --into retail.db --id-type string --nodes:Customer customers.csv ",
                TAB + "--nodes products.csv --nodes orders_header.csv,orders1.csv,orders2.csv ",
                TAB + "--relationships:CONTAINS order_details.csv ",
                TAB + "--relationships:ORDERED customer_orders_header.csv,orders1.csv,orders2.csv" ) );
    }

    private static boolean asksForUsage( Args args )
    {
        for ( String orphan : args.orphans() )
        {
            if ( isHelpKey( orphan ) )
            {
                return true;
            }
        }

        for ( Entry<String,String> option : args.asMap().entrySet() )
        {
            if ( isHelpKey( option.getKey() ) )
            {
                return true;
            }
        }
        return false;
    }

    private static boolean isHelpKey( String key )
    {
        return key.equals( "?" ) || key.equals( "help" );
    }

    private static Configuration csvConfiguration( Args args, final boolean defaultSettingsSuitableForTests )
    {
        final Configuration defaultConfiguration = COMMAS;
        final Character specificDelimiter =
                args.interpretOption( Options.DELIMITER.key(), Converters.<Character>optional(), DELIMITER_CONVERTER );
        final Character specificArrayDelimiter =
                args.interpretOption( Options.ARRAY_DELIMITER.key(), Converters.<Character>optional(), DELIMITER_CONVERTER );
        final Character specificQuote =
                args.interpretOption( Options.QUOTE.key(), Converters.<Character>optional(), Converters.toCharacter() );
        final Boolean multiLineFields = args.getBoolean( Options.MULTILINE_FIELDS.key(), null );
        final Boolean emptyStringsAsNull = args.getBoolean( Options.IGNORE_EMPTY_STRINGS.key(), null );
        return new Configuration.Default()
        {
            @Override
            public char delimiter()
            {
                return specificDelimiter != null
                        ? specificDelimiter.charValue()
                        : defaultConfiguration.delimiter();
            }

            @Override
            public char arrayDelimiter()
            {
                return specificArrayDelimiter != null
                        ? specificArrayDelimiter.charValue()
                        : defaultConfiguration.arrayDelimiter();
            }

            @Override
            public char quotationCharacter()
            {
                return specificQuote != null
                        ? specificQuote.charValue()
                        : defaultConfiguration.quotationCharacter();
            }

            @Override
            public boolean multilineFields()
            {
                return multiLineFields != null
                        ? multiLineFields.booleanValue()
                        : defaultConfiguration.multilineFields();
            }

            @Override
            public boolean emptyQuotedStringsAsNull()
            {
                return emptyStringsAsNull != null
                        ? emptyStringsAsNull.booleanValue()
                        : defaultConfiguration.emptyQuotedStringsAsNull();
            }

            @Override
            public int bufferSize()
            {
                return defaultSettingsSuitableForTests ? 10_000 : super.bufferSize();
            }
        };
    }

    private static final Function<String,IdType> TO_ID_TYPE = new Function<String,IdType>()
    {
        @Override
        public IdType apply( String from )
        {
            return IdType.valueOf( from.toUpperCase() );
        }
    };

    private static final Function<String,Character> DELIMITER_CONVERTER = new Function<String,Character>()
    {
        private final Function<String,Character> fallback = Converters.toCharacter();

        @Override
        public Character apply( String value ) throws RuntimeException
        {
            if ( value.equals( "TAB" ) )
            {
                return '\t';
            }
            return fallback.apply( value );
        }
    };

    private static final BiFunction<Args,String,Collection<Option<File[]>>> INPUT_FILES_EXTRACTOR =
            new BiFunction<Args,String,Collection<Option<File[]>>>()
    {
        @Override
        public Collection<Option<File[]>> apply( Args args, String key )
        {
            return args.interpretOptionsWithMetadata( key, Converters.<File[]>optional(),
                    Converters.toFiles( MULTI_FILE_DELIMITER, Converters.regexFiles( true ) ), FILES_EXISTS,
                    Validators.<File>atLeast( "--" + key, 1 ) );
        }
    };

    static final Validator<File[]> FILES_EXISTS = new Validator<File[]>()
    {
        @Override
        public void validate( File[] files )
        {
            for ( File file : files )
            {
                if ( file.getName().startsWith( ":" ) )
                {
                    warn( "It looks like you're trying to specify default label or relationship type (" +
                            file.getName() + "). Please put such directly on the key, f.ex. " +
                            Options.NODE_DATA.argument() + ":MyLabel" );
                }
                Validators.REGEX_FILE_EXISTS.validate( file );
            }
        }
    };

    static void warn( String warning )
    {
        System.err.println( warning );
    }

    private enum ManualPage
    {
        IMPORT_TOOL_FORMAT("import-tool-header-format.html");

        private String page;

        ManualPage( String page )
        {
            this.page = page;
        }

        public String getReference(Anchor anchor)
        {
            return page + "#" + anchor.anchor;
        }
    }

    private enum Anchor
    {
        ID_SPACES("import-tool-id-spaces"),
        RELATIONSHIP("import-tool-header-format-rels");

        private String anchor;

        Anchor( String anchor )
        {
            this.anchor = anchor;
        }
    }

}<|MERGE_RESOLUTION|>--- conflicted
+++ resolved
@@ -483,14 +483,10 @@
                                "relationship format in the manual: " +
                                manualReference( ManualPage.IMPORT_TOOL_FORMAT, Anchor.RELATIONSHIP ), e, stackTrace );
         }
-<<<<<<< HEAD
-        else if ( IllegalMultilineFieldException.class.equals( e.getClass() ) )
-=======
         // This type of exception is wrapped since our input code throws InputException consistently,
         // and so IllegalMultilineFieldException comes from the csv component, which has no access to InputException
         // therefore it's wrapped.
         else if ( Exceptions.contains( e, IllegalMultilineFieldException.class ) )
->>>>>>> c2219959
         {
             printErrorMessage( "Detected field which spanned multiple lines for an import where " +
                                Options.MULTILINE_FIELDS.argument() + "=false. If you know that your input data " +
