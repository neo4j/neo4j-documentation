/**
 * Copyright (c) 2002-2010 "Neo Technology,"
 * Network Engine for Objects in Lund AB [http://neotechnology.com]
 *
 * This file is part of Neo4j.
 *
 * Neo4j is free software: you can redistribute it and/or modify
 * it under the terms of the GNU Affero General Public License as
 * published by the Free Software Foundation, either version 3 of the
 * License, or (at your option) any later version.
 *
 * This program is distributed in the hope that it will be useful,
 * but WITHOUT ANY WARRANTY; without even the implied warranty of
 * MERCHANTABILITY or FITNESS FOR A PARTICULAR PURPOSE.  See the
 * GNU Affero General Public License for more details.
 *
 * You should have received a copy of the GNU Affero General Public License
 * along with this program. If not, see <http://www.gnu.org/licenses/>.
 */

package org.neo4j.kernel.impl.core;

import java.util.NoSuchElementException;

import org.neo4j.kernel.impl.util.IntArray;

class FastRelTypeElement extends RelTypeElementIterator
{
    private final IntArray src;

    private int position = 0;
    private Integer nextElement = null;

    FastRelTypeElement( String type, NodeImpl node, IntArray src )
    {
        super( type, node );
        if ( src == null )
        {
            this.src = IntArray.EMPTY;
        }
        else
        {
            this.src = src;
        }
    }
    
    FastRelTypeElement( String type, NodeImpl node, IntArray src, int position )
    {
        this( type, node, src );
        this.position = position;
    }

    @Override
    public boolean hasNext( NodeManager nodeManager )
    {
        if ( nextElement != null )
        {
            return true;
        }
<<<<<<< HEAD
        if ( position >= src.length() )
        {
            while ( getNode().getMoreRelationships( nodeManager ) &&
                position >= src.length() );
        }
=======
//        if ( position >= src.length() )
//        {
//            while ( getNode().getMoreRelationships( nodeManager ) &&
//                position >= src.length() );
//        }
>>>>>>> 8108b6dc
        while ( position < src.length() )
        {
            nextElement = src.get(position++);
            return true;
        }
        return false;
    }

    @Override
    public int next( NodeManager nodeManager )
    {
        hasNext( nodeManager );
        if ( nextElement != null )
        {
            Integer elementToReturn = nextElement;
            nextElement = null;
            return elementToReturn;
        }
        throw new NoSuchElementException();
    }
<<<<<<< HEAD
=======
    
    @Override
    public boolean isSrcEmpty()
    {
        return src.length() == 0;
    }

    @Override
    public RelTypeElementIterator setSrc( IntArray newSrc )
    {
        return new FastRelTypeElement( getType(), getNode(), newSrc, position );
    }
>>>>>>> 8108b6dc
}<|MERGE_RESOLUTION|>--- conflicted
+++ resolved
@@ -57,19 +57,11 @@
         {
             return true;
         }
-<<<<<<< HEAD
-        if ( position >= src.length() )
-        {
-            while ( getNode().getMoreRelationships( nodeManager ) &&
-                position >= src.length() );
-        }
-=======
 //        if ( position >= src.length() )
 //        {
 //            while ( getNode().getMoreRelationships( nodeManager ) &&
 //                position >= src.length() );
 //        }
->>>>>>> 8108b6dc
         while ( position < src.length() )
         {
             nextElement = src.get(position++);
@@ -90,8 +82,6 @@
         }
         throw new NoSuchElementException();
     }
-<<<<<<< HEAD
-=======
     
     @Override
     public boolean isSrcEmpty()
@@ -104,5 +94,4 @@
     {
         return new FastRelTypeElement( getType(), getNode(), newSrc, position );
     }
->>>>>>> 8108b6dc
 }