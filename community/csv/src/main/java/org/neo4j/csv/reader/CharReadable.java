/*
 * Copyright (c) 2002-2016 "Neo Technology,"
 * Network Engine for Objects in Lund AB [http://neotechnology.com]
 *
 * This file is part of Neo4j.
 *
 * Neo4j is free software: you can redistribute it and/or modify
 * it under the terms of the GNU General Public License as published by
 * the Free Software Foundation, either version 3 of the License, or
 * (at your option) any later version.
 *
 * This program is distributed in the hope that it will be useful,
 * but WITHOUT ANY WARRANTY; without even the implied warranty of
 * MERCHANTABILITY or FITNESS FOR A PARTICULAR PURPOSE.  See the
 * GNU General Public License for more details.
 *
 * You should have received a copy of the GNU General Public License
 * along with this program.  If not, see <http://www.gnu.org/licenses/>.
 */
package org.neo4j.csv.reader;

import java.io.Closeable;
import java.io.IOException;
import java.io.Reader;
import java.nio.CharBuffer;

/**
 * A {@link Readable}, but focused on {@code char[]}, via a {@link SectionedCharBuffer} with one of the main reasons
 * that {@link Reader#read(CharBuffer)} creates a new {@code char[]} as big as the data it's about to read
 * every call. However {@link Reader#read(char[], int, int)} doesn't, and so leaves no garbage.
 *
 * The fact that this is a separate interface means that {@link Readable} instances need to be wrapped,
 * but that's fine since the buffer size should be reasonably big such that {@link #read(SectionedCharBuffer, int)}
 * isn't called too often. Therefore the wrapping overhead should not be noticeable at all.
 *
 * Also took the opportunity to let {@link CharReadable} extends {@link Closeable}, something that
 * {@link Readable} doesn't.
 */
public interface CharReadable extends Closeable, SourceTraceability
{
    /**
     * Reads characters into the {@link SectionedCharBuffer buffer}.
     * This method will block until data is available, an I/O error occurs, or the end of the stream is reached.
     * The caller is responsible for passing in {@code from} which index existing characters should be saved,
     * using {@link SectionedCharBuffer#compact(SectionedCharBuffer, int) compaction}, before reading into the
     * front section of the buffer, using {@link SectionedCharBuffer#readFrom(Reader)}.
     * The returned {@link SectionedCharBuffer} can be the same as got passed in, or another buffer if f.ex.
     * double-buffering is used. If this reader reached eof, i.e. equal state to that of {@link Reader#read(char[])}
     * returning {@code -1} then {@link SectionedCharBuffer#hasAvailable()} for the returned instances will
     * return {@code false}.
     *
     * @param buffer {@link SectionedCharBuffer} to read new data into.
     * @param from index into the buffer array where characters to save (compact) starts (inclusive).
     * @return a {@link SectionedCharBuffer} containing new data.
     * @throws IOException if an I/O error occurs.
     */
    SectionedCharBuffer read( SectionedCharBuffer buffer, int from ) throws IOException;

<<<<<<< HEAD
    abstract class Adapter extends SourceTraceability.Adapter implements CharReadable
=======
    /**
     * Reads characters into the given array starting at {@code offset}, reading {@code length} number of characters.
     *
     * Similar to {@link Reader#read(char[], int, int)}
     */
    int read( char[] into, int offset, int length ) throws IOException;

    public static abstract class Adapter extends SourceTraceability.Adapter implements CharReadable
>>>>>>> 47a3d11e
    {
        @Override
        public void close() throws IOException
        {   // Nothing to close
        }
    }
}<|MERGE_RESOLUTION|>--- conflicted
+++ resolved
@@ -56,9 +56,6 @@
      */
     SectionedCharBuffer read( SectionedCharBuffer buffer, int from ) throws IOException;
 
-<<<<<<< HEAD
-    abstract class Adapter extends SourceTraceability.Adapter implements CharReadable
-=======
     /**
      * Reads characters into the given array starting at {@code offset}, reading {@code length} number of characters.
      *
@@ -66,8 +63,7 @@
      */
     int read( char[] into, int offset, int length ) throws IOException;
 
-    public static abstract class Adapter extends SourceTraceability.Adapter implements CharReadable
->>>>>>> 47a3d11e
+    abstract class Adapter extends SourceTraceability.Adapter implements CharReadable
     {
         @Override
         public void close() throws IOException
