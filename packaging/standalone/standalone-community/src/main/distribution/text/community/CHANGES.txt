--- conflicted
+++ resolved
@@ -23,12 +23,9 @@
 o Fixes issue with property value equality definition in index state. It is now
   the same as for reading from indexes on disk
 
-<<<<<<< HEAD
-=======
 Server:
 o Node REST representations now contain the labels of the node
 
->>>>>>> 634bbaf4
 Consistency checker:
 o Added a consistency check for duplicate property names in a given
   node/relationship's property chain
@@ -117,7 +114,6 @@
 o Store upgrades will now migrate some transaction logs along with the
   store, allowing extraction of transactions without requiring
   new transactions to happen
-<<<<<<< HEAD
 
 Server:
 o Ensure transactional endpoint responds with an https location for https
@@ -152,42 +148,6 @@
   of other existing indexes
 o Fixes a bug where old transaction log files could prevent the database from upgrading to a newer version
 
-=======
-
-Server:
-o Ensure transactional endpoint responds with an https location for https
-  calls.
-
-Graph Algo:
-o Ability to return paths with diminishing cost from Dijkstra/Traversal AStar
-
-Cypher:
-o Adds UNWIND
-o Fixes problem where predicates are evaluated wrongly in NOT
-o Fixes problem when WITH introduces a symbol that shadows an existing identifier
-
-2.1.0-RC2
----------
-Kernel:
-o Fixes issue where store upgrade could leave relationship ids to be reused by
-  subsequent usage of the database
-
-2.1.0-RC1
----------
-Kernel:
-o The traversal framework can now take Iterable<Node> as starting points
-o The Iterable returned from getRelationships(...) can now be iterated more than once
-o Improve the performance of the server by reducing the overhead of logging
-o Further performance improvements for the upgrade process
-o Improve performance by producing less work for the GC in various places
-o Fixes a bug where the transaction log could get duplicate entries, making it unusable for recovery
-o Fixes a bug where the database could leak memory after a mode switch in HA
-o Fixes a bug where file descriptors would leak if more than one MERGE statement was executed in a transaction
-o Fixes a bug where an uncommitted index creation in a transaction could interfer with observing the state
-  of other existing indexes
-o Fixes a bug where old transaction log files could prevent the database from upgrading to a newer version
-
->>>>>>> 634bbaf4
 Cypher:
 o To the new planner, added:
   - Select or SemiApply
