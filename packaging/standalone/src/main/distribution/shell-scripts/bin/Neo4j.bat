@echo off
rem Copyright (c) 2002-2011 "Neo Technology,"
rem Network Engine for Objects in Lund AB [http://neotechnology.com]
rem
rem This file is part of Neo4j.
rem
rem Neo4j is free software: you can redistribute it and/or modify
rem it under the terms of the GNU General Public License as published by
rem the Free Software Foundation, either version 3 of the License, or
rem (at your option) any later version.
rem
rem This program is distributed in the hope that it will be useful,
rem but WITHOUT ANY WARRANTY; without even the implied warranty of
rem MERCHANTABILITY or FITNESS FOR A PARTICULAR PURPOSE.  See the
rem GNU General Public License for more details.
rem
rem You should have received a copy of the GNU General Public License
rem along with this program.  If not, see <http://www.gnu.org/licenses/>.

set serviceName=neo4j
set serviceDisplayName=Neo4j Graph DB Server
set serviceStartType=auto
set classpath="-DserverClasspath=lib/*.jar;system/lib/*.jar;plugins/*.jar;system/coordinator/lib/*.jar"
set mainclass="-DserverMainClass=org.neo4j.server.Bootstrapper"
set configFile="conf\neo4j-wrapper.conf"

<<<<<<< HEAD
call "%~dp0\base.bat" %1 %2 %3 %4 %5
=======
call "%~dp0\base.bat" %1 %2 %3 %4 %5
>>>>>>> 5b39daa8
<|MERGE_RESOLUTION|>--- conflicted
+++ resolved
@@ -24,8 +24,4 @@
 set mainclass="-DserverMainClass=org.neo4j.server.Bootstrapper"
 set configFile="conf\neo4j-wrapper.conf"
 
-<<<<<<< HEAD
-call "%~dp0\base.bat" %1 %2 %3 %4 %5
-=======
-call "%~dp0\base.bat" %1 %2 %3 %4 %5
->>>>>>> 5b39daa8
+call "%~dp0\base.bat" %1 %2 %3 %4 %5