/*
 * Copyright (c) 2002-2015 "Neo Technology,"
 * Network Engine for Objects in Lund AB [http://neotechnology.com]
 *
 * This file is part of Neo4j.
 *
 * Neo4j is free software: you can redistribute it and/or modify
 * it under the terms of the GNU Affero General Public License as
 * published by the Free Software Foundation, either version 3 of the
 * License, or (at your option) any later version.
 *
 * This program is distributed in the hope that it will be useful,
 * but WITHOUT ANY WARRANTY; without even the implied warranty of
 * MERCHANTABILITY or FITNESS FOR A PARTICULAR PURPOSE.  See the
 * GNU Affero General Public License for more details.
 *
 * You should have received a copy of the GNU Affero General Public License
 * along with this program. If not, see <http://www.gnu.org/licenses/>.
 */
package org.neo4j.com.storecopy;

import java.io.IOException;

import org.neo4j.com.ComException;
import org.neo4j.com.Response;
import org.neo4j.com.TransactionStream;
import org.neo4j.com.TransactionStreamResponse;
import org.neo4j.function.Supplier;
import org.neo4j.helpers.collection.Visitor;
import org.neo4j.kernel.KernelHealth;
import org.neo4j.kernel.impl.api.BatchingTransactionRepresentationStoreApplier;
import org.neo4j.kernel.impl.api.TransactionRepresentationStoreApplier;
import org.neo4j.kernel.impl.api.index.IndexUpdatesValidator;
import org.neo4j.kernel.impl.api.index.ValidatedIndexUpdates;
import org.neo4j.kernel.impl.locking.LockGroup;
import org.neo4j.kernel.impl.transaction.CommittedTransactionRepresentation;
import org.neo4j.kernel.impl.transaction.TransactionRepresentation;
import org.neo4j.kernel.impl.transaction.log.Commitment;
import org.neo4j.kernel.impl.transaction.log.LogFile;
import org.neo4j.kernel.impl.transaction.log.TransactionAppender;
import org.neo4j.kernel.impl.transaction.log.TransactionIdStore;
import org.neo4j.kernel.impl.transaction.log.rotation.LogRotation;
import org.neo4j.kernel.impl.transaction.tracing.LogAppendEvent;
import org.neo4j.kernel.impl.util.StringLogger;
import org.neo4j.kernel.lifecycle.Lifecycle;
import org.neo4j.kernel.logging.Logging;

import static org.neo4j.kernel.impl.api.TransactionApplicationMode.EXTERNAL;

/**
 * Receives and unpacks {@link Response responses}.
 * Transaction obligations are handled by {@link TransactionObligationFulfiller} and
 * {@link TransactionStream transaction streams} are {@link TransactionRepresentationStoreApplier applied to the
 * store},
 * in batches.
 * <p/>
 * It is assumed that any {@link TransactionStreamResponse response carrying transaction data} comes from the one
 * and same thread.
 */
public class TransactionCommittingResponseUnpacker implements ResponseUnpacker, Lifecycle
{
<<<<<<< HEAD
    public interface Dependencies
    {
        BatchingTransactionRepresentationStoreApplier transactionRepresentationStoreApplier();

        IndexUpdatesValidator indexUpdatesValidator();

        LogFile logFile();

        LogRotation logRotation();

        KernelHealth kernelHealth();

        // Components that change during role switches

        Supplier<TransactionObligationFulfiller> transactionObligationFulfiller();

        Supplier<TransactionAppender> transactionAppender();
    }

    public static final int DEFAULT_BATCH_SIZE = 100;
    private final TransactionQueue transactionQueue;
=======
>>>>>>> d82d1c7e
    // Visits all queued transactions, committing them
    private final TransactionVisitor batchCommitter = new TransactionVisitor()
    {
        @Override
        public void visit( CommittedTransactionRepresentation transaction, TxHandler handler,
                WritablePair<Commitment,ValidatedIndexUpdates> pair ) throws IOException
        {
            // Tuck away the Commitment returned from the call to append. We'll use each Commitment right before
            // applying each transaction.
            TransactionRepresentation representation = transaction.getTransactionRepresentation();
            ValidatedIndexUpdates indexUpdates = indexUpdatesValidator.validate( representation );
            Commitment commitment = appender.append( representation, transaction.getCommitEntry().getTxId() );
            pair.setFirst( commitment );
            pair.setOther( indexUpdates );

        }
    };
    // Visits all queued, and recently appended, transactions, applying them to the store
    private final TransactionVisitor batchApplier = new TransactionVisitor()
    {
        @Override
        public void visit( CommittedTransactionRepresentation transaction, TxHandler handler,
                WritablePair<Commitment,ValidatedIndexUpdates> pair ) throws IOException
        {
            long transactionId = transaction.getCommitEntry().getTxId();
            Commitment commitment = commitmentAccess.get();
            TransactionRepresentation representation = transaction.getTransactionRepresentation();
<<<<<<< HEAD
            commitment.publishAsCommitted();
=======
            pair.getFirst().publishAsCommitted();
>>>>>>> d82d1c7e
            try ( LockGroup locks = new LockGroup();
                  ValidatedIndexUpdates indexUpdates = pair.getOther() )
            {
                storeApplier.apply( representation, indexUpdates, locks, transactionId, EXTERNAL );
                handler.accept( transaction );
            }
        }
    };
    private final TransactionVisitor batchCloser = new TransactionVisitor()
    {
        @Override
        public void visit( CommittedTransactionRepresentation transaction, TxHandler handler,
                WritablePair<Commitment,ValidatedIndexUpdates> pair ) throws IOException
        {
<<<<<<< HEAD
            Commitment commitment = commitmentAccess.get();
            if ( commitment.markedAsCommitted() )
=======
            if ( pair.getFirst().markedAsCommitted() )
>>>>>>> d82d1c7e
            {
                commitment.publishAsApplied();
            }
        }
    };

<<<<<<< HEAD
    private final Dependencies dependencies;
=======
    static final String msg = "Kernel panic detected: pulled transactions cannot be applied to a non-healthy database. "
                              + "In order to resolve this issue a manual restart of this instance is required.";

    private final DependencyResolver resolver;
    private final Function<DependencyResolver,IndexUpdatesValidator> validatorFunction;
    private final Function<DependencyResolver,BatchingTransactionRepresentationStoreApplier> applierFunction;
    private final TransactionQueue transactionQueue;

>>>>>>> d82d1c7e
    private TransactionAppender appender;
    private BatchingTransactionRepresentationStoreApplier storeApplier;
    private IndexUpdatesValidator indexUpdatesValidator;
    private TransactionObligationFulfiller obligationFulfiller;
    private LogFile logFile;
    private LogRotation logRotation;
    private KernelHealth kernelHealth;
<<<<<<< HEAD
=======
    private StringLogger log;

    private volatile boolean stopped;
>>>>>>> d82d1c7e

    public TransactionCommittingResponseUnpacker( Dependencies dependencies )
    {
<<<<<<< HEAD
        this( dependencies, DEFAULT_BATCH_SIZE );
    }

    public TransactionCommittingResponseUnpacker( Dependencies dependencies, int maxBatchSize )
=======
        this( resolver, maxBatchSize,
                new DefaultIndexUpdatesValidatorCreator(), new DefaultBatchingStoreApplierCreator() );
    }

    // test only
    public TransactionCommittingResponseUnpacker( DependencyResolver resolver, int maxBatchSize,
            // These two are just for testing purposes, to inject different behaviour.
            // It's made hard by the fact this class is not accepting dependencies in its constructor,
            // rather has a weird place in the lifecycle of things where it needs to pull things
            // out in #start()
            Function<DependencyResolver,IndexUpdatesValidator> validatorFunction,
            Function<DependencyResolver,BatchingTransactionRepresentationStoreApplier> applierFunction )
>>>>>>> d82d1c7e
    {
        this.dependencies = dependencies;
        this.transactionQueue = new TransactionQueue( maxBatchSize );
    }

    private static TransactionObligationFulfiller resolveTransactionObligationFulfiller(
            Supplier<TransactionObligationFulfiller> supplier)
    {
        try
        {
            return supplier.get();
        }
        catch ( IllegalArgumentException e )
        {
            return new TransactionObligationFulfiller()
            {
                @Override
                public void fulfill( long toTxId )
                {
                    throw new UnsupportedOperationException( "Should not be called" );
                }
            };
        }
    }

    @Override
    public void unpackResponse( Response<?> response, final TxHandler txHandler ) throws IOException
    {
        if ( stopped )
        {
            throw new IllegalStateException( "Component is currently stopped" );
        }

        try
        {
            response.accept( new BatchingResponseHandler( txHandler ) );
        }
        finally
        {
            if ( response.hasTransactionsToBeApplied() )
            {
                applyQueuedTransactions();
            }
        }
    }

    private void applyQueuedTransactions() throws IOException
    {
        // Synchronize to guard for concurrent shutdown
        synchronized ( logFile )
        {
            // Check rotation explicitly, since the version of append that we're calling isn't doing that.
            logRotation.rotateLogIfNeeded( LogAppendEvent.NULL );

            // Check kernel health after log rotation
            if ( !kernelHealth.isHealthy() )
            {
                Throwable causeOfPanic = kernelHealth.getCauseOfPanic();
                log.error( msg + " Original kernel panic cause was:\n" + causeOfPanic.getMessage() );
                throw new IOException( msg, causeOfPanic );
            }

            try
            {
                // Apply whatever is in the queue
                if ( transactionQueue.accept( batchCommitter ) > 0 )
                {
                    // TODO if this instance is set to "slave_only" then we can actually skip the force call here.
                    // Reason being that even if there would be a reordering in some layer where a store file would be
                    // changed before that change would have ended up in the log, it would be fine sine as a slave
                    // you would pull that transaction again anyhow before making changes to (after reading) any record.
                    appender.force();
                    try
                    {
                        // Apply all transactions to the store. Only apply, i.e. mark as committed, not closed.
                        // We mark as closed below.
                        transactionQueue.accept( batchApplier );
                        // Ensure that all changes are flushed to the store, we're doing some batching of transactions
                        // here so some shortcuts are taken in places. Although now comes the time where we must
                        // ensure that all pending changes are applied and flushed properly.
                        storeApplier.closeBatch();
                    }
                    finally
                    {
                        // Mark the applied transactions as closed. We must do this as a separate step after
                        // applying them, with a closeBatch() call in between, otherwise there might be
                        // threads waiting for transaction obligations to be fulfilled and since they are looking
                        // at last closed transaction id they might get notified to continue before all data
                        // has actually been flushed properly.
                        transactionQueue.accept( batchCloser );
                    }
                }
            }
<<<<<<< HEAD
            catch ( Throwable panic )
            {
                kernelHealth.panic( panic );
                throw panic;
            }
=======
>>>>>>> d82d1c7e
            finally
            {
                transactionQueue.clear();
            }
        }
    }

    @Override
    public void init() throws Throwable
    {   // Nothing to init
    }

    @Override
    public void start() throws Throwable
    {
<<<<<<< HEAD
        this.appender = dependencies.transactionAppender().get();
        this.storeApplier = dependencies.transactionRepresentationStoreApplier();
        this.indexUpdatesValidator = dependencies.indexUpdatesValidator();
        this.obligationFulfiller = resolveTransactionObligationFulfiller( dependencies.transactionObligationFulfiller() );
        this.logFile = dependencies.logFile();
        this.logRotation = dependencies.logRotation();
        this.kernelHealth = dependencies.kernelHealth();
=======
        this.appender = resolver.resolveDependency( LogicalTransactionStore.class ).getAppender();
        this.storeApplier = applierFunction.apply( resolver );
        this.indexUpdatesValidator = validatorFunction.apply( resolver );
        this.transactionIdStore = resolver.resolveDependency( TransactionIdStore.class );
        this.obligationFulfiller = resolveTransactionObligationFulfiller( resolver );
        this.logFile = resolver.resolveDependency( LogFile.class );
        this.logRotation = resolver.resolveDependency( LogRotation.class );
        this.kernelHealth = resolver.resolveDependency( KernelHealth.class );
        this.log = resolver.resolveDependency( Logging.class ).getMessagesLog( getClass() );
>>>>>>> d82d1c7e
        this.stopped = false;
    }

    @Override
    public void stop() throws Throwable
    {
        this.stopped = true;
    }

    @Override
    public void shutdown() throws Throwable
    {   // Nothing to shut down
    }

    private class BatchingResponseHandler implements Response.Handler,
            Visitor<CommittedTransactionRepresentation,IOException>
    {
        private final TxHandler txHandler;

        private BatchingResponseHandler( TxHandler txHandler )
        {
            this.txHandler = txHandler;
        }

        @Override
        public void obligation( long txId ) throws IOException
        {
            if ( txId == TransactionIdStore.BASE_TX_ID )
            {   // Means "empty" response
                return;
            }

            try
            {
                obligationFulfiller.fulfill( txId );
            }
            catch ( IllegalStateException e )
            {
                throw new ComException( "Failed to pull updates", e );
            }
            catch ( InterruptedException e )
            {
                throw new IOException( e );
            }
        }

        @Override
        public Visitor<CommittedTransactionRepresentation,IOException> transactions()
        {
            return this;
        }

        @Override
        public boolean visit( CommittedTransactionRepresentation transaction ) throws IOException
        {
            if ( transactionQueue.queue( transaction, txHandler ) )
            {
                applyQueuedTransactions();
            }
            return false;
        }
    }
}<|MERGE_RESOLUTION|>--- conflicted
+++ resolved
@@ -33,6 +33,7 @@
 import org.neo4j.kernel.impl.api.index.IndexUpdatesValidator;
 import org.neo4j.kernel.impl.api.index.ValidatedIndexUpdates;
 import org.neo4j.kernel.impl.locking.LockGroup;
+import org.neo4j.kernel.impl.logging.LogService;
 import org.neo4j.kernel.impl.transaction.CommittedTransactionRepresentation;
 import org.neo4j.kernel.impl.transaction.TransactionRepresentation;
 import org.neo4j.kernel.impl.transaction.log.Commitment;
@@ -41,9 +42,8 @@
 import org.neo4j.kernel.impl.transaction.log.TransactionIdStore;
 import org.neo4j.kernel.impl.transaction.log.rotation.LogRotation;
 import org.neo4j.kernel.impl.transaction.tracing.LogAppendEvent;
-import org.neo4j.kernel.impl.util.StringLogger;
 import org.neo4j.kernel.lifecycle.Lifecycle;
-import org.neo4j.kernel.logging.Logging;
+import org.neo4j.logging.Log;
 
 import static org.neo4j.kernel.impl.api.TransactionApplicationMode.EXTERNAL;
 
@@ -59,7 +59,6 @@
  */
 public class TransactionCommittingResponseUnpacker implements ResponseUnpacker, Lifecycle
 {
-<<<<<<< HEAD
     public interface Dependencies
     {
         BatchingTransactionRepresentationStoreApplier transactionRepresentationStoreApplier();
@@ -77,12 +76,12 @@
         Supplier<TransactionObligationFulfiller> transactionObligationFulfiller();
 
         Supplier<TransactionAppender> transactionAppender();
+
+        LogService logService();
     }
 
     public static final int DEFAULT_BATCH_SIZE = 100;
     private final TransactionQueue transactionQueue;
-=======
->>>>>>> d82d1c7e
     // Visits all queued transactions, committing them
     private final TransactionVisitor batchCommitter = new TransactionVisitor()
     {
@@ -108,13 +107,8 @@
                 WritablePair<Commitment,ValidatedIndexUpdates> pair ) throws IOException
         {
             long transactionId = transaction.getCommitEntry().getTxId();
-            Commitment commitment = commitmentAccess.get();
             TransactionRepresentation representation = transaction.getTransactionRepresentation();
-<<<<<<< HEAD
-            commitment.publishAsCommitted();
-=======
             pair.getFirst().publishAsCommitted();
->>>>>>> d82d1c7e
             try ( LockGroup locks = new LockGroup();
                   ValidatedIndexUpdates indexUpdates = pair.getOther() )
             {
@@ -129,30 +123,17 @@
         public void visit( CommittedTransactionRepresentation transaction, TxHandler handler,
                 WritablePair<Commitment,ValidatedIndexUpdates> pair ) throws IOException
         {
-<<<<<<< HEAD
-            Commitment commitment = commitmentAccess.get();
-            if ( commitment.markedAsCommitted() )
-=======
             if ( pair.getFirst().markedAsCommitted() )
->>>>>>> d82d1c7e
-            {
-                commitment.publishAsApplied();
+            {
+                pair.getFirst().publishAsApplied();
             }
         }
     };
 
-<<<<<<< HEAD
+    static final String msg = "Kernel panic detected: pulled transactions cannot be applied to a non-healthy database. "
+            + "In order to resolve this issue a manual restart of this instance is required.";
+
     private final Dependencies dependencies;
-=======
-    static final String msg = "Kernel panic detected: pulled transactions cannot be applied to a non-healthy database. "
-                              + "In order to resolve this issue a manual restart of this instance is required.";
-
-    private final DependencyResolver resolver;
-    private final Function<DependencyResolver,IndexUpdatesValidator> validatorFunction;
-    private final Function<DependencyResolver,BatchingTransactionRepresentationStoreApplier> applierFunction;
-    private final TransactionQueue transactionQueue;
-
->>>>>>> d82d1c7e
     private TransactionAppender appender;
     private BatchingTransactionRepresentationStoreApplier storeApplier;
     private IndexUpdatesValidator indexUpdatesValidator;
@@ -160,34 +141,15 @@
     private LogFile logFile;
     private LogRotation logRotation;
     private KernelHealth kernelHealth;
-<<<<<<< HEAD
-=======
-    private StringLogger log;
-
+    private Log log;
     private volatile boolean stopped;
->>>>>>> d82d1c7e
 
     public TransactionCommittingResponseUnpacker( Dependencies dependencies )
     {
-<<<<<<< HEAD
         this( dependencies, DEFAULT_BATCH_SIZE );
     }
 
     public TransactionCommittingResponseUnpacker( Dependencies dependencies, int maxBatchSize )
-=======
-        this( resolver, maxBatchSize,
-                new DefaultIndexUpdatesValidatorCreator(), new DefaultBatchingStoreApplierCreator() );
-    }
-
-    // test only
-    public TransactionCommittingResponseUnpacker( DependencyResolver resolver, int maxBatchSize,
-            // These two are just for testing purposes, to inject different behaviour.
-            // It's made hard by the fact this class is not accepting dependencies in its constructor,
-            // rather has a weird place in the lifecycle of things where it needs to pull things
-            // out in #start()
-            Function<DependencyResolver,IndexUpdatesValidator> validatorFunction,
-            Function<DependencyResolver,BatchingTransactionRepresentationStoreApplier> applierFunction )
->>>>>>> d82d1c7e
     {
         this.dependencies = dependencies;
         this.transactionQueue = new TransactionQueue( maxBatchSize );
@@ -281,14 +243,6 @@
                     }
                 }
             }
-<<<<<<< HEAD
-            catch ( Throwable panic )
-            {
-                kernelHealth.panic( panic );
-                throw panic;
-            }
-=======
->>>>>>> d82d1c7e
             finally
             {
                 transactionQueue.clear();
@@ -304,7 +258,6 @@
     @Override
     public void start() throws Throwable
     {
-<<<<<<< HEAD
         this.appender = dependencies.transactionAppender().get();
         this.storeApplier = dependencies.transactionRepresentationStoreApplier();
         this.indexUpdatesValidator = dependencies.indexUpdatesValidator();
@@ -312,17 +265,7 @@
         this.logFile = dependencies.logFile();
         this.logRotation = dependencies.logRotation();
         this.kernelHealth = dependencies.kernelHealth();
-=======
-        this.appender = resolver.resolveDependency( LogicalTransactionStore.class ).getAppender();
-        this.storeApplier = applierFunction.apply( resolver );
-        this.indexUpdatesValidator = validatorFunction.apply( resolver );
-        this.transactionIdStore = resolver.resolveDependency( TransactionIdStore.class );
-        this.obligationFulfiller = resolveTransactionObligationFulfiller( resolver );
-        this.logFile = resolver.resolveDependency( LogFile.class );
-        this.logRotation = resolver.resolveDependency( LogRotation.class );
-        this.kernelHealth = resolver.resolveDependency( KernelHealth.class );
-        this.log = resolver.resolveDependency( Logging.class ).getMessagesLog( getClass() );
->>>>>>> d82d1c7e
+        this.log = dependencies.logService().getInternalLogProvider().getLog( getClass() );
         this.stopped = false;
     }
 
