--- conflicted
+++ resolved
@@ -19,12 +19,6 @@
  */
 package org.neo4j.com;
 
-import static org.neo4j.com.DechunkingChannelBuffer.assertSameProtocolVersion;
-import static org.neo4j.com.Protocol.addLengthFieldPipes;
-import static org.neo4j.com.Protocol.assertChunkSizeIsWithinFrameSize;
-import static org.neo4j.com.Protocol.readString;
-import static org.neo4j.com.Protocol.writeString;
-
 import java.io.ByteArrayOutputStream;
 import java.io.IOException;
 import java.io.ObjectOutputStream;
@@ -57,6 +51,7 @@
 import org.jboss.netty.channel.group.ChannelGroup;
 import org.jboss.netty.channel.group.DefaultChannelGroup;
 import org.jboss.netty.channel.socket.nio.NioServerSocketChannelFactory;
+
 import org.neo4j.com.RequestContext.Tx;
 import org.neo4j.helpers.Exceptions;
 import org.neo4j.helpers.HostnamePort;
@@ -70,6 +65,12 @@
 import org.neo4j.kernel.lifecycle.Lifecycle;
 import org.neo4j.kernel.logging.Logging;
 import org.neo4j.tooling.Clock;
+
+import static org.neo4j.com.DechunkingChannelBuffer.assertSameProtocolVersion;
+import static org.neo4j.com.Protocol.addLengthFieldPipes;
+import static org.neo4j.com.Protocol.assertChunkSizeIsWithinFrameSize;
+import static org.neo4j.com.Protocol.readString;
+import static org.neo4j.com.Protocol.writeString;
 
 /**
  * Receives requests from {@link Client clients}. Delegates actual work to an instance
@@ -383,16 +384,8 @@
 
     protected void tryToFinishOffChannel( Channel channel )
     {
-<<<<<<< HEAD
-        Pair<RequestContext, AtomicLong> slave;
-        synchronized ( connectedSlaveChannels )
-        {
-            slave = connectedSlaveChannels.remove( channel );
-        }
-=======
         Pair<RequestContext, AtomicLong> slave = null;
         slave = unmapSlave( channel );
->>>>>>> 614c00ea
         if ( slave == null )
         {
             return;
@@ -593,10 +586,6 @@
                     {
                         response.close();
                     }
-<<<<<<< HEAD
-                    unmapSlave( channel );
-=======
->>>>>>> 614c00ea
                 }
             }
         };
@@ -714,11 +703,7 @@
         return ChannelBuffers.dynamicBuffer();
     }
 
-<<<<<<< HEAD
-    protected void unmapSlave( Channel channel )
-=======
     protected Pair<RequestContext, AtomicLong> unmapSlave( Channel channel )
->>>>>>> 614c00ea
     {
         synchronized ( connectedSlaveChannels )
         {
