--- conflicted
+++ resolved
@@ -81,7 +81,7 @@
         {
             return Collections.unmodifiableMap( lastCommittedTxs );
         }
-        
+
         public boolean isConsistent()
         {
             return consistent;
@@ -115,7 +115,7 @@
         }
 
         Map<String, String> params = tuningConfiguration.getParams();
-        params.put( GraphDatabaseSettings.store_dir.name(), targetDirectory);
+        params.put( GraphDatabaseSettings.store_dir.name(), targetDirectory );
         tuningConfiguration.applyChanges( params );
 
         long timestamp = System.currentTimeMillis();
@@ -155,34 +155,10 @@
         }
         finally
         {
-            if(targetDb != null)
+            if ( targetDb != null )
             {
                 targetDb.shutdown();
             }
-<<<<<<< HEAD
-=======
-            bumpLogFile( targetDirectory, timestamp );
-            if ( checkConsistency )
-            {
-                try
-                {
-                    consistent = new ConsistencyCheckService().runFullConsistencyCheck(
-                            targetDirectory,
-                            tuningConfiguration,
-                            ProgressMonitorFactory.textual( System.err ),
-                            logger );
-                }
-                catch ( ConsistencyCheckIncompleteException e )
-                {
-                    consistent = false;
-                    logger.error( "Consistency check incomplete", e );
-                }
-                finally
-                {
-                    logger.flush();
-                }
-            }
->>>>>>> 6264abe6
         }
         bumpLogFile( targetDirectory, timestamp );
         if ( checkConsistency )
@@ -266,7 +242,7 @@
                 FileUtils.deleteRecursively( targetDirFile );
 
                 return doFullBackup( sourceHostNameOrIp, sourcePort, targetDirFile.getAbsolutePath(),
-                                                      verification, config );
+                        verification, config );
             }
             catch ( Exception fullBackupFailure )
             {
