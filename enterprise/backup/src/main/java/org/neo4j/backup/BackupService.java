--- conflicted
+++ resolved
@@ -71,6 +71,7 @@
 import org.neo4j.logging.NullLogProvider;
 
 import static org.neo4j.com.RequestContext.anonymous;
+import static org.neo4j.com.storecopy.TransactionCommittingResponseUnpacker.DEFAULT_BATCH_SIZE;
 import static org.neo4j.kernel.impl.pagecache.StandalonePageCacheFactory.createPageCache;
 
 /**
@@ -312,13 +313,9 @@
         DependencyResolver resolver = targetDb.getDependencyResolver();
 
         ProgressTxHandler handler = new ProgressTxHandler();
-<<<<<<< HEAD
         TransactionCommittingResponseUnpacker unpacker = new TransactionCommittingResponseUnpacker(
-                DependenciesProxy.dependencies(resolver, TransactionCommittingResponseUnpacker.Dependencies.class) );
-=======
-        Config config = targetDb.getDependencyResolver().resolveDependency( Config.class );
-        TransactionCommittingResponseUnpacker unpacker = new TransactionCommittingResponseUnpacker( resolver, 100 );
->>>>>>> 345d719d
+                DependenciesProxy.dependencies( resolver, TransactionCommittingResponseUnpacker.Dependencies.class ),
+                DEFAULT_BATCH_SIZE );
 
         Monitors monitors = resolver.resolveDependency( Monitors.class );
         LogProvider logProvider = resolver.resolveDependency( LogService.class ).getInternalLogProvider();
