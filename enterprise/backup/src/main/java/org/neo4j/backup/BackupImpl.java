--- conflicted
+++ resolved
@@ -19,6 +19,8 @@
  */
 package org.neo4j.backup;
 
+import java.util.concurrent.CountDownLatch;
+
 import org.neo4j.com.RequestContext;
 import org.neo4j.com.Response;
 import org.neo4j.com.ServerUtil;
@@ -32,8 +34,6 @@
 import org.neo4j.kernel.monitoring.BackupMonitor;
 import org.neo4j.kernel.monitoring.Monitors;
 
-import java.util.concurrent.CountDownLatch;
-
 class BackupImpl implements TheBackupInterface
 {
     private final BackupMonitor backupMonitor;
@@ -44,8 +44,8 @@
         StoreId getStoreId();
     }
 
-    private StringLogger logger;
-    private SPI spi;
+    private final StringLogger logger;
+    private final SPI spi;
     private final XaDataSourceManager xaDataSourceManager;
     private final KernelPanicEventGenerator kpeg;
     private CountDownLatch countDownLatch;
@@ -60,27 +60,25 @@
         this.kpeg = kpeg;
         this.backupMonitor = monitors.newMonitor( BackupMonitor.class, getClass() );
     }
-    
+
+    @Override
     public Response<Void> fullBackup( StoreWriter writer )
     {
         backupMonitor.startCopyingFiles();
         RequestContext context = ServerUtil.rotateLogsAndStreamStoreFiles( spi.getStoreDir(),
                 xaDataSourceManager,
-<<<<<<< HEAD
-                kpeg, logger, false, writer, new DefaultFileSystemAbstraction() );
-=======
-                kpeg, logger, false, writer, backupMonitor );
->>>>>>> 0c40816d
+                kpeg, logger, false, writer, new DefaultFileSystemAbstraction(), backupMonitor );
         writer.done();
         backupMonitor.finishedCopyingStoreFiles();
         return packResponse( context );
     }
-    
+
+    @Override
     public Response<Void> incrementalBackup( RequestContext context )
     {
         return packResponse( context );
     }
-    
+
     private Response<Void> packResponse( RequestContext context )
     {
         // On Windows there's a problem extracting logs from the current log version
