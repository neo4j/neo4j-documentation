/*
 * Copyright (c) 2002-2016 "Neo Technology,"
 * Network Engine for Objects in Lund AB [http://neotechnology.com]
 *
 * This file is part of Neo4j.
 *
 * Neo4j is free software: you can redistribute it and/or modify
 * it under the terms of the GNU Affero General Public License as
 * published by the Free Software Foundation, either version 3 of the
 * License, or (at your option) any later version.
 *
 * This program is distributed in the hope that it will be useful,
 * but WITHOUT ANY WARRANTY; without even the implied warranty of
 * MERCHANTABILITY or FITNESS FOR A PARTICULAR PURPOSE.  See the
 * GNU Affero General Public License for more details.
 *
 * You should have received a copy of the GNU Affero General Public License
 * along with this program. If not, see <http://www.gnu.org/licenses/>.
 */
package org.neo4j.kernel.impl.query;

import java.io.Closeable;
import java.io.File;
import java.io.OutputStream;
import java.util.Map;
<<<<<<< HEAD
import java.util.Map.Entry;
=======
>>>>>>> 0a5a3bc4

import org.neo4j.graphdb.factory.GraphDatabaseSettings;
import org.neo4j.helpers.Clock;
import org.neo4j.helpers.Service;
import org.neo4j.helpers.Strings;
import org.neo4j.io.fs.FileSystemAbstraction;
import org.neo4j.kernel.configuration.Config;
import org.neo4j.kernel.extension.KernelExtensionFactory;
import org.neo4j.kernel.impl.logging.LogService;
import org.neo4j.kernel.impl.query.QuerySession.MetadataKey;
import org.neo4j.kernel.impl.spi.KernelContext;
import org.neo4j.kernel.impl.util.JobScheduler;
import org.neo4j.kernel.lifecycle.Lifecycle;
import org.neo4j.kernel.lifecycle.LifecycleAdapter;
import org.neo4j.kernel.monitoring.Monitors;
import org.neo4j.logging.FormattedLog;
import org.neo4j.logging.Log;
import org.neo4j.logging.RotatingFileOutputStreamSupplier;

import static org.neo4j.io.file.Files.createOrOpenAsOuputStream;

@Service.Implementation( KernelExtensionFactory.class )
public class QueryLoggerKernelExtension extends KernelExtensionFactory<QueryLoggerKernelExtension.Dependencies>
{
    public interface Dependencies
    {
        FileSystemAbstraction fileSystem();

        Config config();

        Monitors monitoring();

        LogService logger();

        JobScheduler jobScheduler();
    }

    public QueryLoggerKernelExtension()
    {
        super( "query-logging" );
    }

    @Override
    public Lifecycle newInstance( @SuppressWarnings( "unused" ) KernelContext context,
            final Dependencies dependencies ) throws Throwable
    {
        final Config config = dependencies.config();
        boolean queryLogEnabled = config.get( GraphDatabaseSettings.log_queries );
        final File queryLogFile = config.get( GraphDatabaseSettings.log_queries_filename );
        final FileSystemAbstraction fileSystem = dependencies.fileSystem();
        final JobScheduler jobScheduler = dependencies.jobScheduler();
        final Monitors monitoring = dependencies.monitoring();

        if (!queryLogEnabled)
        {
            return createEmptyAdapter();
        }

        return new LifecycleAdapter()
        {
            Closeable closable;

            @Override
            public void init() throws Throwable
            {
                Long thresholdMillis = config.get( GraphDatabaseSettings.log_queries_threshold );
                Long rotationThreshold = config.get( GraphDatabaseSettings.log_queries_rotation_threshold );
                int maxArchives = config.get( GraphDatabaseSettings.log_queries_max_archives );
                boolean logQueryParameters = config.get( GraphDatabaseSettings.log_queries_parameter_logging_enabled );

                FormattedLog.Builder logBuilder = FormattedLog.withUTCTimeZone();
                Log log;
                if (rotationThreshold == 0)
                {
                    OutputStream logOutputStream = createOrOpenAsOuputStream( fileSystem, queryLogFile, true );
                    log = logBuilder.toOutputStream( logOutputStream );
                    closable = logOutputStream;
                }
                else
                {
                    RotatingFileOutputStreamSupplier
                            rotatingSupplier = new RotatingFileOutputStreamSupplier( fileSystem, queryLogFile,
                            rotationThreshold, 0, maxArchives,
                            jobScheduler.executor( JobScheduler.Groups.queryLogRotation ) );
                    log = logBuilder.toOutputStream( rotatingSupplier );
                    closable = rotatingSupplier;
                }

                QueryLogger logger = new QueryLogger( Clock.SYSTEM_CLOCK, log, thresholdMillis, logQueryParameters );
                monitoring.addMonitorListener( logger );
            }

            @Override
            public void shutdown() throws Throwable
            {
                closable.close();
            }
        };
    }

    private Lifecycle createEmptyAdapter()
    {
        return new LifecycleAdapter();
    }

    public static class QueryLogger implements QueryExecutionMonitor
    {
        private static final MetadataKey<Long> START_TIME = new MetadataKey<>( Long.class, "start time" );
        private static final MetadataKey<String> QUERY_STRING = new MetadataKey<>( String.class, "query string" );
<<<<<<< HEAD
        @SuppressWarnings( "unchecked" )
        private static final MetadataKey<Map<String, Object>> PARAMS = new MetadataKey<>( (Class<Map<String, Object>>) (Class<?>) Map.class , "parameters" );
=======
        private static final MetadataKey<Map<String,Object>> PARAMS = new MetadataKey<>( paramsClass(), "parameters" );
>>>>>>> 0a5a3bc4

        private final Clock clock;
        private final Log log;
        private final long thresholdMillis;
        private final boolean logQueryParameters;

        public QueryLogger( Clock clock, Log log, long thresholdMillis, boolean logQueryParameters )
        {
            this.clock = clock;
            this.log = log;
            this.thresholdMillis = thresholdMillis;
            this.logQueryParameters = logQueryParameters;
        }

        @Override
<<<<<<< HEAD
        public void startQueryExecution( QuerySession session, String query, Map<String,Object> parameters)
=======
        public void startQueryExecution( QuerySession session, String query, Map<String,Object> parameters )
>>>>>>> 0a5a3bc4
        {
            long startTime = clock.currentTimeMillis();
            Object oldTime = session.put( START_TIME, startTime );
            Object oldQuery = session.put( QUERY_STRING, query );
<<<<<<< HEAD
            session.put(PARAMS, parameters);
=======
            if ( logQueryParameters )
            {
                session.put( PARAMS, parameters );
            }
>>>>>>> 0a5a3bc4
            if ( oldTime != null || oldQuery != null )
            {
                log.error( "Concurrent queries for session %s: \"%s\" @ %s and \"%s\" @ %s",
                        session.toString(), oldQuery, oldTime, query, startTime );
            }
        }

        @Override
        public void endFailure( QuerySession session, Throwable failure )
        {
            String query = extractQueryString( session );
            Long startTime = session.remove( START_TIME );
            Map<String,Object> params = session.remove( PARAMS );
            if ( startTime != null )
            {
                long time = clock.currentTimeMillis() - startTime;
<<<<<<< HEAD
                log.error( String.format( "%d ms: %s - %s - %s", time, session.toString(),
                        query == null ? "<unknown query>" : query , mapToString( params )), failure );
=======
                logFailure( time, session, query, failure );
>>>>>>> 0a5a3bc4
            }
        }

        @Override
        public void endSuccess( QuerySession session )
        {
            String query = extractQueryString( session );
            Long startTime = session.remove( START_TIME );
            if ( startTime != null )
            {
                long time = clock.currentTimeMillis() - startTime;
                Map<String,Object> params = session.remove( PARAMS );
                if ( time >= thresholdMillis )
                {
<<<<<<< HEAD
                    log.info( "%d ms: %s - %s - %s", time, session.toString(),
                            query == null ? "<unknown query>" : query, mapToString( params ) );
                }
            }
        }

        @SuppressWarnings( "unchecked" )
        private String mapToString( Map<String,Object> params )
=======
                    logSuccess( time, session, query );
                }
            }
        }

        private void logFailure( long time, QuerySession session, String query, Throwable failure )
        {
            String sessionString = session.toString();
            if ( logQueryParameters )
            {
                String params = extractParamsString( session );
                log.error( String.format( "%d ms: %s - %s - %s", time, sessionString, query, params ), failure );
            }
            else
            {
                log.error( String.format( "%d ms: %s - %s", time, sessionString, query ), failure );
            }
        }

        private void logSuccess( long time, QuerySession session, String query )
        {
            String sessionString = session.toString();
            if ( logQueryParameters )
            {
                String params = extractParamsString( session );
                log.info( "%d ms: %s - %s - %s", time, sessionString, query, params );
            }
            else
            {
                log.info( "%d ms: %s - %s", time, sessionString, query );
            }
        }

        private static String extractQueryString( QuerySession session )
        {
            String query = session.remove( QUERY_STRING );
            return query == null ? "<unknown query>" : query;
        }

        private static String extractParamsString( QuerySession session )
        {
            Map<String,Object> params = session.remove( PARAMS );
            return mapAsString( params );
        }

        @SuppressWarnings( "unchecked" )
        private static String mapAsString( Map<String,Object> params )
>>>>>>> 0a5a3bc4
        {
            if ( params == null )
            {
                return "{}";
            }

            StringBuilder builder = new StringBuilder( "{" );
            String sep = "";
<<<<<<< HEAD
            for ( Entry<String,Object> entry : params.entrySet() )
=======
            for ( Map.Entry<String,Object> entry : params.entrySet() )
>>>>>>> 0a5a3bc4
            {
                builder.append( sep ).append( entry.getKey() ).append( ": " );

                Object value = entry.getValue();
                if ( value instanceof Map<?,?> )
                {
<<<<<<< HEAD
                    builder.append( mapToString( (Map<String,Object>) value ) );
=======
                    builder.append( mapAsString( (Map<String,Object>) value ) );
>>>>>>> 0a5a3bc4
                }
                else
                {
                    builder.append( Strings.prettyPrint( value ) );
                }
                sep = ", ";
            }
            builder.append( "}" );

            return builder.toString();
        }
<<<<<<< HEAD
=======

        @SuppressWarnings( "unchecked" )
        private static Class<Map<String,Object>> paramsClass()
        {
            return (Class<Map<String,Object>>) (Object) Map.class;
        }
>>>>>>> 0a5a3bc4
    }
}<|MERGE_RESOLUTION|>--- conflicted
+++ resolved
@@ -23,10 +23,6 @@
 import java.io.File;
 import java.io.OutputStream;
 import java.util.Map;
-<<<<<<< HEAD
-import java.util.Map.Entry;
-=======
->>>>>>> 0a5a3bc4
 
 import org.neo4j.graphdb.factory.GraphDatabaseSettings;
 import org.neo4j.helpers.Clock;
@@ -136,12 +132,7 @@
     {
         private static final MetadataKey<Long> START_TIME = new MetadataKey<>( Long.class, "start time" );
         private static final MetadataKey<String> QUERY_STRING = new MetadataKey<>( String.class, "query string" );
-<<<<<<< HEAD
-        @SuppressWarnings( "unchecked" )
-        private static final MetadataKey<Map<String, Object>> PARAMS = new MetadataKey<>( (Class<Map<String, Object>>) (Class<?>) Map.class , "parameters" );
-=======
         private static final MetadataKey<Map<String,Object>> PARAMS = new MetadataKey<>( paramsClass(), "parameters" );
->>>>>>> 0a5a3bc4
 
         private final Clock clock;
         private final Log log;
@@ -157,23 +148,15 @@
         }
 
         @Override
-<<<<<<< HEAD
-        public void startQueryExecution( QuerySession session, String query, Map<String,Object> parameters)
-=======
         public void startQueryExecution( QuerySession session, String query, Map<String,Object> parameters )
->>>>>>> 0a5a3bc4
         {
             long startTime = clock.currentTimeMillis();
             Object oldTime = session.put( START_TIME, startTime );
             Object oldQuery = session.put( QUERY_STRING, query );
-<<<<<<< HEAD
-            session.put(PARAMS, parameters);
-=======
             if ( logQueryParameters )
             {
                 session.put( PARAMS, parameters );
             }
->>>>>>> 0a5a3bc4
             if ( oldTime != null || oldQuery != null )
             {
                 log.error( "Concurrent queries for session %s: \"%s\" @ %s and \"%s\" @ %s",
@@ -183,43 +166,26 @@
 
         @Override
         public void endFailure( QuerySession session, Throwable failure )
-        {
-            String query = extractQueryString( session );
-            Long startTime = session.remove( START_TIME );
-            Map<String,Object> params = session.remove( PARAMS );
-            if ( startTime != null )
-            {
-                long time = clock.currentTimeMillis() - startTime;
-<<<<<<< HEAD
-                log.error( String.format( "%d ms: %s - %s - %s", time, session.toString(),
-                        query == null ? "<unknown query>" : query , mapToString( params )), failure );
-=======
-                logFailure( time, session, query, failure );
->>>>>>> 0a5a3bc4
-            }
-        }
-
-        @Override
-        public void endSuccess( QuerySession session )
         {
             String query = extractQueryString( session );
             Long startTime = session.remove( START_TIME );
             if ( startTime != null )
             {
                 long time = clock.currentTimeMillis() - startTime;
-                Map<String,Object> params = session.remove( PARAMS );
+                logFailure( time, session, query, failure );
+            }
+        }
+
+        @Override
+        public void endSuccess( QuerySession session )
+        {
+            String query = extractQueryString( session );
+            Long startTime = session.remove( START_TIME );
+            if ( startTime != null )
+            {
+                long time = clock.currentTimeMillis() - startTime;
                 if ( time >= thresholdMillis )
                 {
-<<<<<<< HEAD
-                    log.info( "%d ms: %s - %s - %s", time, session.toString(),
-                            query == null ? "<unknown query>" : query, mapToString( params ) );
-                }
-            }
-        }
-
-        @SuppressWarnings( "unchecked" )
-        private String mapToString( Map<String,Object> params )
-=======
                     logSuccess( time, session, query );
                 }
             }
@@ -267,7 +233,6 @@
 
         @SuppressWarnings( "unchecked" )
         private static String mapAsString( Map<String,Object> params )
->>>>>>> 0a5a3bc4
         {
             if ( params == null )
             {
@@ -276,22 +241,14 @@
 
             StringBuilder builder = new StringBuilder( "{" );
             String sep = "";
-<<<<<<< HEAD
-            for ( Entry<String,Object> entry : params.entrySet() )
-=======
             for ( Map.Entry<String,Object> entry : params.entrySet() )
->>>>>>> 0a5a3bc4
             {
                 builder.append( sep ).append( entry.getKey() ).append( ": " );
 
                 Object value = entry.getValue();
                 if ( value instanceof Map<?,?> )
                 {
-<<<<<<< HEAD
-                    builder.append( mapToString( (Map<String,Object>) value ) );
-=======
                     builder.append( mapAsString( (Map<String,Object>) value ) );
->>>>>>> 0a5a3bc4
                 }
                 else
                 {
@@ -303,14 +260,11 @@
 
             return builder.toString();
         }
-<<<<<<< HEAD
-=======
 
         @SuppressWarnings( "unchecked" )
         private static Class<Map<String,Object>> paramsClass()
         {
             return (Class<Map<String,Object>>) (Object) Map.class;
         }
->>>>>>> 0a5a3bc4
     }
 }