--- conflicted
+++ resolved
@@ -19,30 +19,10 @@
  */
 package org.neo4j.kernel.ha.cluster;
 
-<<<<<<< HEAD
 import org.junit.Test;
 import org.mockito.InOrder;
 import org.mockito.invocation.InvocationOnMock;
 import org.mockito.stubbing.Answer;
-=======
-import static org.mockito.Matchers.any;
-import static org.mockito.Matchers.anyLong;
-import static org.mockito.Matchers.anyString;
-import static org.mockito.Matchers.eq;
-import static org.mockito.Mockito.doReturn;
-import static org.mockito.Mockito.doThrow;
-import static org.mockito.Mockito.mock;
-import static org.mockito.Mockito.times;
-import static org.mockito.Mockito.verify;
-import static org.mockito.Mockito.verifyZeroInteractions;
-import static org.mockito.Mockito.when;
-import static org.mockito.Mockito.reset;
-import static org.mockito.Mockito.inOrder;
-import static org.mockito.Mockito.doAnswer;
-
-import static org.neo4j.kernel.ha.cluster.HighAvailabilityMemberState.PENDING;
-import static org.neo4j.kernel.ha.cluster.HighAvailabilityMemberState.TO_SLAVE;
->>>>>>> 50dcb894
 
 import java.net.URI;
 import java.util.concurrent.Callable;
@@ -55,22 +35,11 @@
 import java.util.concurrent.TimeUnit;
 import java.util.concurrent.atomic.AtomicBoolean;
 
-<<<<<<< HEAD
-import org.neo4j.cluster.InstanceId;
-import org.neo4j.cluster.member.ClusterMemberAvailability;
-import org.neo4j.cluster.protocol.election.Election;
-import org.neo4j.graphdb.DependencyResolver;
-=======
-import org.junit.Test;
-import org.mockito.invocation.InvocationOnMock;
-import org.mockito.stubbing.Answer;
-import org.mockito.InOrder;
-
 import org.neo4j.cluster.InstanceId;
 import org.neo4j.cluster.member.ClusterMemberAvailability;
 import org.neo4j.cluster.protocol.election.Election;
 import org.neo4j.com.ComException;
->>>>>>> 50dcb894
+import org.neo4j.graphdb.DependencyResolver;
 import org.neo4j.helpers.CancellationRequest;
 import org.neo4j.kernel.impl.nioneo.store.StoreId;
 import org.neo4j.kernel.impl.util.StringLogger;
@@ -80,10 +49,12 @@
 import org.neo4j.kernel.logging.Logging;
 
 import static org.mockito.Matchers.any;
+import static org.mockito.Matchers.anyLong;
 import static org.mockito.Matchers.anyString;
 import static org.mockito.Matchers.eq;
 import static org.mockito.Mockito.doAnswer;
 import static org.mockito.Mockito.doReturn;
+import static org.mockito.Mockito.doThrow;
 import static org.mockito.Mockito.inOrder;
 import static org.mockito.Mockito.mock;
 import static org.mockito.Mockito.reset;
@@ -273,9 +244,12 @@
 
         SwitchToSlave switchToSlave = mock( SwitchToSlave.class );
 
+        Logging mock = mock( Logging.class );
+        when( mock.getMessagesLog( any( Class.class ) ) ).thenReturn( mock( StringLogger.class ) );
+        when( mock.getConsoleLog( any( Class.class ) ) ).thenReturn( mock( ConsoleLogger.class ) );
         HighAvailabilityModeSwitcher toTest = new HighAvailabilityModeSwitcher( switchToSlave,
                 mock( SwitchToMaster.class ), mock( Election.class ), mock( ClusterMemberAvailability.class ),
-                StringLogger.DEV_NULL )
+                mock( DependencyResolver.class ), mock )
         {
             @Override
             ScheduledExecutorService createExecutor()
