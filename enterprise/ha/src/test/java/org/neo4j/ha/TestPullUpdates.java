/*
 * Copyright (c) 2002-2016 "Neo Technology,"
 * Network Engine for Objects in Lund AB [http://neotechnology.com]
 *
 * This file is part of Neo4j.
 *
 * Neo4j is free software: you can redistribute it and/or modify
 * it under the terms of the GNU Affero General Public License as
 * published by the Free Software Foundation, either version 3 of the
 * License, or (at your option) any later version.
 *
 * This program is distributed in the hope that it will be useful,
 * but WITHOUT ANY WARRANTY; without even the implied warranty of
 * MERCHANTABILITY or FITNESS FOR A PARTICULAR PURPOSE.  See the
 * GNU Affero General Public License for more details.
 *
 * You should have received a copy of the GNU Affero General Public License
 * along with this program. If not, see <http://www.gnu.org/licenses/>.
 */
package org.neo4j.ha;

import org.junit.Rule;
import org.junit.Test;

import java.io.File;
import java.net.URI;
import java.util.concurrent.CountDownLatch;
import java.util.concurrent.ExecutionException;
import java.util.concurrent.Executors;
import java.util.concurrent.Future;
import java.util.concurrent.TimeUnit;
import java.util.concurrent.atomic.AtomicReference;
import java.util.function.IntFunction;

import org.neo4j.cluster.ClusterSettings;
import org.neo4j.cluster.InstanceId;
import org.neo4j.cluster.client.ClusterClient;
import org.neo4j.cluster.protocol.cluster.ClusterListener;
import org.neo4j.graphdb.GraphDatabaseService;
import org.neo4j.graphdb.Node;
import org.neo4j.graphdb.NotFoundException;
import org.neo4j.graphdb.Transaction;
import org.neo4j.graphdb.TransientTransactionFailureException;
import org.neo4j.graphdb.factory.TestHighlyAvailableGraphDatabaseFactory;
<<<<<<< HEAD
import org.neo4j.helpers.collection.MapUtil;
=======
import org.neo4j.kernel.GraphDatabaseAPI;
>>>>>>> ce86ce92
import org.neo4j.kernel.configuration.Settings;
import org.neo4j.kernel.ha.HaSettings;
import org.neo4j.kernel.ha.HighlyAvailableGraphDatabase;
import org.neo4j.kernel.impl.api.KernelTransactions;
import org.neo4j.kernel.impl.ha.ClusterManager;
import org.neo4j.kernel.impl.logging.LogService;
import org.neo4j.kernel.impl.transaction.log.TransactionIdStore;
import org.neo4j.kernel.internal.GraphDatabaseAPI;
import org.neo4j.shell.ShellClient;
import org.neo4j.shell.ShellException;
import org.neo4j.shell.ShellLobby;
import org.neo4j.shell.ShellSettings;
import org.neo4j.test.ha.ClusterRule;

import static java.lang.System.currentTimeMillis;
import static org.hamcrest.Matchers.instanceOf;
import static org.junit.Assert.assertEquals;
import static org.junit.Assert.assertNotNull;
import static org.junit.Assert.assertThat;
import static org.junit.Assert.assertTrue;
import static org.junit.Assert.fail;
import static org.neo4j.kernel.impl.ha.ClusterManager.allSeesAllAsAvailable;
import static org.neo4j.kernel.impl.ha.ClusterManager.clusterOfSize;
import static org.neo4j.kernel.impl.ha.ClusterManager.masterAvailable;
import static org.neo4j.kernel.impl.ha.ClusterManager.masterSeesSlavesAsAvailable;

public class TestPullUpdates
{
    private static final int PULL_INTERVAL = 100;
    private static final int SHELL_PORT = 6370;

    @Rule
    public final ClusterRule clusterRule = new ClusterRule( getClass() );

    @Test
    public void makeSureUpdatePullerGetsGoingAfterMasterSwitch() throws Throwable
    {
<<<<<<< HEAD
        File root = testDirectory.directory( testName.getMethodName() );
        ClusterManager clusterManager = new ClusterManager.Builder( root )
                .withSharedConfig( MapUtil.stringMap(
                HaSettings.pull_interval.name(), PULL_INTERVAL+"ms",
                ClusterSettings.heartbeat_interval.name(), "2s",
                ClusterSettings.heartbeat_timeout.name(), "30s") ).build();
        clusterManager.start();
        cluster = clusterManager.getCluster();
        cluster.await( allSeesAllAsAvailable() );
=======
        ClusterManager.ManagedCluster cluster = clusterRule.
                withSharedSetting( HaSettings.pull_interval, PULL_INTERVAL + "ms" ).
                withSharedSetting( ClusterSettings.heartbeat_interval, "2s" ).
                withSharedSetting( ClusterSettings.heartbeat_timeout, "30s" ).
                startCluster();
>>>>>>> ce86ce92

        cluster.info( "### Creating initial dataset" );
        long commonNodeId = createNodeOnMaster( cluster );

        HighlyAvailableGraphDatabase master = cluster.getMaster();
        setProperty( master, commonNodeId, 1 );
        cluster.info( "### Initial dataset created" );
        awaitPropagation( 1, commonNodeId, cluster );

        cluster.info( "### Shutting down master" );
        ClusterManager.RepairKit masterShutdownRK = cluster.shutdown( master );

        cluster.info( "### Awaiting new master" );
        cluster.await( masterAvailable( master ) );
        cluster.await( masterSeesSlavesAsAvailable( 1 ) );

        cluster.info( "### Doing a write to master" );
        setProperty( cluster.getMaster(), commonNodeId, 2 );
        awaitPropagation( 2, commonNodeId, cluster, master );

        cluster.info( "### Repairing cluster" );
        masterShutdownRK.repair();
        cluster.await( masterAvailable() );
        cluster.await( masterSeesSlavesAsAvailable( 2 ) );
        cluster.await( allSeesAllAsAvailable() );

        cluster.info( "### Awaiting change propagation" );
        awaitPropagation( 2, commonNodeId, cluster );
    }

    @Test
    public void terminatedTransactionDoesNotForceUpdatePullingWithTxTerminationAwareLocks() throws Throwable
    {
        int testTxsOnMaster = 42;
<<<<<<< HEAD
        File root = testDirectory.directory( testName.getMethodName() );
        ClusterManager clusterManager = new ClusterManager.Builder( root )
                .withSharedConfig( MapUtil.stringMap(
                        HaSettings.pull_interval.name(), "0s",
                        HaSettings.tx_push_factor.name(), "0",
                        KernelTransactions.tx_termination_aware_locks.name(), Settings.TRUE ) ).build();
        clusterManager.start();
        cluster = clusterManager.getCluster();
=======

        ClusterManager.ManagedCluster cluster = clusterRule.
                withSharedSetting( HaSettings.pull_interval, "0s" ).
                withSharedSetting( HaSettings.tx_push_factor, "0" ).
                withSharedSetting( KernelTransactions.tx_termination_aware_locks, Settings.TRUE ).
                startCluster();
>>>>>>> ce86ce92

        HighlyAvailableGraphDatabase master = cluster.getMaster();
        final HighlyAvailableGraphDatabase slave = cluster.getAnySlave();

        createNodeOn( master );
        cluster.sync();

        long lastClosedTxIdOnMaster = lastClosedTxIdOn( master );
        long lastClosedTxIdOnSlave = lastClosedTxIdOn( slave );

        final CountDownLatch slaveTxStarted = new CountDownLatch( 1 );
        final CountDownLatch slaveShouldCommit = new CountDownLatch( 1 );
        final AtomicReference<Transaction> slaveTx = new AtomicReference<>();
        Future<?> slaveCommit = Executors.newSingleThreadExecutor().submit( new Runnable()
        {
            @Override
            public void run()
            {
                try ( Transaction tx = slave.beginTx() )
                {
                    slaveTx.set( tx );
                    slaveTxStarted.countDown();
                    await( slaveShouldCommit );
                    tx.success();
                }
            }
        } );

        await( slaveTxStarted );
        createNodesOn( master, testTxsOnMaster );

        assertNotNull( slaveTx.get() );
        slaveTx.get().terminate();
        slaveShouldCommit.countDown();

        try
        {
            slaveCommit.get();
            fail( "Exception expected" );
        }
        catch ( Exception e )
        {
            assertThat( e, instanceOf( ExecutionException.class ) );
            assertThat( e.getCause(), instanceOf( TransientTransactionFailureException.class ) );
        }

        assertEquals( lastClosedTxIdOnMaster + testTxsOnMaster, lastClosedTxIdOn( master ) );
        assertEquals( lastClosedTxIdOnSlave, lastClosedTxIdOn( slave ) );
    }

    @Test
    public void pullUpdatesShellAppPullsUpdates() throws Throwable
    {
<<<<<<< HEAD
        File root = testDirectory.directory( testName.getMethodName() );
        ClusterManager clusterManager = new ClusterManager.Builder( root )
                .withCluster( clusterOfSize( 2 ) )
                .withSharedConfig( MapUtil.stringMap(
                    HaSettings.pull_interval.name(), "0",
                    HaSettings.tx_push_factor.name(), "0" ,
                    ShellSettings.remote_shell_enabled.name(), "true" ) )
                .withInstanceConfig( MapUtil.<String,IntFunction<String>>genericMap(
                    ShellSettings.remote_shell_port.name(),
                        (IntFunction<String>) oneBasedServerId -> oneBasedServerId >= 1 && oneBasedServerId <= 2 ?
                                "" + (SHELL_PORT + oneBasedServerId) : null ) ).build();
        clusterManager.start();
        cluster = clusterManager.getCluster();

        long commonNodeId = createNodeOnMaster();
=======
        ClusterManager.ManagedCluster cluster = clusterRule.withProvider( clusterOfSize( 2 ) ).
                withSharedSetting( HaSettings.pull_interval, "0" ).
                withSharedSetting( HaSettings.tx_push_factor, "0" ).
                withSharedSetting( ShellSettings.remote_shell_enabled, Settings.TRUE ).
                withInstanceSetting( ShellSettings.remote_shell_port, new IntFunction<String>()
                {
                    @Override
                    public String apply( int oneBasedServerId )
                    {
                        return oneBasedServerId >= 1 && oneBasedServerId <= 2 ?
                               "" + (SHELL_PORT + oneBasedServerId) : null;
                    }
                } ).
                startCluster();

        long commonNodeId = createNodeOnMaster( cluster );
>>>>>>> ce86ce92

        setProperty( cluster.getMaster(), commonNodeId, 1 );
        callPullUpdatesViaShell( 2 );
        HighlyAvailableGraphDatabase slave = cluster.getAnySlave();
        try ( Transaction tx = slave.beginTx() )
        {
            assertEquals( 1, slave.getNodeById( commonNodeId ).getProperty( "i" ) );
            tx.success();
        }
    }

    @Test
    public void shouldPullUpdatesOnStartupNoMatterWhat() throws Exception
    {
        HighlyAvailableGraphDatabase slave = null;
        HighlyAvailableGraphDatabase master = null;
        try
        {
            File testRootDir = clusterRule.cleanDirectory( "shouldPullUpdatesOnStartupNoMatterWhat" );
            File masterDir = new File( testRootDir, "master" );
<<<<<<< HEAD
            master = new TestHighlyAvailableGraphDatabaseFactory().
                    newEmbeddedDatabaseBuilder( masterDir.getAbsoluteFile() )
=======
            master = (HighlyAvailableGraphDatabase) new TestHighlyAvailableGraphDatabaseFactory().
                    newEmbeddedDatabaseBuilder( masterDir )
>>>>>>> ce86ce92
                    .setConfig( ClusterSettings.server_id, "1" )
                    .setConfig( ClusterSettings.initial_hosts, "localhost:5001" )
                    .newGraphDatabase();

            // Copy the store, then shutdown, so update pulling later makes sense
            File slaveDir = new File( testRootDir, "slave" );
<<<<<<< HEAD
            slave = new TestHighlyAvailableGraphDatabaseFactory().
                    newEmbeddedDatabaseBuilder( slaveDir.getAbsoluteFile() )
=======
            slave =  (HighlyAvailableGraphDatabase) new TestHighlyAvailableGraphDatabaseFactory().
                    newEmbeddedDatabaseBuilder( slaveDir )
>>>>>>> ce86ce92
                    .setConfig( ClusterSettings.server_id, "2" )
                    .setConfig( ClusterSettings.initial_hosts, "localhost:5001" )
                    .newGraphDatabase();

            // Required to block until the slave has left for sure
            final CountDownLatch slaveLeftLatch = new CountDownLatch( 1 );
            final ClusterClient masterClusterClient =
                    master.getDependencyResolver().resolveDependency( ClusterClient.class );
            masterClusterClient.addClusterListener( new ClusterListener.Adapter()
            {
                @Override
                public void leftCluster( InstanceId instanceId, URI member )
                {
                    slaveLeftLatch.countDown();
                    masterClusterClient.removeClusterListener( this );
                }
            } );

            master.getDependencyResolver().resolveDependency( LogService.class )
                    .getInternalLog( getClass() ).info( "SHUTTING DOWN SLAVE" );
            slave.shutdown();
            slave = null;

            // Make sure that the slave has left, because shutdown() may return before the master knows
            assertTrue( "Timeout waiting for slave to leave", slaveLeftLatch.await( 60, TimeUnit.SECONDS ) );

            long nodeId;
            try ( Transaction tx = master.beginTx() )
            {
                Node node = master.createNode();
                node.setProperty( "from", "master" );
                nodeId = node.getId();
                tx.success();
            }

            // Store is already in place, should pull updates
<<<<<<< HEAD
            slave = new TestHighlyAvailableGraphDatabaseFactory().
                    newEmbeddedDatabaseBuilder( slaveDir.getAbsoluteFile() )
=======
            slave = (HighlyAvailableGraphDatabase) new TestHighlyAvailableGraphDatabaseFactory().
                    newEmbeddedDatabaseBuilder( slaveDir )
>>>>>>> ce86ce92
                    .setConfig( ClusterSettings.server_id, "2" )
                    .setConfig( ClusterSettings.initial_hosts, "localhost:5001" )
                    .setConfig( HaSettings.pull_interval, "0" ) // no pull updates, should pull on startup
                    .newGraphDatabase();

            slave.beginTx().close(); // Make sure switch to slave completes and so does the update pulling on startup

            try ( Transaction tx = slave.beginTx() )
            {
                assertEquals( "master", slave.getNodeById( nodeId ).getProperty( "from" ) );
                tx.success();
            }
        }
        finally
        {
            if ( slave != null)
            {
                slave.shutdown();
            }
            if ( master != null )
            {
                master.shutdown();
            }
        }
    }

    private long createNodeOnMaster( ClusterManager.ManagedCluster cluster )
    {
        return createNodeOn( cluster.getMaster() );
    }

    private static void createNodesOn( GraphDatabaseService db, int count )
    {
        for ( int i = 0; i < count; i++ )
        {
            createNodeOn( db );
        }
    }

    private static long createNodeOn( GraphDatabaseService db )
    {
        try ( Transaction tx = db.beginTx() )
        {
            long id = db.createNode().getId();
            tx.success();
            return id;
        }
    }

    private void callPullUpdatesViaShell( int i ) throws ShellException
    {
        ShellClient client = ShellLobby.newClient( SHELL_PORT + i );
        client.evaluate( "pullupdates" );
    }

    private void powerNap() throws InterruptedException
    {
        Thread.sleep( 50 );
    }

    private void awaitPropagation( int expectedPropertyValue, long nodeId, ClusterManager.ManagedCluster cluster, HighlyAvailableGraphDatabase... excepts ) throws Exception
    {
        long endTime = currentTimeMillis() + PULL_INTERVAL * 20;
        boolean ok = false;
        while ( !ok && currentTimeMillis() < endTime )
        {
            ok = true;
            loop:
            for ( HighlyAvailableGraphDatabase db : cluster.getAllMembers() )
            {
                for (HighlyAvailableGraphDatabase except: excepts) {
                    if (db == except){
                        continue loop;
                    }
                }
                try ( Transaction tx = db.beginTx() )
                {
                    Number value = (Number)db.getNodeById(nodeId).getProperty( "i", null );
                    if ( value == null || value.intValue() != expectedPropertyValue )
                    {
                        ok = false;
                    }
                }
                catch( NotFoundException e )
                {
                    ok = false;
                }
            }
            if ( !ok )
            {
                powerNap();
            }
        }
        assertTrue( "Change wasn't propagated by pulling updates", ok );
    }

    private void setProperty( HighlyAvailableGraphDatabase db, long nodeId, int i ) throws Exception
    {
        try ( Transaction tx = db.beginTx() )
        {
            db.getNodeById( nodeId ).setProperty( "i", i );
            tx.success();
        }
    }

    private void await( CountDownLatch latch )
    {
        try
        {
            assertTrue( latch.await( 1, TimeUnit.MINUTES ) );
        }
        catch ( InterruptedException e )
        {
            throw new AssertionError( e );
        }
    }

    private long lastClosedTxIdOn( GraphDatabaseAPI db )
    {
        TransactionIdStore txIdStore = db.getDependencyResolver().resolveDependency( TransactionIdStore.class );
        return txIdStore.getLastClosedTransactionId();
    }
}<|MERGE_RESOLUTION|>--- conflicted
+++ resolved
@@ -30,7 +30,6 @@
 import java.util.concurrent.Future;
 import java.util.concurrent.TimeUnit;
 import java.util.concurrent.atomic.AtomicReference;
-import java.util.function.IntFunction;
 
 import org.neo4j.cluster.ClusterSettings;
 import org.neo4j.cluster.InstanceId;
@@ -42,11 +41,6 @@
 import org.neo4j.graphdb.Transaction;
 import org.neo4j.graphdb.TransientTransactionFailureException;
 import org.neo4j.graphdb.factory.TestHighlyAvailableGraphDatabaseFactory;
-<<<<<<< HEAD
-import org.neo4j.helpers.collection.MapUtil;
-=======
-import org.neo4j.kernel.GraphDatabaseAPI;
->>>>>>> ce86ce92
 import org.neo4j.kernel.configuration.Settings;
 import org.neo4j.kernel.ha.HaSettings;
 import org.neo4j.kernel.ha.HighlyAvailableGraphDatabase;
@@ -84,23 +78,11 @@
     @Test
     public void makeSureUpdatePullerGetsGoingAfterMasterSwitch() throws Throwable
     {
-<<<<<<< HEAD
-        File root = testDirectory.directory( testName.getMethodName() );
-        ClusterManager clusterManager = new ClusterManager.Builder( root )
-                .withSharedConfig( MapUtil.stringMap(
-                HaSettings.pull_interval.name(), PULL_INTERVAL+"ms",
-                ClusterSettings.heartbeat_interval.name(), "2s",
-                ClusterSettings.heartbeat_timeout.name(), "30s") ).build();
-        clusterManager.start();
-        cluster = clusterManager.getCluster();
-        cluster.await( allSeesAllAsAvailable() );
-=======
         ClusterManager.ManagedCluster cluster = clusterRule.
                 withSharedSetting( HaSettings.pull_interval, PULL_INTERVAL + "ms" ).
                 withSharedSetting( ClusterSettings.heartbeat_interval, "2s" ).
                 withSharedSetting( ClusterSettings.heartbeat_timeout, "30s" ).
                 startCluster();
->>>>>>> ce86ce92
 
         cluster.info( "### Creating initial dataset" );
         long commonNodeId = createNodeOnMaster( cluster );
@@ -135,23 +117,11 @@
     public void terminatedTransactionDoesNotForceUpdatePullingWithTxTerminationAwareLocks() throws Throwable
     {
         int testTxsOnMaster = 42;
-<<<<<<< HEAD
-        File root = testDirectory.directory( testName.getMethodName() );
-        ClusterManager clusterManager = new ClusterManager.Builder( root )
-                .withSharedConfig( MapUtil.stringMap(
-                        HaSettings.pull_interval.name(), "0s",
-                        HaSettings.tx_push_factor.name(), "0",
-                        KernelTransactions.tx_termination_aware_locks.name(), Settings.TRUE ) ).build();
-        clusterManager.start();
-        cluster = clusterManager.getCluster();
-=======
-
         ClusterManager.ManagedCluster cluster = clusterRule.
                 withSharedSetting( HaSettings.pull_interval, "0s" ).
                 withSharedSetting( HaSettings.tx_push_factor, "0" ).
                 withSharedSetting( KernelTransactions.tx_termination_aware_locks, Settings.TRUE ).
                 startCluster();
->>>>>>> ce86ce92
 
         HighlyAvailableGraphDatabase master = cluster.getMaster();
         final HighlyAvailableGraphDatabase slave = cluster.getAnySlave();
@@ -165,18 +135,14 @@
         final CountDownLatch slaveTxStarted = new CountDownLatch( 1 );
         final CountDownLatch slaveShouldCommit = new CountDownLatch( 1 );
         final AtomicReference<Transaction> slaveTx = new AtomicReference<>();
-        Future<?> slaveCommit = Executors.newSingleThreadExecutor().submit( new Runnable()
-        {
-            @Override
-            public void run()
-            {
-                try ( Transaction tx = slave.beginTx() )
-                {
-                    slaveTx.set( tx );
-                    slaveTxStarted.countDown();
-                    await( slaveShouldCommit );
-                    tx.success();
-                }
+        Future<?> slaveCommit = Executors.newSingleThreadExecutor().submit( () ->
+        {
+            try ( Transaction tx = slave.beginTx() )
+            {
+                slaveTx.set( tx );
+                slaveTxStarted.countDown();
+                await( slaveShouldCommit );
+                tx.success();
             }
         } );
 
@@ -205,40 +171,16 @@
     @Test
     public void pullUpdatesShellAppPullsUpdates() throws Throwable
     {
-<<<<<<< HEAD
-        File root = testDirectory.directory( testName.getMethodName() );
-        ClusterManager clusterManager = new ClusterManager.Builder( root )
-                .withCluster( clusterOfSize( 2 ) )
-                .withSharedConfig( MapUtil.stringMap(
-                    HaSettings.pull_interval.name(), "0",
-                    HaSettings.tx_push_factor.name(), "0" ,
-                    ShellSettings.remote_shell_enabled.name(), "true" ) )
-                .withInstanceConfig( MapUtil.<String,IntFunction<String>>genericMap(
-                    ShellSettings.remote_shell_port.name(),
-                        (IntFunction<String>) oneBasedServerId -> oneBasedServerId >= 1 && oneBasedServerId <= 2 ?
-                                "" + (SHELL_PORT + oneBasedServerId) : null ) ).build();
-        clusterManager.start();
-        cluster = clusterManager.getCluster();
-
-        long commonNodeId = createNodeOnMaster();
-=======
-        ClusterManager.ManagedCluster cluster = clusterRule.withProvider( clusterOfSize( 2 ) ).
+        ClusterManager.ManagedCluster cluster = clusterRule.withCluster( clusterOfSize( 2 ) ).
                 withSharedSetting( HaSettings.pull_interval, "0" ).
                 withSharedSetting( HaSettings.tx_push_factor, "0" ).
                 withSharedSetting( ShellSettings.remote_shell_enabled, Settings.TRUE ).
-                withInstanceSetting( ShellSettings.remote_shell_port, new IntFunction<String>()
-                {
-                    @Override
-                    public String apply( int oneBasedServerId )
-                    {
-                        return oneBasedServerId >= 1 && oneBasedServerId <= 2 ?
-                               "" + (SHELL_PORT + oneBasedServerId) : null;
-                    }
-                } ).
+                withInstanceSetting( ShellSettings.remote_shell_port,
+                        oneBasedServerId -> oneBasedServerId >= 1 && oneBasedServerId <= 2 ?
+                                            "" + (SHELL_PORT + oneBasedServerId) : null ).
                 startCluster();
 
         long commonNodeId = createNodeOnMaster( cluster );
->>>>>>> ce86ce92
 
         setProperty( cluster.getMaster(), commonNodeId, 1 );
         callPullUpdatesViaShell( 2 );
@@ -259,26 +201,16 @@
         {
             File testRootDir = clusterRule.cleanDirectory( "shouldPullUpdatesOnStartupNoMatterWhat" );
             File masterDir = new File( testRootDir, "master" );
-<<<<<<< HEAD
-            master = new TestHighlyAvailableGraphDatabaseFactory().
-                    newEmbeddedDatabaseBuilder( masterDir.getAbsoluteFile() )
-=======
             master = (HighlyAvailableGraphDatabase) new TestHighlyAvailableGraphDatabaseFactory().
                     newEmbeddedDatabaseBuilder( masterDir )
->>>>>>> ce86ce92
                     .setConfig( ClusterSettings.server_id, "1" )
                     .setConfig( ClusterSettings.initial_hosts, "localhost:5001" )
                     .newGraphDatabase();
 
             // Copy the store, then shutdown, so update pulling later makes sense
             File slaveDir = new File( testRootDir, "slave" );
-<<<<<<< HEAD
-            slave = new TestHighlyAvailableGraphDatabaseFactory().
-                    newEmbeddedDatabaseBuilder( slaveDir.getAbsoluteFile() )
-=======
             slave =  (HighlyAvailableGraphDatabase) new TestHighlyAvailableGraphDatabaseFactory().
                     newEmbeddedDatabaseBuilder( slaveDir )
->>>>>>> ce86ce92
                     .setConfig( ClusterSettings.server_id, "2" )
                     .setConfig( ClusterSettings.initial_hosts, "localhost:5001" )
                     .newGraphDatabase();
@@ -315,13 +247,8 @@
             }
 
             // Store is already in place, should pull updates
-<<<<<<< HEAD
-            slave = new TestHighlyAvailableGraphDatabaseFactory().
-                    newEmbeddedDatabaseBuilder( slaveDir.getAbsoluteFile() )
-=======
             slave = (HighlyAvailableGraphDatabase) new TestHighlyAvailableGraphDatabaseFactory().
                     newEmbeddedDatabaseBuilder( slaveDir )
->>>>>>> ce86ce92
                     .setConfig( ClusterSettings.server_id, "2" )
                     .setConfig( ClusterSettings.initial_hosts, "localhost:5001" )
                     .setConfig( HaSettings.pull_interval, "0" ) // no pull updates, should pull on startup
