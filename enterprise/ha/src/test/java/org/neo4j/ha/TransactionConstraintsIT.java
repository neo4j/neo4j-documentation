--- conflicted
+++ resolved
@@ -21,10 +21,6 @@
 
 import org.junit.After;
 import org.junit.Before;
-<<<<<<< HEAD
-import org.junit.ClassRule;
-=======
->>>>>>> f7de0ce2
 import org.junit.Rule;
 import org.junit.Test;
 import org.junit.rules.ExpectedException;
@@ -55,20 +51,12 @@
 
 import static java.lang.System.currentTimeMillis;
 import static java.util.concurrent.TimeUnit.MINUTES;
-<<<<<<< HEAD
 import static org.hamcrest.core.IsInstanceOf.instanceOf;
-=======
->>>>>>> f7de0ce2
 import static org.junit.Assert.assertEquals;
 import static org.junit.Assert.assertFalse;
 import static org.junit.Assert.assertThat;
 import static org.junit.Assert.fail;
-<<<<<<< HEAD
-=======
-import static org.neo4j.graphdb.DynamicLabel.label;
-import static org.neo4j.helpers.collection.Iterables.filter;
-import static org.neo4j.helpers.collection.IteratorUtil.single;
->>>>>>> f7de0ce2
+import static org.neo4j.helpers.collection.Iterables.first;
 import static org.neo4j.kernel.impl.ha.ClusterManager.allSeesAllAsAvailable;
 import static org.neo4j.kernel.impl.ha.ClusterManager.masterAvailable;
 import static org.neo4j.qa.tooling.DumpProcessInformationRule.localVm;
@@ -78,9 +66,10 @@
     private static final int SLAVE_ONLY_ID = 1;
 
     @Rule
-    public final ClusterRule clusterRule = new ClusterRule( getClass() )
-            .withSharedSetting( HaSettings.pull_interval, "0" )
-            .withInstanceSetting( HaSettings.slave_only,  (serverId) -> serverId == SLAVE_ONLY_ID ? "true" : "false" );
+    public final ClusterRule clusterRule =
+            new ClusterRule( getClass() ).withSharedSetting( HaSettings.pull_interval, "0" )
+                    .withInstanceSetting( HaSettings.slave_only,
+                            ( serverId ) -> serverId == SLAVE_ONLY_ID ? "true" : "false" );
 
     @Rule
     public ExpectedException exception = ExpectedException.none();
@@ -171,7 +160,7 @@
 
     private HighlyAvailableGraphDatabase getSlaveOnlySlave()
     {
-        HighlyAvailableGraphDatabase db = Iterables.first( cluster.getAllMembers() );
+        HighlyAvailableGraphDatabase db = first( cluster.getAllMembers() );
         assertEquals( SLAVE_ONLY_ID, cluster.getServerId( db ).toIntegerIndex() );
         assertFalse( db.isMaster() );
         return db;
@@ -262,7 +251,7 @@
         deleteNode( cluster.getMaster(), node.getId() );
 
         // WHEN
-        try (Transaction slaveTransaction = aSlave.beginTx())
+        try ( Transaction slaveTransaction = aSlave.beginTx() )
         {
             node.setProperty( "name", "test" );
             fail( "Shouldn't be able to modify a node deleted on master" );
@@ -287,7 +276,8 @@
         deadlockDetectionBetween( cluster.getAnySlave(), cluster.getMaster() );
     }
 
-    private void deadlockDetectionBetween( HighlyAvailableGraphDatabase slave1, final HighlyAvailableGraphDatabase slave2 ) throws Exception
+    private void deadlockDetectionBetween( HighlyAvailableGraphDatabase slave1,
+            final HighlyAvailableGraphDatabase slave2 ) throws Exception
     {
         // GIVEN
         // -- two members acquiring a read lock on the same entity
@@ -304,8 +294,9 @@
         tx1.acquireReadLock( commonNode );
         thread2.execute( new AcquireReadLockOnReferenceNode( tx2, commonNode ) );
         // -- and one of them wanting (and awaiting) to upgrade its read lock to a write lock
-        Future<Lock> writeLockFuture = thread2.executeDontWait( state -> {
-            try( Transaction ignored = tx2 ) // Close transaction no matter what happens
+        Future<Lock> writeLockFuture = thread2.executeDontWait( state ->
+        {
+            try ( Transaction ignored = tx2 ) // Close transaction no matter what happens
             {
                 return tx2.acquireWriteLock( commonNode );
             }
@@ -314,10 +305,10 @@
         for ( int i = 0; i < 10; i++ )
         {
             thread2.waitUntilThreadState( Thread.State.TIMED_WAITING, Thread.State.WAITING );
-            Thread.sleep(2);
-        }
-
-        try( Transaction ignored = tx1 ) // Close transaction no matter what happens
+            Thread.sleep( 2 );
+        }
+
+        try ( Transaction ignored = tx1 ) // Close transaction no matter what happens
         {
             // WHEN
             tx1.acquireWriteLock( commonNode );
@@ -330,7 +321,7 @@
         {
             // THEN -- deadlock should be avoided with this exception
         }
-        catch( ExecutionException e )
+        catch ( ExecutionException e )
         {
             // OR -- the tx2 thread fails with executionexception, caused by deadlock on its end
             assertThat( e.getCause(), instanceOf( DeadlockDetectedException.class ) );
@@ -452,7 +443,7 @@
         }
     }
 
-    private static class AcquireReadLockOnReferenceNode implements WorkerCommand<HighlyAvailableGraphDatabase, Lock>
+    private static class AcquireReadLockOnReferenceNode implements WorkerCommand<HighlyAvailableGraphDatabase,Lock>
     {
         private final Transaction tx;
         private final Node commonNode;
@@ -470,7 +461,7 @@
         }
     }
 
-    private static class AcquireWriteLock implements WorkerCommand<HighlyAvailableGraphDatabase, Lock>
+    private static class AcquireWriteLock implements WorkerCommand<HighlyAvailableGraphDatabase,Lock>
     {
         private final Transaction tx;
         private final Callable<Node> callable;
@@ -503,7 +494,7 @@
             }
             catch ( Exception e )
             {
-                if ( i > 0 && i%10 == 0 )
+                if ( i > 0 && i % 10 == 0 )
                 {
                     e.printStackTrace();
                 }
