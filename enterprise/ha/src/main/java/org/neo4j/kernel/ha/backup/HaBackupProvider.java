--- conflicted
+++ resolved
@@ -117,11 +117,7 @@
             @Override
             public void enteredCluster( ClusterConfiguration clusterConfiguration )
             {
-<<<<<<< HEAD
-                clusterClient.refreshSnapshot();
-=======
                 clusterClient.performRoleElections();
->>>>>>> aec747c9
                 clusterClient.removeClusterListener( this );
             }
         });
