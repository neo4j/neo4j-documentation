--- conflicted
+++ resolved
@@ -34,7 +34,6 @@
 import org.neo4j.kernel.ha.com.RequestContextFactory;
 import org.neo4j.kernel.ha.com.master.Master;
 import org.neo4j.kernel.impl.store.id.IdGenerator;
-import org.neo4j.kernel.impl.store.id.IdGeneratorImpl;
 import org.neo4j.kernel.impl.store.id.IdRange;
 import org.neo4j.logging.Log;
 import org.neo4j.logging.LogProvider;
@@ -134,11 +133,6 @@
         }
     }
 
-<<<<<<< HEAD
-=======
-    static final long VALUE_REPRESENTING_NULL = -1;
-
->>>>>>> 1f0999bf
     private enum IdGeneratorState
     {
         PENDING, SLAVE, MASTER;
@@ -400,68 +394,4 @@
             return getClass().getSimpleName() + "[" + this.idQueue + "]";
         }
     }
-
-<<<<<<< HEAD
-
-=======
-    static class IdRangeIterator
-    {
-        private int position = 0;
-        private final long[] defrag;
-        private final long start;
-        private final int length;
-
-        IdRangeIterator( IdRange idRange )
-        {
-            this.defrag = idRange.getDefragIds();
-            this.start = idRange.getRangeStart();
-            this.length = idRange.getRangeLength();
-        }
-
-        long next()
-        {
-            try
-            {
-                if ( position < defrag.length )
-                {
-                    return defrag[position];
-                }
-
-                long candidate = nextRangeCandidate();
-                if ( candidate == IdGeneratorImpl.INTEGER_MINUS_ONE )
-                {
-                    position++;
-                    candidate = nextRangeCandidate();
-                }
-                return candidate;
-            }
-            finally
-            {
-                ++position;
-            }
-        }
-
-        private long nextRangeCandidate()
-        {
-            int offset = position - defrag.length;
-            return (offset < length) ? (start + offset) : VALUE_REPRESENTING_NULL;
-        }
-
-        @Override
-        public String toString()
-        {
-            return "IdRangeIterator[start:" + start + ", length:" + length + ", position:" + position + ", defrag:" + Arrays.toString( defrag ) + "]";
-        }
-    }
-
-    private static IdRangeIterator EMPTY_ID_RANGE_ITERATOR =
-            new IdRangeIterator( new IdRange( EMPTY_LONG_ARRAY, 0, 0 ) )
-            {
-                @Override
-                long next()
-                {
-                    return VALUE_REPRESENTING_NULL;
-                }
-            };
->>>>>>> 1f0999bf
 }