/*
 * Copyright (c) 2002-2015 "Neo Technology,"
 * Network Engine for Objects in Lund AB [http://neotechnology.com]
 *
 * This file is part of Neo4j.
 *
 * Neo4j is free software: you can redistribute it and/or modify
 * it under the terms of the GNU Affero General Public License as
 * published by the Free Software Foundation, either version 3 of the
 * License, or (at your option) any later version.
 *
 * This program is distributed in the hope that it will be useful,
 * but WITHOUT ANY WARRANTY; without even the implied warranty of
 * MERCHANTABILITY or FITNESS FOR A PARTICULAR PURPOSE.  See the
 * GNU Affero General Public License for more details.
 *
 * You should have received a copy of the GNU Affero General Public License
 * along with this program. If not, see <http://www.gnu.org/licenses/>.
 */
package org.neo4j.kernel.ha;

import java.util.concurrent.TimeUnit;
import java.util.concurrent.atomic.AtomicInteger;
import java.util.concurrent.locks.LockSupport;

import org.neo4j.cluster.InstanceId;
import org.neo4j.com.ComException;
import org.neo4j.com.RequestContext;
import org.neo4j.com.Response;
import org.neo4j.com.TransactionObligationResponse;
import org.neo4j.com.TransactionStream;
import org.neo4j.com.storecopy.TransactionCommittingResponseUnpacker;
import org.neo4j.com.storecopy.TransactionObligationFulfiller;
import org.neo4j.concurrent.BinaryLatch;
import org.neo4j.kernel.AvailabilityGuard;
import org.neo4j.kernel.ha.com.RequestContextFactory;
import org.neo4j.kernel.ha.com.master.InvalidEpochException;
import org.neo4j.kernel.ha.com.master.Master;
import org.neo4j.kernel.ha.com.master.MasterImpl;
import org.neo4j.kernel.ha.com.slave.InvalidEpochExceptionHandler;
import org.neo4j.kernel.ha.com.slave.MasterClient;
import org.neo4j.kernel.impl.transaction.log.TransactionIdStore;
import org.neo4j.kernel.impl.util.CappedLogger;
import org.neo4j.kernel.impl.util.JobScheduler;
import org.neo4j.kernel.lifecycle.LifecycleAdapter;
import org.neo4j.logging.Log;
import org.neo4j.logging.LogProvider;

import static java.lang.System.currentTimeMillis;

/**
 * Able to pull updates from a master and apply onto this slave database.
 * <p>
 * Updates are pulled and applied using a single and dedicated thread, created in here. No other threads are allowed to
 * pull and apply transactions on a slave. Calling one of the {@link Master#pullUpdates(RequestContext) pullUpdates}
 * {@link TransactionObligationFulfiller#fulfill(long)} will {@link SlaveUpdatePuller#poke() poke} that single thread,
 * so
 * that it gets going, if not already doing so, with its usual task of pulling updates and the caller which poked
 * the update thread will constantly poll to see if the transactions it is obliged to await have been applied.
 * <p>
 * Here comes a diagram of how the classes making up this functionality hangs together:
 * <p>
 * <pre>
 *
 *             -------- 1 -------------------->({@link MasterImpl master})
 *           /                                   |
 *          |                                   /
 *          | v--------------------- 2 --------
 *       ({@link MasterClient slave})
 *       | ^ \
 *       | |   -------- 3 -----
 *       | \                   \
 *       |  \                   v
 *       |   ---- 8 -----------({@link TransactionCommittingResponseUnpacker response unpacker})
 *       |                        |     ^
 *       9                        |     |
 *    (continue)                  4     7
 *                                |     |
 *                                v     |
 *                             ({@link UpdatePullingTransactionObligationFulfiller obligation fulfiller})
 *                                |     ^
 *                                |     |
 *                                5     6
 *                                |     |
 *                                v     |
 *                            ({@link SlaveUpdatePuller update puller})
 *
 * </pre>
 * <p>
 * In the above picture:
 * <p>
 * <ol>
 * <li>Slave issues request to master, for example for locking an entity</li>
 * <li>Master responds with a {@link TransactionObligationResponse transaction obligation} telling the slave
 * which transaction it must have applied before continuing</li>
 * <li>The response from the master gets unpacked by the response unpacker...</li>
 * <li>...which will be sent to the {@link UpdatePullingTransactionObligationFulfiller obligation fulfiller}...</li>
 * <li>...which will ask the {@link SlaveUpdatePuller update puller}, a separate thread, to have that transaction
 * committed and applied. The calling thread will gently wait for that to happen.</li>
 * <li>The {@link SlaveUpdatePuller update puller} will pull updates until it reaches that desired transaction id,
 * and might actually continue passed that point if master has more transactions. The obligation fulfiller,
 * constantly polling for {@link TransactionIdStore#getLastClosedTransactionId() last applied transaction}
 * will notice when the obligation has been fulfilled.</li>
 * <li>Response unpacker finishes its call to {@link TransactionObligationFulfiller#fulfill(long) fulfill the
 * obligation}</li>
 * <li>Slave has fully received the response and is now able to...</li>
 * <li>...continue</li>
 * </ol>
 * <p>
 * All communication, except actually pulling updates, work this way between slave and master. The only difference
 * in the pullUpdates case is that instead of receiving and fulfilling a transaction obligation,
 * {@link TransactionStream transaction data} is received and applied to store directly, in batches.
 *
 * @see org.neo4j.kernel.ha.UpdatePuller
 */
public class SlaveUpdatePuller extends LifecycleAdapter implements Runnable, UpdatePuller
{
<<<<<<< HEAD
    public interface Monitor
    {
        void pulledUpdates( long lastAppliedTxId );
    }

    public static String UPDATE_PULLER_THREAD_PREFIX = "UpdatePuller@";
=======
    public static final int LOG_CAP = Integer.getInteger(
            "org.neo4j.kernel.ha.SlaveUpdatePuller.LOG_CAP", 10 );
    public static final long PARK_NANOS = TimeUnit.MILLISECONDS.toNanos( Integer.getInteger(
            "org.neo4j.kernel.ha.SlaveUpdatePuller.PARK_MILLIS", 100 ) );
    public static final int AVAILABILITY_AWAIT_MILLIS = Integer.getInteger(
            "org.neo4j.kernel.ha.SlaveUpdatePuller.AVAILABILITY_AWAIT_MILLIS", 5000 );
    public static final String UPDATE_PULLER_THREAD_PREFIX = "UpdatePuller@";
>>>>>>> 797d3cd6

    static final Condition NEXT_TICKET = new Condition()
    {
        @Override
        public boolean evaluate( int currentTicket, int targetTicket )
        {
            return currentTicket >= targetTicket;
        }
    };

    private volatile boolean halted;
    private final AtomicInteger targetTicket = new AtomicInteger();
    private final AtomicInteger currentTicket = new AtomicInteger();
    private final RequestContextFactory requestContextFactory;
    private final Master master;
<<<<<<< HEAD
    private final Log logger;
    private final CappedOperation<Pair<String,? extends Exception>> cappedLogger;
=======
    private final StringLogger logger;
    private final CappedLogger invalidEpochCappedLogger;
    private final CappedLogger comExceptionCappedLogger;
>>>>>>> 797d3cd6
    private final LastUpdateTime lastUpdateTime;
    private final InstanceId instanceId;
    private final AvailabilityGuard availabilityGuard;
    private InvalidEpochExceptionHandler invalidEpochHandler;
    private final Monitor monitor;
    private final JobScheduler jobScheduler;
    private volatile Thread updatePullingThread;
    private volatile BinaryLatch shutdownLatch; // Store under synchronised(this), load in update puller thread

    SlaveUpdatePuller(
            RequestContextFactory requestContextFactory,
            Master master,
            LastUpdateTime lastUpdateTime,
            LogProvider logging,
            InstanceId instanceId,
            AvailabilityGuard availabilityGuard,
            InvalidEpochExceptionHandler invalidEpochHandler,
            JobScheduler jobScheduler,
            Monitor monitor)
    {
        this.requestContextFactory = requestContextFactory;
        this.master = master;
        this.lastUpdateTime = lastUpdateTime;
        this.instanceId = instanceId;
        this.availabilityGuard = availabilityGuard;
        this.invalidEpochHandler = invalidEpochHandler;
        this.jobScheduler = jobScheduler;
<<<<<<< HEAD
        this.monitor = monitor;
        this.logger = logging.getLog( getClass() );
        this.cappedLogger = new CappedOperation<Pair<String,? extends Exception>>(
                CappedOperation.count( 10 ) )
        {
            @Override
            protected void triggered( Pair<String,? extends Exception> event )
            {
                logger.warn( event.first(), event.other() );
            }
        };
=======
        this.logger = logging.getMessagesLog( getClass() );
        this.invalidEpochCappedLogger = new CappedLogger( logger ).setCountLimit( LOG_CAP );
        this.comExceptionCappedLogger = new CappedLogger( logger ).setCountLimit( LOG_CAP );
>>>>>>> 797d3cd6
    }

    @Override
    public void run()
    {
        updatePullingThread = Thread.currentThread();
        String oldName = updatePullingThread.getName();
        updatePullingThread.setName( UPDATE_PULLER_THREAD_PREFIX + instanceId );
        try
        {
            periodicallyPullUpdates();
        }
        finally
        {
            updatePullingThread.setName( oldName );
            updatePullingThread = null;
            shutdownLatch.release();
        }
    }

    private void periodicallyPullUpdates()
    {
        while ( !halted )
        {
            int round = targetTicket.get();
            if ( currentTicket.get() < round )
            {
                doPullUpdates();
                currentTicket.set( round );
                continue;
            }

            LockSupport.parkNanos( PARK_NANOS );
        }
    }

    @Override
    public synchronized void init() throws Throwable
    {
        if ( shutdownLatch != null )
        {
            return; // This SlaveUpdatePuller has already been initialised
        }

        shutdownLatch = new BinaryLatch();
        jobScheduler.schedule( JobScheduler.Groups.pullUpdates, this );
    }

    @Override
    public synchronized void shutdown() throws Throwable
    {
        if ( shutdownLatch == null )
        {
            return; // This SlaveUpdatePuller has already been shut down
        }

        Thread thread = updatePullingThread;
        halted = true;
        LockSupport.unpark( thread );
        shutdownLatch.await();
        shutdownLatch = null;
    }

    @Override
    public void pullUpdates() throws InterruptedException
    {
        if ( !isActive() || !availabilityGuard.isAvailable( AVAILABILITY_AWAIT_MILLIS ) )
        {
            return;
        }

        tryPullUpdates();
    }

    @Override
    public boolean tryPullUpdates() throws InterruptedException
    {
        return await( NEXT_TICKET,
                false /*we're OK with the update puller becoming inactive while we await the condition*/ );
    }

    @Override
    public void pullUpdates( Condition condition, boolean strictlyAssertActive ) throws InterruptedException
    {
        await( condition, strictlyAssertActive );
    }

    /**
     * Gets the update puller going, if it's not already going, and waits for the supplied condition to be
     * fulfilled as part of the update pulling happening.
     *
     * @param condition {@link UpdatePuller.Condition} to wait for.
     * @param strictlyAssertActive if {@code true} then observing an inactive update puller, whether
     * {@link #shutdown() halted}, will throw an {@link IllegalStateException},
     * otherwise if {@code false} just stop waiting and return {@code false}.
     * @return whether or not the condition was met. If {@code strictlyAssertActive} either
     * {@code true} will be returned or exception thrown, if puller became inactive.
     * If {@code !strictlyAssertActive} and puller became inactive then {@code false} is returned.
     * @throws InterruptedException if we were interrupted while awaiting the condition.
     * @throws IllegalStateException if {@code strictlyAssertActive} and the update puller
     * became inactive while awaiting the condition.
     */
    private boolean await( Condition condition, boolean strictlyAssertActive ) throws InterruptedException
    {
        if ( !checkActive( strictlyAssertActive ) )
        {
            return false;
        }

        int ticket = poke();
        while ( !condition.evaluate( currentTicket.get(), ticket ) )
        {
            if ( !checkActive( strictlyAssertActive ) )
            {
                return false;
            }

            Thread.sleep( 1 );
        }
        return true;
    }

    /**
     * @return {@code true} if active, {@code false} if inactive and {@code !strictlyAssertActive}
     * @throws IllegalStateException if inactive and {@code strictlyAssertActive}.
     */
    private boolean checkActive( boolean strictlyAssertActive )
    {
        if ( !isActive() )
        {
            // The update puller is observed as being inactive

            // The caller strictly requires the update puller to be active so should throw exception
            if ( strictlyAssertActive )
            {
                throw new IllegalStateException( this + " is not active" );
            }

            // The caller is OK with ignoring an inactive update puller, so just return
            return false;
        }
        return true;
    }

    private int poke()
    {
        int result = this.targetTicket.incrementAndGet();
        LockSupport.unpark( updatePullingThread );
        return result;
    }

    public boolean isActive()
    {
        return !halted;
    }

    @Override
    public String toString()
    {
        return "UpdatePuller[halted:" + halted + ", current:" + currentTicket + ", target:" + targetTicket + "]";
    }

    private void doPullUpdates()
    {
        try
        {
            RequestContext context = requestContextFactory.newRequestContext();
            try ( Response<Void> ignored = master.pullUpdates( context ) )
            {
                // Updates would be applied as part of response processing
                monitor.pulledUpdates( context.lastAppliedTransaction() );
            }
            invalidEpochCappedLogger.reset();
            comExceptionCappedLogger.reset();
        }
        catch ( InvalidEpochException e )
        {
            invalidEpochHandler.handle();
            invalidEpochCappedLogger.warn( "Pull updates by " + this + " failed at the epoch check", e );
        }
        catch ( ComException e )
        {
            invalidEpochCappedLogger.warn( "Pull updates by " + this + " failed due to network error.", e );
        }
        catch ( Throwable e )
        {
            logger.error( "Pull updates by " + this + " failed", e );
        }
        lastUpdateTime.setLastUpdateTime( currentTimeMillis() );
    }

}<|MERGE_RESOLUTION|>--- conflicted
+++ resolved
@@ -115,14 +115,11 @@
  */
 public class SlaveUpdatePuller extends LifecycleAdapter implements Runnable, UpdatePuller
 {
-<<<<<<< HEAD
     public interface Monitor
     {
         void pulledUpdates( long lastAppliedTxId );
     }
 
-    public static String UPDATE_PULLER_THREAD_PREFIX = "UpdatePuller@";
-=======
     public static final int LOG_CAP = Integer.getInteger(
             "org.neo4j.kernel.ha.SlaveUpdatePuller.LOG_CAP", 10 );
     public static final long PARK_NANOS = TimeUnit.MILLISECONDS.toNanos( Integer.getInteger(
@@ -130,7 +127,6 @@
     public static final int AVAILABILITY_AWAIT_MILLIS = Integer.getInteger(
             "org.neo4j.kernel.ha.SlaveUpdatePuller.AVAILABILITY_AWAIT_MILLIS", 5000 );
     public static final String UPDATE_PULLER_THREAD_PREFIX = "UpdatePuller@";
->>>>>>> 797d3cd6
 
     static final Condition NEXT_TICKET = new Condition()
     {
@@ -146,14 +142,9 @@
     private final AtomicInteger currentTicket = new AtomicInteger();
     private final RequestContextFactory requestContextFactory;
     private final Master master;
-<<<<<<< HEAD
     private final Log logger;
-    private final CappedOperation<Pair<String,? extends Exception>> cappedLogger;
-=======
-    private final StringLogger logger;
     private final CappedLogger invalidEpochCappedLogger;
     private final CappedLogger comExceptionCappedLogger;
->>>>>>> 797d3cd6
     private final LastUpdateTime lastUpdateTime;
     private final InstanceId instanceId;
     private final AvailabilityGuard availabilityGuard;
@@ -181,23 +172,10 @@
         this.availabilityGuard = availabilityGuard;
         this.invalidEpochHandler = invalidEpochHandler;
         this.jobScheduler = jobScheduler;
-<<<<<<< HEAD
         this.monitor = monitor;
         this.logger = logging.getLog( getClass() );
-        this.cappedLogger = new CappedOperation<Pair<String,? extends Exception>>(
-                CappedOperation.count( 10 ) )
-        {
-            @Override
-            protected void triggered( Pair<String,? extends Exception> event )
-            {
-                logger.warn( event.first(), event.other() );
-            }
-        };
-=======
-        this.logger = logging.getMessagesLog( getClass() );
         this.invalidEpochCappedLogger = new CappedLogger( logger ).setCountLimit( LOG_CAP );
         this.comExceptionCappedLogger = new CappedLogger( logger ).setCountLimit( LOG_CAP );
->>>>>>> 797d3cd6
     }
 
     @Override
