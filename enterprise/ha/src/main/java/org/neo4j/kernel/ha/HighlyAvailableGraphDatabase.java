/**
 * Copyright (c) 2002-2013 "Neo Technology,"
 * Network Engine for Objects in Lund AB [http://neotechnology.com]
 *
 * This file is part of Neo4j.
 *
 * Neo4j is free software: you can redistribute it and/or modify
 * it under the terms of the GNU Affero General Public License as
 * published by the Free Software Foundation, either version 3 of the
 * License, or (at your option) any later version.
 *
 * This program is distributed in the hope that it will be useful,
 * but WITHOUT ANY WARRANTY; without even the implied warranty of
 * MERCHANTABILITY or FITNESS FOR A PARTICULAR PURPOSE.  See the
 * GNU Affero General Public License for more details.
 *
 * You should have received a copy of the GNU Affero General Public License
 * along with this program. If not, see <http://www.gnu.org/licenses/>.
 */
package org.neo4j.kernel.ha;

import static org.neo4j.helpers.collection.Iterables.option;
import static org.neo4j.kernel.ha.DelegateInvocationHandler.snapshot;
import static org.neo4j.kernel.logging.LogbackWeakDependency.DEFAULT_TO_CLASSIC;
import static org.neo4j.kernel.logging.LogbackWeakDependency.NEW_LOGGER_CONTEXT;

import java.io.File;
import java.lang.reflect.Proxy;
import java.net.URI;
import java.util.LinkedList;
import java.util.List;
import java.util.Map;

import javax.transaction.Transaction;

import ch.qos.logback.classic.LoggerContext;
import org.neo4j.cluster.ClusterSettings;
import org.neo4j.cluster.InstanceId;
import org.neo4j.cluster.client.ClusterClient;
import org.neo4j.cluster.member.ClusterMemberAvailability;
import org.neo4j.cluster.member.ClusterMemberEvents;
import org.neo4j.cluster.member.paxos.MemberIsAvailable;
import org.neo4j.cluster.member.paxos.PaxosClusterMemberAvailability;
import org.neo4j.cluster.member.paxos.PaxosClusterMemberEvents;
import org.neo4j.cluster.protocol.cluster.ClusterConfiguration;
import org.neo4j.cluster.protocol.cluster.ClusterListener;
import org.neo4j.cluster.protocol.election.ElectionCredentialsProvider;
import org.neo4j.cluster.protocol.election.NotElectableElectionCredentialsProvider;
import org.neo4j.graphdb.DependencyResolver;
import org.neo4j.graphdb.TransactionFailureException;
import org.neo4j.graphdb.factory.GraphDatabaseSettings;
import org.neo4j.graphdb.index.IndexProvider;
import org.neo4j.helpers.Predicate;
import org.neo4j.helpers.collection.Iterables;
import org.neo4j.kernel.IdGeneratorFactory;
import org.neo4j.kernel.InternalAbstractGraphDatabase;
import org.neo4j.kernel.KernelData;
import org.neo4j.kernel.extension.KernelExtensionFactory;
import org.neo4j.kernel.ha.cluster.DefaultElectionCredentialsProvider;
import org.neo4j.kernel.ha.cluster.HANewSnapshotFunction;
import org.neo4j.kernel.ha.cluster.HighAvailabilityMemberChangeEvent;
import org.neo4j.kernel.ha.cluster.HighAvailabilityMemberContext;
import org.neo4j.kernel.ha.cluster.HighAvailabilityMemberListener;
import org.neo4j.kernel.ha.cluster.HighAvailabilityMemberState;
import org.neo4j.kernel.ha.cluster.HighAvailabilityMemberStateMachine;
import org.neo4j.kernel.ha.cluster.HighAvailabilityModeSwitcher;
import org.neo4j.kernel.ha.cluster.SimpleHighAvailabilityMemberContext;
import org.neo4j.kernel.ha.cluster.member.ClusterMembers;
import org.neo4j.kernel.ha.cluster.member.HighAvailabilitySlaves;
import org.neo4j.kernel.ha.cluster.zoo.ZooKeeperHighAvailabilityEvents;
import org.neo4j.kernel.ha.com.RequestContextFactory;
import org.neo4j.kernel.ha.com.master.DefaultSlaveFactory;
import org.neo4j.kernel.ha.com.master.Master;
import org.neo4j.kernel.ha.com.master.Slaves;
import org.neo4j.kernel.ha.id.HaIdGeneratorFactory;
import org.neo4j.kernel.ha.lock.LockManagerModeSwitcher;
import org.neo4j.kernel.ha.management.ClusterDatabaseInfoProvider;
import org.neo4j.kernel.ha.management.HighlyAvailableKernelData;
import org.neo4j.kernel.ha.switchover.Switchover;
import org.neo4j.kernel.ha.transaction.OnDiskLastTxIdGetter;
import org.neo4j.kernel.ha.transaction.TxHookModeSwitcher;
import org.neo4j.kernel.ha.transaction.TxIdGeneratorModeSwitcher;
import org.neo4j.kernel.impl.cache.CacheProvider;
import org.neo4j.kernel.impl.core.Caches;
import org.neo4j.kernel.impl.core.TokenCreator;
import org.neo4j.kernel.impl.core.TransactionState;
import org.neo4j.kernel.impl.core.WritableTransactionState;
import org.neo4j.kernel.impl.transaction.LockManager;
import org.neo4j.kernel.impl.transaction.TransactionStateFactory;
import org.neo4j.kernel.impl.transaction.TxHook;
import org.neo4j.kernel.impl.transaction.TxManager;
import org.neo4j.kernel.impl.transaction.XaDataSourceManager;
import org.neo4j.kernel.impl.transaction.xaframework.ForceMode;
import org.neo4j.kernel.impl.transaction.xaframework.TransactionInterceptorProvider;
import org.neo4j.kernel.impl.transaction.xaframework.TxIdGenerator;
import org.neo4j.kernel.lifecycle.LifeSupport;
import org.neo4j.kernel.lifecycle.Lifecycle;
import org.neo4j.kernel.lifecycle.LifecycleAdapter;
import org.neo4j.kernel.logging.LogbackWeakDependency;
import org.neo4j.kernel.logging.Logging;

public class HighlyAvailableGraphDatabase extends InternalAbstractGraphDatabase
{
    private RequestContextFactory requestContextFactory;
    private Slaves slaves;
    private ClusterMembers members;
    private DelegateInvocationHandler masterDelegateInvocationHandler;
    private LoggerContext loggerContext;
    private Master master;
    private final InstanceAccessGuard accessGuard;
    private HighAvailabilityMemberStateMachine memberStateMachine;
    private UpdatePuller updatePuller;
    private LastUpdateTime lastUpdateTime;
    private HighAvailabilityMemberContext memberContext;
    private ClusterClient clusterClient;
    private ClusterMemberEvents clusterEvents;
    private ClusterMemberAvailability clusterMemberAvailability;
    private long stateSwitchTimeoutMillis;

    /*
     * TODO the following are in place of a proper abstraction of component dependencies, in which the compatibility
     * layer would be an optional component and the paxos layer would depend on it. Since we currently don't have one,
     * we need to fake it with this life and the accompanying boolean.
     */
    /*
     * paxosLife holds stuff that must be added in global life if we are not in compatibility mode. If in compatibility
     * mode they will be started only on switchover.
     */
     private final LifeSupport paxosLife = new LifeSupport();
    /*
     * compatibilityMode is true if we are in ZK compatibility mode. If false, paxosLife is added to the global life.
     */
    private boolean compatibilityMode = false;
    /*
     * compatibilityLifecycle holds stuff that needs to be shutdown when switching. They can be restarted by adding
      * them to paxosLife too.
     */
    List<Lifecycle> compatibilityLifecycle = new LinkedList<>();
    private DelegateInvocationHandler clusterEventsDelegateInvocationHandler;
    private DelegateInvocationHandler memberContextDelegateInvocationHandler;
    private DelegateInvocationHandler clusterMemberAvailabilityDelegateInvocationHandler;
    private HighAvailabilityModeSwitcher highAvailabilityModeSwitcher;

    public HighlyAvailableGraphDatabase( String storeDir, Map<String, String> params,
                                         Iterable<IndexProvider> indexProviders,
                                         Iterable<KernelExtensionFactory<?>> kernelExtensions,
                                         Iterable<CacheProvider> cacheProviders,
                                         Iterable<TransactionInterceptorProvider> txInterceptorProviders )
    {
        super( storeDir, params,
                Iterables.<Class<?>,Class<?>>iterable( GraphDatabaseSettings.class, HaSettings.class,ClusterSettings.class ),
                indexProviders, kernelExtensions,
                cacheProviders, txInterceptorProviders );
        accessGuard = new InstanceAccessGuard();
        run();
    }

    @Override
    protected void create()
    {
        life.add( new BranchedDataMigrator( storeDir ) );
        masterDelegateInvocationHandler = new DelegateInvocationHandler();
        master = (Master) Proxy.newProxyInstance( Master.class.getClassLoader(), new Class[]{Master.class},
                masterDelegateInvocationHandler );

        super.create();

        kernelEventHandlers.registerKernelEventHandler( new HaKernelPanicHandler( xaDataSourceManager,
                (TxManager) txManager, accessGuard ) );
        life.add( updatePuller = new UpdatePuller( (HaXaDataSourceManager) xaDataSourceManager, master,
                requestContextFactory, txManager, accessGuard, lastUpdateTime, config, msgLog ) );

        stateSwitchTimeoutMillis = config.get( HaSettings.state_switch_timeout );
        if ( !compatibilityMode )
        {
            life.add( paxosLife );
        }

        life.add( new StartupWaiter() );

        diagnosticsManager.appendProvider( new HighAvailabilityDiagnostics( memberStateMachine, clusterClient ) );
    }

    @Override
    protected boolean isHighlyAvailable()
    {
        return true;
    }

    public void start()
    {
        life.start();
    }

    public void stop()
    {
        life.stop();
    }

    @Override
    protected org.neo4j.graphdb.Transaction beginTx( ForceMode forceMode )
    {
        // TODO first startup ever we don't have a proper db, so don't even serve read requests
        // if this is a startup for where we have been a member of this cluster before we
        // can server (possibly quite outdated) read requests.
        if (!accessGuard.await( stateSwitchTimeoutMillis ))
        {
            throw new TransactionFailureException( "Timeout waiting for cluster to elect master" );
        }

        return super.beginTx( forceMode );
    }

    @Override
    protected Logging createLogging()
    {
        return life.add( new LogbackWeakDependency().tryLoadLogbackService( config, NEW_LOGGER_CONTEXT, DEFAULT_TO_CLASSIC ) );
    }

    @Override
    protected TransactionStateFactory createTransactionStateFactory()
    {
        return new TransactionStateFactory( logging )
        {
            @Override
            public TransactionState create( Transaction tx )
            {
                return new WritableTransactionState( snapshot( lockManager ),
                        nodeManager, logging, tx, snapshot( txHook ),
                        snapshot( txIdGenerator ) );
            }
        };
    }

    @Override
    protected XaDataSourceManager createXaDataSourceManager()
    {
        XaDataSourceManager toReturn = new HaXaDataSourceManager( logging.getMessagesLog( HaXaDataSourceManager.class ) );
        requestContextFactory = new RequestContextFactory( config.get( ClusterSettings.server_id ), toReturn,
                dependencyResolver );
        return toReturn;
    }

    @Override
    protected TxHook createTxHook()
    {
        clusterEventsDelegateInvocationHandler = new DelegateInvocationHandler();
        memberContextDelegateInvocationHandler = new DelegateInvocationHandler();
        clusterMemberAvailabilityDelegateInvocationHandler = new DelegateInvocationHandler();

        clusterEvents = (ClusterMemberEvents) Proxy.newProxyInstance( ClusterMemberEvents.class.getClassLoader(),
                new Class[]{ClusterMemberEvents.class, Lifecycle.class}, clusterEventsDelegateInvocationHandler );
        memberContext = (HighAvailabilityMemberContext) Proxy.newProxyInstance(
                HighAvailabilityMemberContext.class.getClassLoader(),
                new Class[]{HighAvailabilityMemberContext.class}, memberContextDelegateInvocationHandler );
        clusterMemberAvailability = (ClusterMemberAvailability) Proxy.newProxyInstance(
                ClusterMemberAvailability.class.getClassLoader(),
        new Class[]{ClusterMemberAvailability.class}, clusterMemberAvailabilityDelegateInvocationHandler );

        /*
         *  We need to create these anyway since even in compatibility mode we'll use them for switchover. If it turns
         *  out we are not going to need zookeeper, just assign them to the class fields. The difference is in when
         *  they start().
         */
        ElectionCredentialsProvider electionCredentialsProvider = config.get( HaSettings.slave_only ) ?
                new NotElectableElectionCredentialsProvider() :
                new DefaultElectionCredentialsProvider( config.get( ClusterSettings.server_id ),
                        new OnDiskLastTxIdGetter( new File( getStoreDir() ) ), new HighAvailabilityMemberInfoProvider()
                {
                    @Override
                    public HighAvailabilityMemberState getHighAvailabilityMemberState()
                    {
                        return memberStateMachine.getCurrentState();
                    }
                } );

        clusterClient = new ClusterClient( ClusterClient.adapt( config ), logging, electionCredentialsProvider );
        PaxosClusterMemberEvents localClusterEvents = new PaxosClusterMemberEvents( clusterClient, clusterClient,
                clusterClient, clusterClient, logging, new Predicate<PaxosClusterMemberEvents.ClusterMembersSnapshot>()
        {
            @Override
            public boolean accept( PaxosClusterMemberEvents.ClusterMembersSnapshot item )
            {
                for ( MemberIsAvailable member : item.getCurrentAvailableMembers() )
                {
                    if ( member.getRoleUri().getScheme().equals( "ha" ) )
                    {
                        if ( HighAvailabilityModeSwitcher.getServerId( member.getRoleUri() ) ==
                                config.get( ClusterSettings.server_id ) )
                        {
                            msgLog.error( String.format( "Instance %s has the same serverId as ours (%d) - will not join this cluster",
                                    member.getRoleUri(), config.get( ClusterSettings.server_id ) ) );
                            return true;
                        }
                    }
                }
                return true;
            }
        }, new HANewSnapshotFunction() );

        // Force a reelection after we enter the cluster
        // and when that election is finished refresh the snapshot
        clusterClient.addClusterListener( new ClusterListener.Adapter()
        {
            boolean hasRequestedElection = false; // This ensures that the election result is (at least) from our request or thereafter

            @Override
            public void enteredCluster( ClusterConfiguration clusterConfiguration )
            {
                hasRequestedElection = true;
                clusterClient.performRoleElections();
            }

            @Override
            public void elected( String role, InstanceId instanceId, URI electedMember )
            {
                if ( hasRequestedElection && role.equals( ClusterConfiguration.COORDINATOR ) )
                {
                    clusterClient.refreshSnapshot();
                    clusterClient.removeClusterListener( this );
                }
            }
        });

        HighAvailabilityMemberContext localMemberContext = new SimpleHighAvailabilityMemberContext( clusterClient.getServerId() );
        PaxosClusterMemberAvailability localClusterMemberAvailability = new PaxosClusterMemberAvailability(
            clusterClient.getServerId(), clusterClient, clusterClient, logging );

        // Here we decide whether to start in compatibility mode or mode or not
        if ( !config.get( HaSettings.coordinators ).isEmpty() &&
            !config.get( HaSettings.coordinators ).get( 0 ).toString().trim().equals( "" ) )
        {
            compatibilityMode = true;
            compatibilityLifecycle = new LinkedList<Lifecycle>();

            Switchover switchover = new ZooToPaxosSwitchover( life, paxosLife, compatibilityLifecycle,
                clusterEventsDelegateInvocationHandler, memberContextDelegateInvocationHandler,
                clusterMemberAvailabilityDelegateInvocationHandler, localClusterEvents,
                localMemberContext, localClusterMemberAvailability );

            ZooKeeperHighAvailabilityEvents zkEvents =
                new ZooKeeperHighAvailabilityEvents( logging, config, switchover );
            compatibilityLifecycle.add( zkEvents );
            memberContextDelegateInvocationHandler.setDelegate(
                    new SimpleHighAvailabilityMemberContext( zkEvents.getInstanceId() ) );
            clusterEventsDelegateInvocationHandler.setDelegate( zkEvents );
            clusterMemberAvailabilityDelegateInvocationHandler.setDelegate( zkEvents );
            // Paxos Events added to life, won't be stopped because it isn't started yet
            paxosLife.add( localClusterEvents );
        }
        else
        {
            memberContextDelegateInvocationHandler.setDelegate( localMemberContext );
            clusterEventsDelegateInvocationHandler.setDelegate( localClusterEvents );
            clusterMemberAvailabilityDelegateInvocationHandler.setDelegate( localClusterMemberAvailability );
        }

        members = new ClusterMembers( clusterClient, clusterClient, clusterEvents,
                new InstanceId( config.get( ClusterSettings.server_id ) ) );
        memberStateMachine = new HighAvailabilityMemberStateMachine( memberContext, accessGuard, members, clusterEvents,
                clusterClient, logging.getMessagesLog( HighAvailabilityMemberStateMachine.class ) );

        HighAvailabilityConsoleLogger highAvailabilityConsoleLogger = new HighAvailabilityConsoleLogger( logging.getConsoleLog( HighAvailabilityConsoleLogger.class ) );
        accessGuard.addListener( highAvailabilityConsoleLogger );
        clusterEvents.addClusterMemberListener( highAvailabilityConsoleLogger );
        clusterClient.addClusterListener( highAvailabilityConsoleLogger );

        if ( compatibilityMode )
        {
            /*
             * In here goes stuff that needs to stop when switching. If added in paxosLife too they will be restarted.
             * Adding to life starts them when life.start is called - adding them to compatibilityLifeCycle shuts them
             * down on switchover
             */
            compatibilityLifecycle.add( memberStateMachine );
            compatibilityLifecycle.add( (Lifecycle) clusterEvents );
            life.add( memberStateMachine );
            life.add( clusterEvents );
        }
        /*
        * Here goes stuff that needs to start when paxos kicks in:
        * In Normal (non compatibility mode): That means they start normally
        * In Compatibility Mode: That means they start when switchover happens. If added to life too they will be
        * restarted
        */
        paxosLife.add( clusterClient );
        paxosLife.add( memberStateMachine );
        paxosLife.add( clusterEvents );
        paxosLife.add( localClusterMemberAvailability );

        DelegateInvocationHandler<TxHook> txHookDelegate = new DelegateInvocationHandler<TxHook>();
        TxHook txHook = (TxHook) Proxy.newProxyInstance( TxHook.class.getClassLoader(), new Class[]{TxHook.class},
                txHookDelegate );
        new TxHookModeSwitcher( memberStateMachine, txHookDelegate,
                master, new TxHookModeSwitcher.RequestContextFactoryResolver()
        {
            @Override
            public RequestContextFactory get()
            {
                return requestContextFactory;
            }
        }, dependencyResolver );
        return txHook;
    }

    @Override
    protected TxIdGenerator createTxIdGenerator()
    {
        DelegateInvocationHandler<TxIdGenerator> txIdGeneratorDelegate = new DelegateInvocationHandler<TxIdGenerator>();
        TxIdGenerator txIdGenerator =
                (TxIdGenerator) Proxy.newProxyInstance( TxIdGenerator.class.getClassLoader(),
                        new Class[]{TxIdGenerator.class}, txIdGeneratorDelegate );
        slaves = life.add( new HighAvailabilitySlaves( members, clusterClient, new DefaultSlaveFactory(
                xaDataSourceManager, logging, config.get( HaSettings.com_chunk_size ).intValue() ) ) );

        new TxIdGeneratorModeSwitcher( memberStateMachine, txIdGeneratorDelegate,
                (HaXaDataSourceManager) xaDataSourceManager, master, requestContextFactory, msgLog, config, slaves );
        return txIdGenerator;
    }

    @Override
    protected IdGeneratorFactory createIdGeneratorFactory()
    {

<<<<<<< HEAD
        idGeneratorFactory = new HaIdGeneratorFactory( master, memberStateMachine, logging );
        highAvailabilityModeSwitcher = new HighAvailabilityModeSwitcher( masterDelegateInvocationHandler,
                clusterMemberAvailability, memberStateMachine, this, (HaIdGeneratorFactory) idGeneratorFactory,
                config, logging, updateableSchemaState );
=======
        idGeneratorFactory = new HaIdGeneratorFactory( master, logging );
        highAvailabilityModeSwitcher =
                new HighAvailabilityModeSwitcher( masterDelegateInvocationHandler,
                clusterMemberAvailability, memberStateMachine, this, (HaIdGeneratorFactory) idGeneratorFactory, config,
                logging );
>>>>>>> 614c00ea
        /*
         * We always need the mode switcher and we need it to restart on switchover. So:
         * 1) if in compatibility mode, it must be added in all 3 - to start on start and restart on switchover
         * 2) if not in compatibility mode it must be added in paxosLife, which is started anyway.
         */
        paxosLife.add( highAvailabilityModeSwitcher );
        if ( compatibilityMode )
        {
            compatibilityLifecycle.add( 1, highAvailabilityModeSwitcher );
            life.add( highAvailabilityModeSwitcher );
        }

        /*
         * We don't really switch to master here. We just need to initialize the idGenerator so the initial store
         * can be started (if required). In any case, the rest of the database is in pending state, so nothing will
         * happen until events start arriving and that will set us to the proper state anyway.
         */
        ((HaIdGeneratorFactory) idGeneratorFactory).switchToMaster();

        return idGeneratorFactory;
    }

    @Override
    protected LockManager createLockManager()
    {
        DelegateInvocationHandler<LockManager> lockManagerDelegate = new DelegateInvocationHandler<LockManager>();
        LockManager lockManager =
                (LockManager) Proxy.newProxyInstance( LockManager.class.getClassLoader(),
                        new Class[]{LockManager.class}, lockManagerDelegate );
        new LockManagerModeSwitcher( memberStateMachine, lockManagerDelegate, txManager, txHook,
                (HaXaDataSourceManager) xaDataSourceManager, master, requestContextFactory, accessGuard, config );
        return lockManager;
    }

    @Override
    protected TokenCreator createRelationshipTypeCreator()
    {
        DelegateInvocationHandler<TokenCreator> relationshipTypeCreatorDelegate =
                new DelegateInvocationHandler<TokenCreator>();
        TokenCreator relationshipTypeCreator =
                (TokenCreator) Proxy.newProxyInstance( TokenCreator.class.getClassLoader(),
                        new Class[]{TokenCreator.class}, relationshipTypeCreatorDelegate );
        new RelationshipTypeCreatorModeSwitcher( memberStateMachine, relationshipTypeCreatorDelegate,
                (HaXaDataSourceManager) xaDataSourceManager, master, requestContextFactory, logging );
        return relationshipTypeCreator;
    }

    @Override
    protected TokenCreator createPropertyKeyCreator()
    {
        DelegateInvocationHandler<TokenCreator> propertyKeyCreatorDelegate =
                new DelegateInvocationHandler<TokenCreator>();
        TokenCreator propertyTokenCreator =
                (TokenCreator) Proxy.newProxyInstance( TokenCreator.class.getClassLoader(),
                        new Class[]{TokenCreator.class}, propertyKeyCreatorDelegate );
        new PropertyKeyCreatorModeSwitcher( memberStateMachine, propertyKeyCreatorDelegate,
                (HaXaDataSourceManager) xaDataSourceManager, master, requestContextFactory, logging );
        return propertyTokenCreator;
    }

    @Override
    protected TokenCreator createLabelIdCreator()
    {
        DelegateInvocationHandler<TokenCreator> labelIdCreatorDelegate =
                new DelegateInvocationHandler<TokenCreator>();
        TokenCreator labelIdCreator =
                (TokenCreator) Proxy.newProxyInstance( TokenCreator.class.getClassLoader(),
                        new Class[]{TokenCreator.class}, labelIdCreatorDelegate );
        new LabelTokenCreatorModeSwitcher( memberStateMachine, labelIdCreatorDelegate,
                (HaXaDataSourceManager) xaDataSourceManager, master, requestContextFactory, logging );
        return labelIdCreator;
    }

    @Override
    protected Caches createCaches()
    {
        return new HaCaches( logging.getMessagesLog( Caches.class ) );
    }

    @Override
    protected KernelData createKernelData()
    {
        this.lastUpdateTime = new LastUpdateTime();
        return new HighlyAvailableKernelData( this, members,
                new ClusterDatabaseInfoProvider( members, new OnDiskLastTxIdGetter( new File( getStoreDir() ) ),
                        lastUpdateTime ) );
    }

    @Override
    protected void registerRecovery()
    {
        memberStateMachine.addHighAvailabilityMemberListener( new HighAvailabilityMemberListener()
        {
            @Override
            public void masterIsElected( HighAvailabilityMemberChangeEvent event )
            {
            }

            @Override
            public void masterIsAvailable( HighAvailabilityMemberChangeEvent event )
            {
                if ( event.getOldState().equals( HighAvailabilityMemberState.TO_MASTER ) && event.getNewState().equals(
                        HighAvailabilityMemberState.MASTER ) )
                {
                    doAfterRecoveryAndStartup( true );
                }
            }

            @Override
            public void slaveIsAvailable( HighAvailabilityMemberChangeEvent event )
            {
                if ( event.getOldState().equals( HighAvailabilityMemberState.TO_SLAVE ) && event.getNewState().equals(
                        HighAvailabilityMemberState.SLAVE ) )
                {
                    doAfterRecoveryAndStartup( false );
                }
            }

            @Override
            public void instanceStops( HighAvailabilityMemberChangeEvent event )
            {
            }

            private void doAfterRecoveryAndStartup( boolean isMaster )
            {
                try
                {
                    synchronized ( xaDataSourceManager )
                    {
                        HighlyAvailableGraphDatabase.this.doAfterRecoveryAndStartup( isMaster );
                    }
                }
                catch ( Throwable throwable )
                {
                    msgLog.error( "Post recovery error", throwable );
                    try
                    {
                        memberStateMachine.stop();
                    }
                    catch ( Throwable throwable1 )
                    {
                        msgLog.warn( "Could not stop", throwable1 );
                    }
                    try
                    {
                        memberStateMachine.start();
                    }
                    catch ( Throwable throwable1 )
                    {
                        msgLog.warn( "Could not start", throwable1 );
                    }
                }
            }
        } );
    }

    @Override
    public String toString()
    {
        return getClass().getSimpleName() + "[" + storeDir + "]";
    }

    public String getInstanceState()
    {
        return memberStateMachine.getCurrentState().name();
    }

    public boolean isMaster()
    {
        return memberStateMachine.getCurrentState() == HighAvailabilityMemberState.MASTER;
    }

    @Override
    public DependencyResolver getDependencyResolver()
    {
        return new DependencyResolver.Adapter()
        {
            @Override
            public <T> T resolveDependency( Class<T> type, SelectionStrategy<T> selector )
            {
                T result;
                try
                {
                    result = dependencyResolver.resolveDependency( type );
                }
                catch ( IllegalArgumentException e )
                {
                    if ( ClusterMemberEvents.class.isAssignableFrom( type ) )
                    {
                        result = type.cast( clusterEvents );
                    }
                    else if ( ClusterMemberAvailability.class.isAssignableFrom( type ) )
                    {
                        result = type.cast( clusterMemberAvailability );
                    }
                    else if ( UpdatePuller.class.isAssignableFrom( type ) )
                    {
                        result = type.cast( updatePuller );
                    }
                    else if ( Slaves.class.isAssignableFrom( type ) )
                    {
                        result = type.cast( slaves );
                    }
                    else if ( ClusterClient.class.isAssignableFrom( type ) )
                    {
                        result = type.cast( clusterClient );
                    }
                    else if ( ClusterMembers.class.isAssignableFrom( type ) )
                    {
                        result = type.cast( members );
                    }
                    else if ( RequestContextFactory.class.isAssignableFrom( type ))
                    {
                        result = type.cast( requestContextFactory );
                    }
                    else
                    {
                        throw e;
                    }
                }
                return selector.select( type, option( result ) );
            }
        };
    }

    /**
     * At end of startup, wait for instance to become either master or slave.
     * <p/>
     * This helps users who expect to be able to access the instance after
     * the constructor is run.
     */
    private class StartupWaiter extends LifecycleAdapter
    {
        @Override
        public void start() throws Throwable
        {
            accessGuard.await( stateSwitchTimeoutMillis );
        }
    }
}<|MERGE_RESOLUTION|>--- conflicted
+++ resolved
@@ -19,21 +19,16 @@
  */
 package org.neo4j.kernel.ha;
 
-import static org.neo4j.helpers.collection.Iterables.option;
-import static org.neo4j.kernel.ha.DelegateInvocationHandler.snapshot;
-import static org.neo4j.kernel.logging.LogbackWeakDependency.DEFAULT_TO_CLASSIC;
-import static org.neo4j.kernel.logging.LogbackWeakDependency.NEW_LOGGER_CONTEXT;
-
 import java.io.File;
 import java.lang.reflect.Proxy;
 import java.net.URI;
 import java.util.LinkedList;
 import java.util.List;
 import java.util.Map;
-
 import javax.transaction.Transaction;
 
 import ch.qos.logback.classic.LoggerContext;
+
 import org.neo4j.cluster.ClusterSettings;
 import org.neo4j.cluster.InstanceId;
 import org.neo4j.cluster.client.ClusterClient;
@@ -99,6 +94,11 @@
 import org.neo4j.kernel.logging.LogbackWeakDependency;
 import org.neo4j.kernel.logging.Logging;
 
+import static org.neo4j.helpers.collection.Iterables.option;
+import static org.neo4j.kernel.ha.DelegateInvocationHandler.snapshot;
+import static org.neo4j.kernel.logging.LogbackWeakDependency.DEFAULT_TO_CLASSIC;
+import static org.neo4j.kernel.logging.LogbackWeakDependency.NEW_LOGGER_CONTEXT;
+
 public class HighlyAvailableGraphDatabase extends InternalAbstractGraphDatabase
 {
     private RequestContextFactory requestContextFactory;
@@ -421,19 +421,10 @@
     @Override
     protected IdGeneratorFactory createIdGeneratorFactory()
     {
-
-<<<<<<< HEAD
-        idGeneratorFactory = new HaIdGeneratorFactory( master, memberStateMachine, logging );
+        idGeneratorFactory = new HaIdGeneratorFactory( master, logging );
         highAvailabilityModeSwitcher = new HighAvailabilityModeSwitcher( masterDelegateInvocationHandler,
                 clusterMemberAvailability, memberStateMachine, this, (HaIdGeneratorFactory) idGeneratorFactory,
                 config, logging, updateableSchemaState );
-=======
-        idGeneratorFactory = new HaIdGeneratorFactory( master, logging );
-        highAvailabilityModeSwitcher =
-                new HighAvailabilityModeSwitcher( masterDelegateInvocationHandler,
-                clusterMemberAvailability, memberStateMachine, this, (HaIdGeneratorFactory) idGeneratorFactory, config,
-                logging );
->>>>>>> 614c00ea
         /*
          * We always need the mode switcher and we need it to restart on switchover. So:
          * 1) if in compatibility mode, it must be added in all 3 - to start on start and restart on switchover
