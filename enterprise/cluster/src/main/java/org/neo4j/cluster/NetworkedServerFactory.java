--- conflicted
+++ resolved
@@ -77,9 +77,6 @@
             {
                 return config.get( ClusterSettings.cluster_server );
             }
-<<<<<<< HEAD
-=======
-
             @Override
             public int defaultPort()
             {
@@ -91,7 +88,6 @@
             {
                 return null;
             }
->>>>>>> d245b464
         }, logging);
 
         final NetworkSender sender = new NetworkSender(new NetworkSender.Configuration()
